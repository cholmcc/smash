--- conflicted
+++ resolved
@@ -144,14 +144,5 @@
 ########## non-hadrons (leptons & gauge bosons) ##########
 
 e⁻ 0.000511 0.0 11
-<<<<<<< HEAD
-μ⁻ 0.105 0.0 13
-
-γ  0.0  0.0  22
-
-########## dummy particle type for Pythia particles ###
-#PY 0.010 0.0 661
-=======
 μ⁻ 0.105    0.0 13
-γ  0.0      0.0 22
->>>>>>> c6446d5f
+γ  0.0      0.0 22