/*
 *
 *    Copyright (c) 2015-2017
 *      SMASH Team
 *
 *    GNU General Public License (GPLv3 or later)
 *
 */

#ifndef SRC_INCLUDE_CROSSSECTIONS_H_
#define SRC_INCLUDE_CROSSSECTIONS_H_

#include "forwarddeclarations.h"
#include "isoparticletype.h"
#include "particles.h"
#include "processstring.h"

namespace smash {

// TODO(staudenmaier): Class documentation
class cross_sections {
 public:
  cross_sections(const ParticleList& scat_particles, const double sqrt_s);

  /**
   * Generate a list of all possible collisions between the incoming particles
   * with the given c.m. energy and the calculated cross sections.
   * \param[in] elastic_parameter If non-zero, given global elastic cross
   *                                                            section.
   * \param[in] two_to_one_switch 2->1 reactions enabled?
   * \param[in] included_2to2 Which 2->2 ractions are enabled?
   * \param[in] low_snn_cut Elastic collisions with CME below are forbidden.
   * \param[in] strings_switch Are string processes enabled?
   * \param[in] nnbar_treatment NNbar treatment through resonance, strings or
   *                                                        none
   * \param[in] string_process String process used for string fragmentaion.
   * \return List of all possible collisions.
   */
  CollisionBranchList generate_collision_list(
      double elastic_parameter, bool two_to_one_switch,
      ReactionsBitSet included_2to2, double low_snn_cut, bool strings_switch,
      NNbarTreatment nnbar_treatment, StringProcess* string_process);

  /**
   * Determine the elastic cross section for this collision. If elastic_par is
   * given (and positive), we just use a constant cross section of that size,
   * otherwise a parametrization of the elastic cross section is used
   * (if available).
   *
   * \param[in] elast_par Elastic cross section parameter from the input file.
   *
   * \return A ProcessBranch object containing the cross section and
   * final-state IDs.
   */
  CollisionBranchPtr elastic(double elast_par);

  /**
   * Find all resonances that can be produced in a 2->1 collision of the two
   * input particles and the production cross sections of these resonances.
   *
   * Given the data and type information of two colliding particles,
   * create a list of possible resonance production processes
   * and their cross sections.
   *
   * \return A list of processes with resonance in the final state.
   * Each element in the list contains the type of the final-state particle
   * and the cross section for that particular process.
   */
  CollisionBranchList two_to_one();

  /**
   * Return the 2-to-1 resonance production cross section for a given resonance.
   *
   * \param[in] type_resonance Type information for the resonance to be
   * produced.
   * \param[in] cm_momentum_sqr Square of the center-of-mass momentum of the
   * two initial particles.
   *
   * \return The cross section for the process
   * [initial particle a] + [initial particle b] -> resonance.
   */
  double formation(const ParticleType& type_resonance, double cm_momentum_sqr);

  /** Find all inelastic 2->2 processes for the given scattering.
   * This function calls the different, more specific functions for
   * the different scatterings.
   * \param[in] included_2to2 Which 2->2 ractions are enabled?
   * \return List of all possibe inelastic 2->2 processes.
   */
  CollisionBranchList two_to_two(ReactionsBitSet included_2to2);

  /**
   * Determine the cross section for string excitations, which is given by the
   * difference between the parametrized total cross section and all the
   * explicitly implemented channels at low energy (elastic, resonance
   * excitation, etc).
   * \param[in] string_process String process used for string fragmentaion.
   *
   * \return List of subprocesses (single-diffractive,
   * double-diffractive and non-diffractive) with their cross sections
   *
   * This method has to be called after all other processes
   * have been determined.
   * \todo Same assumption made by NNbar_annihilation. Resolve.
   */
  CollisionBranchList string_excitation(StringProcess* string_process);

  /**
   * Determine the cross section for NNbar annihilation, which is given by the
   * difference between the parametrized total cross section and all the
   * explicitly implemented channels at low energy (in this case only elastic).
   * \param[in] current_xs Sum of all cross sections of already determined
   *                                                     processes
   * \return Collision Branch with NNbar annihilation process and its cross
   *   section
   *
   * This method has to be called after all other processes
   * have been determined.
   * \todo Same assumption made by string_excitation. Resolve.
   */
  CollisionBranchPtr NNbar_annihilation(const double current_xs);

  /**
   * Determine the cross section for NNbar annihilation, which is given by
   * detailed balance from the reverse reaction. See
   * NNbar_annihilation_cross_section
   */
  CollisionBranchList NNbar_creation();

 private:
  /// Choose between parametrization for elastic cross sections.
  double elastic_parametrization();

  /** TODO(staudenmaier): Revise documentation from here on. Also .cc file.
   * Determine the (parametrized) elastic cross section for a
   * nucleon-nucleon collision.
   */
  double nn_el();

  /**
   * Determine the elastic cross section for a nucleon-pion collision.
   * It is given by a parametrization of experimental data.
   */
  double npi_el();

  /**
   * Determine the elastic cross section for a nucleon-kaon collision.
   * It is given by a parametrization of experimental data.
   */
  double nk_el();

  /**
   * Find all inelastic 2->2 processes for Baryon-Baryon Scattering
   * except the more specific Nucleon-Nucleon Scattering.
   */
  CollisionBranchList bb_xx_except_nn(ReactionsBitSet included_2to2);

  /**
   * Find all inelastic 2->2 processes for Nucelon-Nucelon Scattering.
   * Calculate cross sections for resonance production from
   * nucleon-nucleon collisions (i.e. N N -> N R, N N -> Delta R).
   *
   * Checks are processed in the following order:
   * 1. Charge conservation
   * 2. Isospin factors (Clebsch-Gordan)
   * 3. Enough energy for all decay channels to be available for the resonance
   *
   * \return List of resonance production processes possible in the collision
   * of the two nucleons. Each element in the list contains the type(s) of the
   * final state particle(s) and the cross section for that particular process.
   */
  CollisionBranchList nn_xx(ReactionsBitSet included_2to2);

  /** Find all inelastic 2->2 processes for Nucelon-Kaon Scattering. */
  CollisionBranchList nk_xx(ReactionsBitSet included_2to2);

  /** Find all inelastic 2->2 processes for Delta-Kaon Scattering. */
  CollisionBranchList deltak_xx(ReactionsBitSet included_2to2);

  /** Find all inelastic 2->2 processes for Hyperon-Pion Scattering. */
  CollisionBranchList ypi_xx(ReactionsBitSet included_2to2);

<<<<<<< HEAD
  /** dπ→ NN, d̅π→ N̅N̅; πd→ πd' (mockup for πd→ πnp), πd̅→ πd̅' and reverse. */
  CollisionBranchList pion_d_or_dprime_xx(ReactionsBitSet included_2to2);

  /** Nd → Nd', N̅d →  N̅d', N̅d̅→ N̅d̅', Nd̅→ Nd̅' and reverse (e.g. Nd'→ Nd). */
  CollisionBranchList n_nucleus_to_n_nucleus(ReactionsBitSet included_2to2);
=======
  /** Find all inelastic 2->2 processes involving Pion and (anti-) Deuteron,
   *  specifically dπ→ NN, d̅π→ N̅N̅; πd→ πd' (mockup for πd→ πnp), πd̅→ πd̅' and
   *  reverse.
   */
  CollisionBranchList dpi_xx(ReactionsBitSet included_2to2);

  /** Find all inelastic 2->2 processes involving Nucleon and (anti-) Deuteron,
   *  specifically Nd → Nd', N̅d →  N̅d', N̅d̅→ N̅d̅', Nd̅→ Nd̅'
   *  and reverse (e.g. Nd'→ Nd).
   */
  CollisionBranchList dn_xx(ReactionsBitSet included_2to2);
>>>>>>> 9c1c43a9

  /** Determine the parametrized total cross section at high energies
   * for the given collision, which is non-zero for Baryon-Baryon and
   * Nucleon-Pion scatterings currently.
   */
  double high_energy() const;

  /**
   * Determine the (parametrized) hard non-diffractive string cross section
   * for this collision.
   */
  double string_hard_cross_section() const;

  /**
   * Calculate cross sections for resonance absorption
   * (i.e. NR->NN and ΔR->NN).
   *
   * \param[in] is_anti_particles Whether the colliding particles are
   * antiparticles
   *
   * \return List of possible resonance absorption processes. Each element of
   * the list contains the types of the final-state particles and the cross
   * section for that particular process.
   */
  CollisionBranchList bar_bar_to_nuc_nuc(const bool is_anti_particles);

  /**
   * Scattering matrix amplitude squared (divided by 16π) for resonance
   * production processes like NN → NR and NN → ΔR, where R is a baryon
   * resonance (Δ, N*, Δ*). Includes no spin or isospin factors.
   *
   * \param[in] sqrts	sqrt(Mandelstam-s), i.e. collision CMS energy.
   * \param[in] type_a Type information for the first final-state particle.
   * \param[in] type_b Type information for the second final-state particle.
   * \param[in] twoI Twice the total isospin of the involved state.
   *
   * \return Matrix amplitude squared \f$ |\mathcal{M}(\sqrt{s})|^2/16\pi \f$.
   */
  static double nn_to_resonance_matrix_element(double sqrts,
                                               const ParticleType& type_a,
                                               const ParticleType& type_b,
                                               const int twoI);

  /**
   * Utility function to avoid code replication in nn_xx().
   */
  template <class IntegrationMethod>
  CollisionBranchList find_nn_xsection_from_type(
      const ParticleTypePtrList& type_res_1,
      const ParticleTypePtrList& type_res_2,
      const IntegrationMethod integrator);

  /** Return, if the scattering between the incoming particles are scattering
   * via string fragmentaion or not.
   * The string fragmentation is implemented in the same way in GiBUU (Physics
   * Reports 512(2012), 1-124, pg. 33). If the center of mass energy is low, two
   * particles scatter through the resonance channels. If high, the out going
   * particles are generated by string fragmentation. If in between, the out
   * going particles are generated either through the resonance channels or
   * string fragmentation by chance. In detail, the low energy regoin is from
   * the threshold to (mix_scatter_type_energy - mix_scatter_type_window_width),
   * while the high energy region is from (mix_scatter_type_energy +
   * mix_scatter_type_window_width) to infinity. In between, the probability for
   * string fragmentation increases linearly from 0 to 1 as the c.m. energy.
   */
  bool decide_string(bool strings_switch, const bool both_are_nucleons) const;

  /** Determine the momenta of the incoming particles in the
   * center-of-mass system.
   */
  double cm_momentum() const {
    const double m1 = incoming_particles_[0].effective_mass();
    const double m2 = incoming_particles_[1].effective_mass();
    return pCM(sqrt_s_, m1, m2);
  }

  /** List with data of scattering particles.  */
  ParticleList incoming_particles_;

  /** total energy in the center-of-mass frame. */
  double sqrt_s_;
};

}  // namespace smash

#endif  // SRC_INCLUDE_CROSSSECTIONS_H_<|MERGE_RESOLUTION|>--- conflicted
+++ resolved
@@ -180,13 +180,6 @@
   /** Find all inelastic 2->2 processes for Hyperon-Pion Scattering. */
   CollisionBranchList ypi_xx(ReactionsBitSet included_2to2);
 
-<<<<<<< HEAD
-  /** dπ→ NN, d̅π→ N̅N̅; πd→ πd' (mockup for πd→ πnp), πd̅→ πd̅' and reverse. */
-  CollisionBranchList pion_d_or_dprime_xx(ReactionsBitSet included_2to2);
-
-  /** Nd → Nd', N̅d →  N̅d', N̅d̅→ N̅d̅', Nd̅→ Nd̅' and reverse (e.g. Nd'→ Nd). */
-  CollisionBranchList n_nucleus_to_n_nucleus(ReactionsBitSet included_2to2);
-=======
   /** Find all inelastic 2->2 processes involving Pion and (anti-) Deuteron,
    *  specifically dπ→ NN, d̅π→ N̅N̅; πd→ πd' (mockup for πd→ πnp), πd̅→ πd̅' and
    *  reverse.
@@ -198,7 +191,6 @@
    *  and reverse (e.g. Nd'→ Nd).
    */
   CollisionBranchList dn_xx(ReactionsBitSet included_2to2);
->>>>>>> 9c1c43a9
 
   /** Determine the parametrized total cross section at high energies
    * for the given collision, which is non-zero for Baryon-Baryon and
