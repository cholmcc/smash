--- conflicted
+++ resolved
@@ -331,7 +331,7 @@
   }
   /** Find all inelastic 2->2 processes for this reaction. */
   ProcessBranchList two_to_two_cross_sections() override;
-<<<<<<< HEAD
+
  private:
   /**
   * Calculate cross sections for single-resonance production from
@@ -365,7 +365,6 @@
   */
   ProcessBranchList NucRes_to_NucNuc (const ParticleType &type_particle1,
                                       const ParticleType &type_particle2);
-=======
 
  protected:
   /**
@@ -373,7 +372,6 @@
    * Writes information about this scatter action to the \p out stream.
    */
   void format_debug_output(std::ostream &out) const override;
->>>>>>> 9786a7b1
 };
 
 /**
