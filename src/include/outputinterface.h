/*
 *
 *    Copyright (c) 2014-2015
 *      SMASH Team
 *
 *    GNU General Public License (GPLv3 or later)
 *
 */

#ifndef SRC_INCLUDE_OUTPUTINTERFACE_H_
#define SRC_INCLUDE_OUTPUTINTERFACE_H_

#include <map>

#include "forwarddeclarations.h"
#include "density.h"
#include "lattice.h"
#include "macros.h"
#include "processbranch.h"

namespace Smash {

/**
 * \ingroup output
 *
 * \brief Abstraction of generic output
 * Any output should inherit this class. It provides virtual methods that will
 * be called at predefined moments:
 * 1) At event start and event end
 * 2) After every N'th timestep
 * 3) Before and after collision
 */
class OutputInterface {
 public:
  virtual ~OutputInterface() = default;

  /**
   * Output launched at event start after initialization, when particles are
   * generated, but not yet propagated.
   */
  virtual void at_eventstart(const Particles &, const int) = 0;

  /**
   * Output launched at event end. Event end is determined by maximal timestep
   * option.
   */
  virtual void at_eventend(const Particles &, const int) = 0;

  /**
   * Called whenever an action modified one or more particles.
   *
   * \param incoming_particles The list of particles before the Action was
   *                          performed.
   * \param outgoing_particles   The list of particles after the Action was
   *                          performed.
   * \param density The density at the interaction point
   * \param total_cross_section The total cross section of this interaction
   *                           or total width in case of decays
   * \param process_type Identifier for the type of process, e.g.
   *  		elastic scattering, resonance formation,...
   *
   * \fpPrecision Why \c double?
   */
  virtual void at_interaction(const ParticleList &incoming_particles,
                              const ParticleList &outgoing_particles,
                              const double density,
                              const double total_cross_section,
                              const ProcessType process_type) {
    SMASH_UNUSED(incoming_particles);
    SMASH_UNUSED(outgoing_particles);
    SMASH_UNUSED(density);
    SMASH_UNUSED(total_cross_section);
    SMASH_UNUSED(process_type);
  }

  /**
   * Output launched after every N'th timestep. N is controlled by an option.
   */
  virtual void at_intermediate_time(const Particles &, const int,
                                  const Clock &) = 0;

  /**
   * Output intended for writing out thermodynamics.
   * It is launched after every N'th timestep. N is controlled by an option.
   */
  virtual void thermodynamics_output(const Particles &particles,
                                     const ExperimentParameters &param) {
    SMASH_UNUSED(particles);
    SMASH_UNUSED(param);
  }

  /**
   * Output to write thermodynamics from the lattice.
   */
  virtual void thermodynamics_output(const std::string varname,
                            RectangularLattice<DensityOnLattice> &lattice,
                            const int event_number) {
    SMASH_UNUSED(varname);
    SMASH_UNUSED(lattice);
    SMASH_UNUSED(event_number);
  }
<<<<<<< HEAD

  // probably not necassary and will be removed
  // at_interaction could be used for dileptons in finder
  virtual void dileptons(const ParticleList &incoming_particles,
                         const ParticleList &outgoing_particles,
                         float shining_weight) {
    SMASH_UNUSED(incoming_particles);
    SMASH_UNUSED(outgoing_particles);
    SMASH_UNUSED(shining_weight);
  }

=======
>>>>>>> 733099bd
};

}  // namespace Smash

#endif  // SRC_INCLUDE_OUTPUTINTERFACE_H_<|MERGE_RESOLUTION|>--- conflicted
+++ resolved
@@ -99,20 +99,7 @@
     SMASH_UNUSED(lattice);
     SMASH_UNUSED(event_number);
   }
-<<<<<<< HEAD
 
-  // probably not necassary and will be removed
-  // at_interaction could be used for dileptons in finder
-  virtual void dileptons(const ParticleList &incoming_particles,
-                         const ParticleList &outgoing_particles,
-                         float shining_weight) {
-    SMASH_UNUSED(incoming_particles);
-    SMASH_UNUSED(outgoing_particles);
-    SMASH_UNUSED(shining_weight);
-  }
-
-=======
->>>>>>> 733099bd
 };
 
 }  // namespace Smash
