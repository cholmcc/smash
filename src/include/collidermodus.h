--- conflicted
+++ resolved
@@ -135,15 +135,11 @@
   /**
    * An option to include Fermi motion ("off", "on", "frozen")
    */
-<<<<<<< HEAD
-  bool fermi_motion_;
+  FermiMotion fermi_motion_ = FermiMotion::Off;
    /**
    * An option to include the first collisions within the same nucleus
    */
   bool cll_in_nucleus_;
-=======
-  FermiMotion fermi_motion_ = FermiMotion::Off;
->>>>>>> a334e22c
   /** Get the frame dependent velocity for each nucleus, using
    * the current reference frame. \see frame_
    *
