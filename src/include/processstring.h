--- conflicted
+++ resolved
@@ -14,17 +14,10 @@
 #include <utility>
 #include <vector>
 
-<<<<<<< HEAD
-// clang-format off
-=======
 #include "Pythia8/Pythia.h"
->>>>>>> 3b4a94c5
 
 #include "constants.h"
 #include "particledata.h"
-#include "Pythia8/Pythia.h"
-
-// clang-format on
 
 namespace smash {
 
