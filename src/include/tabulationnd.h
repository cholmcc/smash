--- conflicted
+++ resolved
@@ -53,16 +53,11 @@
   const double x0_, x1_, dx_, inv_dx_;
   size_t n_;
   std::vector<double> values_;
-<<<<<<< HEAD
   mutable std::vector<double> x_history_;
   std::function<double(double)> f_;
 };
 
-=======
->>>>>>> e6b9ef7a
 
-  std::function<double(double)> f_;
-};
 
 template <>
 class TabulationND<2> {
@@ -77,13 +72,8 @@
         dx_{dx},
         dy_{dy},
         inv_dx_{1 / dx},
-<<<<<<< HEAD
-        inv_dy_{1 / dy} ,
-        f_(f) {
-=======
         inv_dy_{1 / dy},
         f_{f} {
->>>>>>> e6b9ef7a
     nx_ = std::ceil((x1_ - x0_) * inv_dx_ + 1);
     ny_ = std::ceil((y1_ - y0_) * inv_dy_ + 1);
     n_ = nx_ * ny_;
@@ -123,16 +113,11 @@
   const double x0_, x1_, y0_, y1_, dx_, dy_, inv_dx_, inv_dy_;
   size_t n_, nx_, ny_;
   std::vector<double> values_;
-<<<<<<< HEAD
   mutable std::vector<double> x_history_;
   mutable std::vector<double> y_history_;
   std::function<double(double,double)> f_;
 };
 
-}
-=======
-  std::function<double(double, double)> f_;
-};
 
 template <>
 class TabulationND<3> {
@@ -201,6 +186,5 @@
 };
 
 }  // namespace Smash
->>>>>>> e6b9ef7a
 
 #endif