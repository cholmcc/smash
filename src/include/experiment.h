--- conflicted
+++ resolved
@@ -16,11 +16,8 @@
 #include "chrono.h"
 #include "decayactionsfinderdilepton.h"
 #include "energymomentumtensor.h"
-<<<<<<< HEAD
+#include "fourvector.h"
 #include "grandcan_thermalizer.h"
-=======
-#include "fourvector.h"
->>>>>>> be968b5d
 #include "pauliblocking.h"
 #include "potentials.h"
 #include "quantumnumbers.h"
@@ -307,7 +304,7 @@
        printout_v_landau_ = false;
 
   /// Instance of class used for forced thermalization
-  std::unique_ptr<GrandCanThermalizer> gc_thermalizer_;
+  std::unique_ptr<GrandCanThermalizer> thermalizer_;
 
   /**
    * Number of events.
