/*
 *    Copyright (c) 2013-2014
 *      SMASH Team
 *
 *    GNU General Public License (GPLv3 or later)
 */
#ifndef SRC_INCLUDE_EXPERIMENT_H_
#define SRC_INCLUDE_EXPERIMENT_H_

#include <memory>
#include <stdexcept>

#include "chrono.h"
#include "crosssections.h"
#include "decayactionsfinder.h"
#include "experimentparameters.h"
#include "forwarddeclarations.h"
#include "outputinterface.h"
#include "particles.h"
#include "scatteractionsfinder.h"

namespace Smash {

/**
 * Non-template interface to Experiment<Modus>.
 *
 * This class allows to call into the public interface of Experiment<Modus>
 * without the need to know the specific `Modus`. The interface is meant for
 * `main()` to set up the experiment and then run takes over.
 */
class ExperimentBase {
 public:
  ExperimentBase() = default;
  /**
   * The virtual destructor avoids undefined behavior when destroying derived
   * objects.
   */
  virtual ~ExperimentBase() = default;

  /**
   * Factory method that creates and initializes a new Experiment<Modus>.
   *
   * This function creates a new Experiment object. The Modus template
   * argument is determined by the \p config argument.
   *
   * \param config The configuration object that sets all initial conditions of
   *               the experiment.
   *
   * \return An owning pointer to the Experiment object, using the
   *         ExperimentBase interface.
   *
   * \throws InvalidModusRequest This exception is thrown if the \p
   *         Modus string in the \p config object does not contain a valid
   *         string.
   *
   * GENERAL:
   * --------
   */
  // !!USER:Input
  /**
   * \if user
   * \page input_general_ Input Section General
   * \endif
   *
   * `MODUS:` Choose a modus for the calculation, e.g.\ infinite matter
   * calculation, collision of two particles or collision of nuclei. The modus
   * will be configured in ref input_modi_. Recognized values are:
   *
   * \li `Nucleus` for collisions of nuclei or compound objects. See
   *     \if user
   *     \ref input_modi_nucleus_
   *     \else
   *     \ref NucleusModus
   *     \endif
   * \li `Sphere` for calculations of the expansion of a thermalized sphere.
   * See ref input_modi_sphere_
   * \li `Collider` ...
   * \li `Box` for infinite matter calculation in a rectangular box. See
   *     \if user
   *     \ref input_modi_box_
   *     \else
   *     \ref BoxModus
   *     \endif
   *
   * `DELTA_TIME:` Time step for the calculation, in fm/c.
   *
<<<<<<< HEAD
   * `END_TIME:` The time after which the evolution is stopped. Note
   * that the starting time depends on the chosen MODUS.
   *
   * `UPDATE:` Output on conservation laws in Standard Output occurs every nth time step.
=======
   * `OUTPUT_INTERVAL:` Output on conservation laws in Standard Output
   * occurs every nth time step.
>>>>>>> 32aa0321
   *
   * `RANDOMSEED:` Initial seed for the random number generator. If this is
   * negative, the program starting time is used.
   *
   * `SIGMA:` Elastic cross-section.
   *
   * `TESTPARTICLES:` How many test particles per real particles should be simulated.
   *
   * `NEVENTS:` Number of events to calculate.
   *
   * `particles:` ???
   *
   * `decaymodes:` ???
   */
  // !!/USER:Input
  static std::unique_ptr<ExperimentBase> create(Configuration &config);

  /**
   * Runs the experiment.
   *
   * The constructor does the setup of the experiment. The run function executes
   * the complete experiment.
   *
   * \param path The path where output files will be written to.
   */
  virtual void run(const bf::path &path) = 0;

  /**
   * Exception class that is thrown if an invalid modus is requested from the
   * Experiment factory.
   */
  struct InvalidModusRequest : public std::invalid_argument {
    using std::invalid_argument::invalid_argument;
  };
};

/**
 * The main class, where the simulation of an experiment is executed.
 *
 * The Experiment class is owns all data (maybe indirectly) relevant for the
 * execution of the experiment simulation. The experiment can be conducted in
 * different running modi. Since the abstraction of these differences should not
 * incur any overhead, the design is built around the Policy pattern.
 *
 * The Policy pattern was defined by Andrei Alexandrescu in his book "Modern C++
 * Design: Generic Programming and Design Patterns Applied". Addison-Wesley:
 * > A policy defines a class interface or a class template interface.
 * > The interface consists of one or all of the following: inner type
 * > definitions, member functions, and member variables.
 * The policy pattern can also be understood as a compile-time variant of the
 * strategy pattern.
 *
 * The \p Modus template parameter defines the "policy" of the Experiment class.
 * It determines several aspects of the experiment execution *at compile time*.
 * The original strategy pattern would select these differences *at run time*,
 * thus incurring an overhead. This overhead becomes severe in cases where calls
 * to strategy/policy functions are done very frequently. Using the policy
 * pattern, the compiler can fully optimize: It creates a new instance of all
 * functions in Experiment for all different Modus types.
 */
template <typename Modus>
class Experiment : public ExperimentBase {
  friend class ExperimentBase;

 public:
  virtual void run(const bf::path &path) override;

 private:
  /**
   * Create a new Experiment.
   *
   * This constructor is only called from the ExperimentBase::create factory
   * method.
   *
   * \param config  The Configuration object contains all initial setup of the
   *                experiment. It is forwarded to the constructors of member
   *                variables as needed.
   *                Note that the object is passed by non-const reference. This
   *                is only necessary for bookkeeping: Values are not only read,
   *                but actually taken out of the object. Thus, all values that
   *                remain were not used.
   */
  explicit Experiment(Configuration &config);

  /** Reads particle type information and cross sections information and
   * does the initialization of the system
   *
   * This is called in the beginning of each event.
   */
  void initialize(const bf::path &path);
  /** Runs the time evolution of an event
   *
   * Here, the time steps are looped over, collisions and decays are
   * carried out and particles are propagated.
   *
   * \param evt_num Running number of the event
   */
  void run_time_evolution(const int evt_num);

  /** Output about the beginning of the event.
   *
   * This output goes to the console
   *
   * \param seed The random number engine seed
   */
  void print_startup(int64_t seed);

  /// returns the total energy of the particles.
  float energy_total(Particles *particles);

  /**
   * Struct of several member variables.
   * These variables are combined into a struct for efficient input to functions
   * outside of this class.
   */
  ExperimentParameters parameters_;

  /**
   * Instance of the Modus template parameter. May store modus-specific data
   * and contains modus-specific function implementations.
   */
  Modus modus_;

  /**
   * The particles interacting in the experiment.
   */
  Particles particles_;

  /**
   * A list of output formaters. They will be called to write the state of the
   * particles to file.
   */
  OutputsList outputs_;

  /**
   * ?
   *
   * \todo CrossSections needs a rename?
   */
  CrossSections cross_sections_;

  /// The object that finds decays
  DecayActionsFinder decay_finder_;
  /// The object that finds scatterings
  ScatterActionsFinder scatter_finder_;

  /**
   * Number of events.
   *
   * \todo Explain what event means
   * \todo What does the number of events imply for the experiment?
   */
  const int nevents_;

  /// simulation time at which the evolution is stopped.
  const float end_time_ = 10.0f;
  /** The clock's timestep size at start up
   *
   * Stored here so that the next event will remember this.
   */
  const float delta_time_startup_;
  /// initial total energy of the system
  float energy_initial_ = 0.f;
  /// system starting time of the simulation
  SystemTimePoint time_start_ = SystemClock::now();
};

}  // namespace Smash

#endif  // SRC_INCLUDE_EXPERIMENT_H_<|MERGE_RESOLUTION|>--- conflicted
+++ resolved
@@ -84,15 +84,11 @@
    *
    * `DELTA_TIME:` Time step for the calculation, in fm/c.
    *
-<<<<<<< HEAD
    * `END_TIME:` The time after which the evolution is stopped. Note
    * that the starting time depends on the chosen MODUS.
    *
-   * `UPDATE:` Output on conservation laws in Standard Output occurs every nth time step.
-=======
    * `OUTPUT_INTERVAL:` Output on conservation laws in Standard Output
    * occurs every nth time step.
->>>>>>> 32aa0321
    *
    * `RANDOMSEED:` Initial seed for the random number generator. If this is
    * negative, the program starting time is used.
