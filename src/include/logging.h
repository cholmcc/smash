--- conflicted
+++ resolved
@@ -52,13 +52,8 @@
  * \li \key Fpe
  * \li \key Lattice
  * \li \key AdaptiveTS
-<<<<<<< HEAD
- * \li \key GrandcanThermalizer
- *
-=======
  * \li \key Pythia
  * 
->>>>>>> 9fb8d2c2
  * Each key can have one of the following values:
  * \li ALL   - Log all messages (default)
  * \li TRACE - The lowest severity for messages describing the program flow
@@ -157,11 +152,7 @@
 DECLARE_LOGAREA(22, Lattice);
 DECLARE_LOGAREA(23, Sampling);
 DECLARE_LOGAREA(24, AdaptiveTS);
-<<<<<<< HEAD
-DECLARE_LOGAREA(25, GrandcanThermalizer);
-=======
 DECLARE_LOGAREA(25, Pythia);
->>>>>>> 9fb8d2c2
 
 /// This type collects all existing log areas so they will be created with the
 /// correct log level automatically.
@@ -170,11 +161,7 @@
                              DecayModes, Resonances, ScatterAction,
                              Distributions, Propagation, Grid, List, Nucleus,
                              Density, PauliBlocking, Tmn, Fpe, Lattice,
-<<<<<<< HEAD
-                             Sampling, AdaptiveTS, GrandcanThermalizer>;
-=======
                              Sampling, AdaptiveTS, Pythia>;
->>>>>>> 9fb8d2c2
 }  // namespace LogArea
 
 /**
