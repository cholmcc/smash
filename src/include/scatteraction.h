/*
 *
 *    Copyright (c) 2015
 *      SMASH Team
 *
 *    GNU General Public License (GPLv3 or later)
 *
 */

#ifndef SRC_INCLUDE_SCATTERACTION_H_
#define SRC_INCLUDE_SCATTERACTION_H_

#include "action.h"


namespace Smash {

/**
 * \ingroup action
 * ScatterAction is a special action which takes two incoming particles
 * and performs a scattering, producing one or more final-state particles.
 */
class ScatterAction : public Action {
 public:
  /**
   * Construct a ScatterAction object.
   *
   * \param[in] in_part1 first scattering partner
   * \param[in] in_part2 second scattering partner
   * \param[in] time Time at which the action is supposed to take place
   * \param[in] isotropic if true, do the collision isotropically
   */
  ScatterAction(const ParticleData &in_part1, const ParticleData &in_part2,
                float time, bool isotropic = false,
                float formation_time = 1.0f);

  /** Add a new collision channel. */
  void add_collision(CollisionBranchPtr p);
  /** Add several new collision channels at once. */
  void add_collisions(CollisionBranchList pv);

  /**
   * Calculate the transverse distance of the two incoming particles in their
   * local rest frame.
   *
   * Returns the squared distance.
   *
   * \fpPrecision Why \c double?
   */
  double transverse_distance_sqr() const;

  /**
   * Generate the final-state of the scattering process.
   * Performs either elastic or inelastic scattering.
   *
   * \throws InvalidResonanceFormation
   */
  void generate_final_state() override;

  float raw_weight_value() const override;

  /** Add all possible subprocesses for this action object. */
<<<<<<< HEAD
  virtual void add_all_processes(float elastic_parameter, bool two_to_one,
                         bool two_to_two);
=======
  void add_all_processes(float elastic_parameter,
                         bool two_to_one, bool two_to_two, bool strings_switch);
>>>>>>> 30d5af15

  /**
   * Determine the (parametrized) total cross section for this collision. This
   * is currently only used for calculating the string excitation cross section.
   */
  virtual float total_cross_section() const { return 0.; }

  /**
   * Determine the (parametrized) elastic cross section for this collision.
   * It is zero by default, but can be overridden in the child classes.
   */
  virtual float elastic_parametrization() { return 0.; }

  /**
   * Determine the elastic cross section for this collision. If elastic_par is
   * given (and positive), we just use a constant cross section of that size,
   * otherwise a parametrization of the elastic cross section is used
   * (if available).
   *
   * \param[in] elast_par Elastic cross section parameter from the input file.
   *
   * \return A ProcessBranch object containing the cross section and
   * final-state IDs.
   */
  CollisionBranchPtr elastic_cross_section(float elast_par);

  /**
   * Determine the cross section for string excitations, which is given by the
   * difference between the parametrized total cross section and all the
   * explicitly implemented channels at low energy (elastic, resonance
   * excitation, etc). This method has to be called after all other processes
   * have been added to the Action object.
   */
  virtual CollisionBranchPtr string_excitation_cross_section();

  /**
  * Find all resonances that can be produced in a 2->1 collision of the two
  * input particles and the production cross sections of these resonances.
  *
  * Given the data and type information of two colliding particles,
  * create a list of possible resonance production processes
  * and their cross sections.
  *
  * \return A list of processes with resonance in the final state.
  * Each element in the list contains the type of the final-state particle
  * and the cross section for that particular process.
  */
  virtual CollisionBranchList resonance_cross_sections();

  /**
   * Return the 2-to-1 resonance production cross section for a given resonance.
   *
   * \param[in] type_resonance Type information for the resonance to be
   * produced.
   * \param[in] srts Total energy in the center-of-mass frame.
   * \param[in] cm_momentum_sqr Square of the center-of-mass momentum of the
   * two initial particles.
   *
   * \return The cross section for the process
   * [initial particle a] + [initial particle b] -> resonance.
   *
   * \fpPrecision Why \c double?
   */
  double two_to_one_formation(const ParticleType &type_resonance, double srts,
                              double cm_momentum_sqr);

  /** Find all inelastic 2->2 processes for this reaction. */
  virtual CollisionBranchList two_to_two_cross_sections() {
    return CollisionBranchList();
  }

  /** Determine the total energy in the center-of-mass frame,
   * i.e. sqrt of Mandelstam s.  */
  double sqrt_s() const override;
  /**
   * \ingroup exception
   * Thrown when ScatterAction is called to perform with unknown ProcessType.
   */
  class InvalidScatterAction : public std::invalid_argument {
    using std::invalid_argument::invalid_argument;
  };

  virtual float cross_section() const { return total_cross_section_; }

 protected:
  /** Determine the Mandelstam s variable,
   * s = (p_a + p_b)^2 = square of CMS energy.
   *
   * \fpPrecision Why \c double?
   */
  double mandelstam_s() const;
  /** Determine the momenta of the incoming particles in the
   * center-of-mass system.
   * \fpPrecision Why \c double?
   */
  double cm_momentum() const;
  /** Determine the squared momenta of the incoming particles in the
   * center-of-mass system.
   * \fpPrecision Why \c double?
   */
  double cm_momentum_squared() const;
  /// determine the velocity of the center-of-mass frame in the lab
  ThreeVector beta_cm() const;
  /// determine the corresponding gamma factor
  double gamma_cm() const;

  /** Perform an elastic two-body scattering, i.e. just exchange momentum. */
  void elastic_scattering();

  /** Perform the string excitation and decay via Pythia. */
  void string_excitation();

  /**
   * \ingroup logging
   * Writes information about this scatter action to the \p out stream.
   */
  void format_debug_output(std::ostream &out) const override;

  /** List of possible collisions  */
  CollisionBranchList collision_channels_;

  /** Total cross section */
  float total_cross_section_;

  /** Do this collision isotropically. */
  bool isotropic_ = false;

  /** Formation time parameter for string fragmentation*/
  float formation_time_ = 1.0f;

 private:
  /** Check if the scattering is elastic. */
  bool is_elastic() const;

  /** Perform a 2->1 resonance-formation process. */
  void resonance_formation();
};

}  // namespace Smash

#endif  // SRC_INCLUDE_SCATTERACTION_H_<|MERGE_RESOLUTION|>--- conflicted
+++ resolved
@@ -60,13 +60,8 @@
   float raw_weight_value() const override;
 
   /** Add all possible subprocesses for this action object. */
-<<<<<<< HEAD
-  virtual void add_all_processes(float elastic_parameter, bool two_to_one,
-                         bool two_to_two);
-=======
-  void add_all_processes(float elastic_parameter,
+  virtual void add_all_processes(float elastic_parameter,
                          bool two_to_one, bool two_to_two, bool strings_switch);
->>>>>>> 30d5af15
 
   /**
    * Determine the (parametrized) total cross section for this collision. This
