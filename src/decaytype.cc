/*
 *    Copyright (c) 2015
 *      SMASH Team
 *
 *    GNU General Public License (GPLv3 or later)
 */

#include "include/decaytype.h"

#include <algorithm>
#include <cmath>

#include "include/constants.h"
#include "include/cxx14compat.h"
#include "include/formfactors.h"
#include "include/integrate.h"
#include "include/kinematics.h"
#include "include/pdgcode_constants.h"
#include "include/pow.h"

namespace Smash {

// auxiliary functions

static double integrand_rho_Manley_1res(double sqrts, double mass,
                                        double stable_mass,
                                        ParticleTypePtr type, int L) {
  if (sqrts <= mass + stable_mass) {
    return 0.;
  }

  /* center-of-mass momentum of final state particles */
  const double p_f = pCM(sqrts, stable_mass, mass);

  return p_f / sqrts * blatt_weisskopf_sqr(p_f, L) *
         type->spectral_function(mass);
}

static double integrand_rho_Manley_2res(double sqrts, double m1, double m2,
                                        ParticleTypePtr t1, ParticleTypePtr t2,
                                        int L) {
  if (sqrts <= m1 + m2) {
    return 0.;
  }

  /* center-of-mass momentum of final state particles */
  const double p_f = pCM(sqrts, m1, m2);

  return p_f / sqrts * blatt_weisskopf_sqr(p_f, L) * t1->spectral_function(m1) *
         t2->spectral_function(m2);
}

// TwoBodyDecay

TwoBodyDecay::TwoBodyDecay(ParticleTypePtrList part_types, int l)
    : DecayType(part_types, l) {
  if (part_types.size() != 2) {
    throw std::runtime_error(
        "Wrong number of particles in TwoBodyDecay constructor: " +
        std::to_string(part_types.size()));
  }
}

unsigned int TwoBodyDecay::particle_number() const { return 2; }

bool TwoBodyDecay::has_particles(ParticleTypePtrList list) const {
  if (list.size() != particle_number()) {
    return false;
  }
  return (particle_types_[0] == list[0] && particle_types_[1] == list[1]) ||
         (particle_types_[0] == list[1] && particle_types_[1] == list[0]);
}

// TwoBodyDecayStable

TwoBodyDecayStable::TwoBodyDecayStable(ParticleTypePtrList part_types, int l)
    : TwoBodyDecay(part_types, l) {
  if (!(part_types[0]->is_stable() && part_types[1]->is_stable())) {
    throw std::runtime_error(
        "Error: Unstable particle in TwoBodyDecayStable constructor: " +
        part_types[0]->pdgcode().string() + " " +
        part_types[1]->pdgcode().string());
  }
}

double TwoBodyDecayStable::rho(double m) const {
  // Determine momentum of outgoing particles in rest frame of resonance
  const double p_ab =
      pCM(m, particle_types_[0]->mass(), particle_types_[1]->mass());
  // determine rho(m)
  return p_ab / m * blatt_weisskopf_sqr(p_ab, L_);
}

double TwoBodyDecayStable::width(double m0, double G0, double m) const {
  assert(rho(m0) != 0);
  return (m <= threshold()) ? 0. : G0 * rho(m) / rho(m0);
}

double TwoBodyDecayStable::in_width(double m0, double G0, double m, double,
                                    double) const {
  // in-width = out-width
  return width(m0, G0, m);
}

// TwoBodyDecaySemistable

/// re-arrange the particle list such that the first particle is the stable one
static ParticleTypePtrList arrange_particles(ParticleTypePtrList part_types) {
  if (part_types[1]->is_stable()) {
    std::swap(part_types[0], part_types[1]);
  }
  /* verify that this is really a "semi-stable" decay,
   * i.e. the first particle is stable and the second unstable */
  if (!part_types[0]->is_stable() || part_types[1]->is_stable()) {
    throw std::runtime_error("Error in TwoBodyDecaySemistable constructor: " +
                             part_types[0]->pdgcode().string() + " " +
                             part_types[1]->pdgcode().string());
  }
  return part_types;
}

TwoBodyDecaySemistable::TwoBodyDecaySemistable(ParticleTypePtrList part_types,
                                               int l)
    : TwoBodyDecay(arrange_particles(part_types), l),
      Lambda_(get_Lambda()),
      tabulation_(nullptr) {}

double TwoBodyDecaySemistable::get_Lambda() {
  // "semi-stable" decays (first daughter is stable and second one unstable)
  if (particle_types_[1]->baryon_number() != 0) {
    return 2.;  // unstable baryons
  } else if (particle_types_[1]->pdgcode().is_rho() &&
             particle_types_[0]->pdgcode().is_pion()) {
    return 0.8;  // ρ+π
  } else {
    return 1.6;  // other unstable mesons
  }
}

// number of tabulation points
constexpr int num_tab_pts = 200;
static /*thread_local (see #3075)*/ Integrator integrate;

double TwoBodyDecaySemistable::rho(double mass) const {
  if (tabulation_ == nullptr) {
    /* TODO(weil): Move this lazy init to a global initialization function,
      * in order to avoid race conditions in multi-threading. */
    const double tabulation_interval =
        std::max(2., 10. * particle_types_[1]->width_at_pole());
    tabulation_ = make_unique<Tabulation>(
        threshold(), tabulation_interval, num_tab_pts, [&](double sqrts) {
          return integrate(particle_types_[1]->min_mass_kinematic(),
                           sqrts - particle_types_[0]->mass(), [&](double m) {
                             return integrand_rho_Manley_1res(
                                 sqrts, m, particle_types_[0]->mass(),
                                 particle_types_[1], L_);
                           });
        });
  }
  return tabulation_->get_value_linear(mass);
}

double TwoBodyDecaySemistable::width(double m0, double G0, double m) const {
  assert(rho(m0) != 0);
  return G0 * rho(m) / rho(m0) * post_ff_sqr(m, m0, threshold(), Lambda_);
}

double TwoBodyDecaySemistable::in_width(double m0, double G0, double m,
                                        double m1, double m2) const {
  assert(rho(m0) != 0);
  const double p_f = pCM(m, m1, m2);

  return G0 * p_f * blatt_weisskopf_sqr(p_f, L_) *
         post_ff_sqr(m, m0, threshold(), Lambda_) / (m * rho(m0));
}

// TwoBodyDecayUnstable

TwoBodyDecayUnstable::TwoBodyDecayUnstable(ParticleTypePtrList part_types,
                                           int l)
    : TwoBodyDecay(part_types, l), Lambda_(get_Lambda()), tabulation_(nullptr) {
  if (part_types[0]->is_stable() || part_types[1]->is_stable()) {
    throw std::runtime_error(
        "Error: Stable particle in TwoBodyDecayUnstable constructor: " +
        part_types[0]->pdgcode().string() + " " +
        part_types[1]->pdgcode().string());
  }
}

double TwoBodyDecayUnstable::get_Lambda() {
  // for now: use the same value for all unstable decays (fixed on f₂ → ρ ρ)
  return 0.6;
}

static /*thread_local*/ Integrator2dCuhre integrate2d(1E7);

double TwoBodyDecayUnstable::rho(double mass) const {
  if (tabulation_ == nullptr) {
    /* TODO(weil): Move this lazy init to a global initialization function,
      * in order to avoid race conditions in multi-threading. */
    const double m1_min = particle_types_[0]->min_mass_kinematic();
    const double m2_min = particle_types_[1]->min_mass_kinematic();
<<<<<<< HEAD
    const double sum_gamma = particle_types_[0]->width_at_pole()
                          + particle_types_[1]->width_at_pole();
    const double tab_interval = std::max(2., 10.*sum_gamma);
    tabulation_
          = make_unique<Tabulation>(m1_min + m2_min, tab_interval, num_tab_pts,
            [&](double sqrts) {
              const auto result = integrate2d(m1_min, sqrts - m2_min,
                m2_min, sqrts - m1_min,
                [&](double m1, double m2) {
                  return integrand_rho_Manley_2res(sqrts,
                                    m1, m2, particle_types_[0],
                                    particle_types_[1], L_);
                });
              return result.value();
            });
=======
    const double sum_gamma = particle_types_[0]->width_at_pole() +
                             particle_types_[1]->width_at_pole();
    const double tab_interval = std::max(2., 10. * sum_gamma);
    tabulation_ = make_unique<Tabulation>(
        m1_min + m2_min, tab_interval, num_tab_pts, [&](double sqrts) {
          const auto result = integrate2d(
              m1_min, sqrts - m2_min, m2_min, sqrts - m1_min,
              [&](double m1, double m2) {
                return integrand_rho_Manley_2res(
                    sqrts, m1, m2, particle_types_[0], particle_types_[1], L_);
              });
          const auto error_msg = result.check_error();
          if (error_msg != "") {
            throw std::runtime_error(error_msg);
          }
          return result.value();
        });
>>>>>>> 9cb2743f
  }
  return tabulation_->get_value_linear(mass);
}

double TwoBodyDecayUnstable::width(double m0, double G0, double m) const {
  return G0 * rho(m) / rho(m0) * post_ff_sqr(m, m0, threshold(), Lambda_);
}

double TwoBodyDecayUnstable::in_width(double m0, double G0, double m, double m1,
                                      double m2) const {
  const double p_f = pCM(m, m1, m2);

  return G0 * p_f * blatt_weisskopf_sqr(p_f, L_) *
         post_ff_sqr(m, m0, threshold(), Lambda_) / (m * rho(m0));
}

// TwoBodyDecayDilepton

TwoBodyDecayDilepton::TwoBodyDecayDilepton(ParticleTypePtrList part_types,
                                           int l)
    : TwoBodyDecayStable(part_types, l) {
  if (!is_dilepton(particle_types_[0]->pdgcode(),
                   particle_types_[1]->pdgcode())) {
    throw std::runtime_error(
        "Error: No dilepton in TwoBodyDecayDilepton constructor: " +
        part_types[0]->pdgcode().string() + " " +
        part_types[1]->pdgcode().string());
  }
}

double TwoBodyDecayDilepton::width(double m0, double G0, double m) const {
  if (m <= threshold()) {
    return 0;
  } else {
    /// dilepton decays: use width from \iref{Li:1996mi}, equation (19)
    const double ml = particle_types_[0]->mass();  // lepton mass
    const double ml_to_m_sqr = (ml / m) * (ml / m);
    const double m0_to_m_cubed = (m0 / m) * (m0 / m) * (m0 / m);
    return G0 * m0_to_m_cubed * std::sqrt(1. - 4. * ml_to_m_sqr) *
           (1. + 2. * ml_to_m_sqr);
  }
}

// ThreeBodyDecay

/// sort the particle list
static ParticleTypePtrList sort_particles(ParticleTypePtrList part_types) {
  std::sort(part_types.begin(), part_types.end());
  return part_types;
}

ThreeBodyDecay::ThreeBodyDecay(ParticleTypePtrList part_types, int l)
    : DecayType(sort_particles(part_types), l) {
  if (part_types.size() != 3) {
    throw std::runtime_error(
        "Wrong number of particles in ThreeBodyDecay constructor: " +
        std::to_string(part_types.size()));
  }
}

unsigned int ThreeBodyDecay::particle_number() const { return 3; }

bool ThreeBodyDecay::has_particles(ParticleTypePtrList list) const {
  if (list.size() != particle_number()) {
    return false;
  }
  // compare sorted vectors (particle_types_ is already sorted)
  std::sort(list.begin(), list.end());
  return particle_types_[0] == list[0] && particle_types_[1] == list[1] &&
         particle_types_[2] == list[2];
}

double ThreeBodyDecay::width(double, double G0, double) const {
  return G0;  // use on-shell width
}

double ThreeBodyDecay::in_width(double, double G0, double, double,
                                double) const {
  return G0;  // use on-shell width
}

// ThreeBodyDecayDilepton

ThreeBodyDecayDilepton::ThreeBodyDecayDilepton(ParticleTypePtr mother,
                                               ParticleTypePtrList part_types,
                                               int l)
    : ThreeBodyDecay(part_types, l), tabulation_(nullptr), mother_(mother) {
  if (!has_lepton_pair(particle_types_[0]->pdgcode(),
                       particle_types_[1]->pdgcode(),
                       particle_types_[2]->pdgcode())) {
    throw std::runtime_error(
        "Error: No dilepton in ThreeBodyDecayDilepton constructor: " +
        part_types[0]->pdgcode().string() + " " +
        part_types[1]->pdgcode().string() + " " +
        part_types[2]->pdgcode().string());
  }

  int non_lepton_position = -1;
  for (int i = 0; i < 3; ++i) {
    if (!particle_types_[i]->is_lepton()) {
      non_lepton_position = i;
      break;
    }
  }

  if (mother->pdgcode() == pdg::invalid || non_lepton_position == -1) {
    throw std::runtime_error("Error: Unsupported dilepton Dalitz decay!");
  }
}

bool ThreeBodyDecayDilepton::has_mother(ParticleTypePtr mother) const {
  return mother == mother_;
}

double ThreeBodyDecayDilepton::diff_width(double m_par, double m_dil,
                                          double m_other, ParticleTypePtr t) {
  // check threshold
  if (m_par < m_dil + m_other) {
    return 0;
  }

  // abbreviations
  const double m_dil_sqr = m_dil * m_dil;
  const double m_par_sqr = m_par * m_par;
  const double m_par_cubed = m_par * m_par * m_par;
  const double m_other_sqr = m_other * m_other;

  PdgCode pdg = t->pdgcode();
  if (pdg.is_meson()) {
    const ParticleType &photon = ParticleType::find(pdg::photon);
    const ParticleType &pi0 = ParticleType::find(pdg::pi_z);
    switch (pdg.spin()) {
      case 0: /* pseudoscalars: π⁰, η, η' */ {
        // width for decay into 2γ
        const double gamma_2g = t->get_partial_width(m_par, photon, photon);
        double ff = em_form_factor_ps(pdg, m_dil);  // form factor
        /// see \iref{Landsberg:1986fd}, equation (3.8)
        return (4. * alpha / (3. * M_PI)) * gamma_2g / m_dil *
               pow_int(1. - m_dil / m_par * m_dil / m_par, 3) * ff * ff;
      }
      case 2: /* vectors: ω, φ */ {
        // width for decay into π⁰γ
        const double gamma_pig = t->get_partial_width(m_par, pi0, photon);
        double ff_sqr =
            em_form_factor_sqr_vec(pdg, m_dil);  // form factor squared
        /// see \iref{Landsberg:1986fd}, equation (3.4)
        const double n1 = m_par_sqr - m_other_sqr;
        const double rad = pow_int(1. + m_dil_sqr / n1, 2) -
                           4. * m_par_sqr * m_dil_sqr / (n1 * n1);
        if (rad < 0.) {
          assert(rad > -1E-5);
          return 0.;
        } else {
          return (2. * alpha / (3. * M_PI)) * gamma_pig / m_dil *
                 pow(rad, 3. / 2.) * ff_sqr;
        }
      }
      default:
        throw std::runtime_error("Bad meson in ThreeBodyDecayDilepton: " +
                                 pdg.string());
    }
  } else if (pdg.is_baryon()) {
    switch (pdg.code()) {
      case pdg::Delta_p:
      case -pdg::Delta_p:
      case pdg::Delta_z:
      case -pdg::Delta_z: /* Δ⁺, Δ⁰ (and antiparticles) */ {
        /// see \iref{Krivoruchenko:2001hs}
        const double rad1 = (m_par + m_other) * (m_par + m_other) - m_dil_sqr;
        const double rad2 = (m_par - m_other) * (m_par - m_other) - m_dil_sqr;
        if (rad1 < 0.) {
          assert(rad1 > -1E-5);
          return 0.;
        } else if (rad2 < 0.) {
          assert(rad2 > -1E-5);
          return 0.;
        } else {
          const double t1 = alpha / 16. * (m_par + m_other) *
                            (m_par + m_other) / (m_par_cubed * m_other_sqr) *
                            std::sqrt(rad1);
          const double t2 = pow_int(std::sqrt(rad2), 3);
          const double ff = form_factor_delta(m_dil);
          const double gamma_vi = t1 * t2 * ff * ff;
          return 2. * alpha / (3. * M_PI) * gamma_vi / m_dil;
        }
      }
      default:
        throw std::runtime_error("Bad baryon in ThreeBodyDecayDilepton: " +
                                 pdg.string());
    }
  } else {
    throw std::runtime_error("Non-hadron in ThreeBodyDecayDilepton: " +
                             pdg.string());
  }
}

double ThreeBodyDecayDilepton::width(double, double G0, double m) const {
  if (mother_->is_stable()) {
    return G0;
  }

  if (!tabulation_) {
    int non_lepton_position = -1;
    for (int i = 0; i < 3; ++i) {
      if (!particle_types_[i]->is_lepton()) {
        non_lepton_position = i;
        break;
      }
    }
    // lepton mass
    const double m_l = particle_types_[(non_lepton_position + 1) % 3]->mass();
    // mass of non-leptonic particle in final state
    const double m_other = particle_types_[non_lepton_position]->mass();

    // integrate differential width to obtain partial width
    double M0 = mother_->mass();
    double G0tot = mother_->width_at_pole();
    tabulation_ = make_unique<Tabulation>(
        m_other + 2 * m_l, M0 + 10 * G0tot, num_tab_pts, [&](double m_parent) {
          const double bottom = 2 * m_l;
          const double top = m_parent - m_other;
          if (top < bottom) {  // numerical problems at lower bound
            return 0.;
          }
          return integrate(bottom, top,
                           [&](double m_dil) {
                             return diff_width(m_parent, m_dil, m_other,
                                               mother_);
                           })
              .value();
        });
  }

  return tabulation_->get_value_linear(m, Extrapolation::Const);
}

}  // namespace Smash<|MERGE_RESOLUTION|>--- conflicted
+++ resolved
@@ -200,23 +200,6 @@
       * in order to avoid race conditions in multi-threading. */
     const double m1_min = particle_types_[0]->min_mass_kinematic();
     const double m2_min = particle_types_[1]->min_mass_kinematic();
-<<<<<<< HEAD
-    const double sum_gamma = particle_types_[0]->width_at_pole()
-                          + particle_types_[1]->width_at_pole();
-    const double tab_interval = std::max(2., 10.*sum_gamma);
-    tabulation_
-          = make_unique<Tabulation>(m1_min + m2_min, tab_interval, num_tab_pts,
-            [&](double sqrts) {
-              const auto result = integrate2d(m1_min, sqrts - m2_min,
-                m2_min, sqrts - m1_min,
-                [&](double m1, double m2) {
-                  return integrand_rho_Manley_2res(sqrts,
-                                    m1, m2, particle_types_[0],
-                                    particle_types_[1], L_);
-                });
-              return result.value();
-            });
-=======
     const double sum_gamma = particle_types_[0]->width_at_pole() +
                              particle_types_[1]->width_at_pole();
     const double tab_interval = std::max(2., 10. * sum_gamma);
@@ -228,13 +211,8 @@
                 return integrand_rho_Manley_2res(
                     sqrts, m1, m2, particle_types_[0], particle_types_[1], L_);
               });
-          const auto error_msg = result.check_error();
-          if (error_msg != "") {
-            throw std::runtime_error(error_msg);
-          }
           return result.value();
         });
->>>>>>> 9cb2743f
   }
   return tabulation_->get_value_linear(mass);
 }
