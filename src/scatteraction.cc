/*
 *
 *    Copyright (c) 2014-2017
 *      SMASH Team
 *
 *    GNU General Public License (GPLv3 or later)
 *
 */

#include "include/scatteraction.h"

#include <cmath>

#include "Pythia8/Pythia.h"

#include "include/action_globals.h"
#include "include/angles.h"
#include "include/constants.h"
#include "include/crosssections.h"
#include "include/cxx14compat.h"
#include "include/fpenvironment.h"
#include "include/kinematics.h"
#include "include/logging.h"
#include "include/parametrizations.h"
#include "include/pdgcode.h"
#include "include/pow.h"
#include "include/processstring.h"
#include "include/random.h"

namespace smash {

ScatterAction::ScatterAction(const ParticleData &in_part_a,
                             const ParticleData &in_part_b, double time,
                             bool isotropic, double string_formation_time)
    : Action({in_part_a, in_part_b}, time),
      total_cross_section_(0.),
      isotropic_(isotropic),
      string_formation_time_(string_formation_time) {}

void ScatterAction::add_collision(CollisionBranchPtr p) {
  add_process<CollisionBranch>(p, collision_channels_, total_cross_section_);
}

void ScatterAction::add_collisions(CollisionBranchList pv) {
  add_processes<CollisionBranch>(std::move(pv), collision_channels_,
                                 total_cross_section_);
}

void ScatterAction::generate_final_state() {
  const auto &log = logger<LogArea::ScatterAction>();

  log.debug("Incoming particles: ", incoming_particles_);

  if (pot_pointer != nullptr) {
    filter_channel(collision_channels_, total_cross_section_);
  }
  /* Decide for a particular final state. */
  const CollisionBranch *proc = choose_channel<CollisionBranch>(
      collision_channels_, total_cross_section_);
  process_type_ = proc->get_type();
  outgoing_particles_ = proc->particle_list();
  partial_cross_section_ = proc->weight();

  log.debug("Chosen channel: ", process_type_, outgoing_particles_);

  /* The production point of the new particles.  */
  FourVector middle_point = get_interaction_point();

  switch (process_type_) {
    case ProcessType::Elastic:
      /* 2->2 elastic scattering */
      elastic_scattering();
      break;
    case ProcessType::TwoToOne:
      /* resonance formation */
      /* processes computed in the center of momenta */
      resonance_formation();
      break;
    case ProcessType::TwoToTwo:
      /* 2->2 inelastic scattering */
      /* Sample the particle momenta in CM system. */
      inelastic_scattering();
      break;
    case ProcessType::StringSoft:
      /* soft string excitation */
      string_excitation(true);
      break;
    case ProcessType::StringHard:
      /* hard string excitation */
      string_excitation(false);
      break;
    default:
      throw InvalidScatterAction(
          "ScatterAction::generate_final_state: Invalid process type " +
          std::to_string(static_cast<int>(process_type_)) + " was requested. " +
          "(PDGcode1=" + incoming_particles_[0].pdgcode().string() +
          ", PDGcode2=" + incoming_particles_[1].pdgcode().string() + ")");
  }

  for (ParticleData &new_particle : outgoing_particles_) {
    /* Set positions of the outgoing particles */
    if (proc->get_type() != ProcessType::Elastic) {
      new_particle.set_4position(middle_point);
    }
    /* Set momenta & boost to computational frame. */
    new_particle.boost_momentum(-beta_cm());
  }
}

void ScatterAction::add_all_scatterings(double elastic_parameter,
                                        bool two_to_one,
                                        ReactionsBitSet included_2to2,
                                        double low_snn_cut, bool strings_switch,
                                        NNbarTreatment nnbar_treatment) {
  cross_sections xs(incoming_particles_, sqrt_s());
  CollisionBranchList processes = xs.generate_collision_list(
      elastic_parameter, two_to_one, included_2to2, low_snn_cut, strings_switch,
      nnbar_treatment, string_process_);

  /* Add various subprocesses.*/
  add_collisions(std::move(processes));
}

double ScatterAction::raw_weight_value() const { return total_cross_section_; }

double ScatterAction::partial_weight() const { return partial_cross_section_; }

ThreeVector ScatterAction::beta_cm() const {
  return total_momentum().velocity();
}

double ScatterAction::gamma_cm() const {
  return (1. / std::sqrt(1.0 - beta_cm().sqr()));
}

double ScatterAction::mandelstam_s() const { return total_momentum().sqr(); }

double ScatterAction::cm_momentum() const {
  const double m1 = incoming_particles_[0].effective_mass();
  const double m2 = incoming_particles_[1].effective_mass();
  return pCM(sqrt_s(), m1, m2);
}

double ScatterAction::cm_momentum_squared() const {
  const double m1 = incoming_particles_[0].effective_mass();
  const double m2 = incoming_particles_[1].effective_mass();
  return pCM_sqr(sqrt_s(), m1, m2);
}

double ScatterAction::transverse_distance_sqr() const {
  // local copy of particles (since we need to boost them)
  ParticleData p_a = incoming_particles_[0];
  ParticleData p_b = incoming_particles_[1];
  /* Boost particles to center-of-momentum frame. */
  const ThreeVector velocity = beta_cm();
  p_a.boost(velocity);
  p_b.boost(velocity);
  const ThreeVector pos_diff =
      p_a.position().threevec() - p_b.position().threevec();
  const ThreeVector mom_diff =
      p_a.momentum().threevec() - p_b.momentum().threevec();

  const auto &log = logger<LogArea::ScatterAction>();
  log.debug("Particle ", incoming_particles_,
            " position difference [fm]: ", pos_diff,
            ", momentum difference [GeV]: ", mom_diff);

  const double dp2 = mom_diff.sqr();
  const double dr2 = pos_diff.sqr();
  /* Zero momentum leads to infite distance. */
  if (dp2 < really_small) {
    return dr2;
  }
  const double dpdr = pos_diff * mom_diff;

  /** UrQMD squared distance criterion:
   * \iref{Bass:1998ca} (3.27): in center of momentum frame
   * position of particle a: x_a
   * position of particle b: x_b
   * momentum of particle a: p_a
   * momentum of particle b: p_b
   * d^2_{coll} = (x_a - x_b)^2 - ((x_a - x_b) . (p_a - p_b))^2 / (p_a - p_b)^2
   */
  return dr2 - dpdr * dpdr / dp2;
}

/**
 * Computes the B coefficients from the Cugnon parametrization of the angular
 * distribution in elastic pp scattering, see equation (8) in
 * \iref{Cugnon:1996kh}.
 * Note: The original Cugnon parametrization is only applicable for
 * plab < 6 GeV and keeps rising above that. We add an upper limit of b <= 9,
 * in order to be compatible with high-energy data (up to plab ~ 25 GeV).
 * \param[in] plab Lab momentum in GeV.
 */
static double Cugnon_bpp(double plab) {
  if (plab < 2.) {
    double p8 = pow_int(plab, 8);
    return 5.5 * p8 / (7.7 + p8);
  } else {
    return std::min(9.0, 5.334 + 0.67 * (plab - 2.));
  }
}

/**
 * Computes the B coefficients from the Cugnon parametrization of the angular
 * distribution in elastic np scattering, see equation (10) in
 * \iref{Cugnon:1996kh}.
 * \param[in] plab Lab momentum in GeV.
 */
static double Cugnon_bnp(double plab) {
  if (plab < 0.225) {
    return 0.;
  } else if (plab < 0.6) {
    return 16.53 * (plab - 0.225);
  } else if (plab < 1.6) {
    return -1.63 * plab + 7.16;
  } else {
    return Cugnon_bpp(plab);
  }
}

void ScatterAction::sample_angles(std::pair<double, double> masses) {
  if ((process_type_ == ProcessType::StringSoft) ||
      (process_type_ == ProcessType::StringHard)) {
    // We potentially have more than two particles, so the following angular
    // distributions don't work. Instead we just keep the angular
    // distributions generated by string fragmentation.
    return;
  }
  assert(outgoing_particles_.size() == 2);
  const auto &log = logger<LogArea::ScatterAction>();

  // only NN scattering is anisotropic currently
  const bool nn_scattering = incoming_particles_[0].type().is_nucleon() &&
                             incoming_particles_[1].type().is_nucleon();

  ParticleData *p_a = &outgoing_particles_[0];
  ParticleData *p_b = &outgoing_particles_[1];

  const double mass_a = masses.first;
  const double mass_b = masses.second;

  const double cms_energy = kinetic_energy_cms();

  const std::array<double, 2> t_range = get_t_range<double>(
      cms_energy, nucleon_mass, nucleon_mass, mass_a, mass_b);
  Angles phitheta;
  if (nn_scattering && p_a->pdgcode().is_nucleon() &&
      p_b->pdgcode().is_nucleon() &&
      p_a->pdgcode().antiparticle_sign() ==
          p_b->pdgcode().antiparticle_sign() &&
      !isotropic_) {
    /** NN → NN: Choose angular distribution according to Cugnon
     * parametrization,
     * see \iref{Cugnon:1996kh}. */
    double bb, a, plab = plab_from_s(mandelstam_s());
    if (p_a->type().charge() + p_b->type().charge() == 1) {
      // pn
      bb = std::max(Cugnon_bnp(plab), really_small);
      a = (plab < 0.8) ? 1. : 0.64 / (plab * plab);
    } else {
      // pp or nn
      bb = std::max(Cugnon_bpp(plab), really_small);
      a = 1.;
    }
    double t = Random::expo(bb, t_range[0], t_range[1]);
    if (Random::canonical() > 1. / (1. + a)) {
      t = t_range[0] + t_range[1] - t;
    }
    // determine scattering angles in center-of-mass frame
    phitheta = Angles(2. * M_PI * Random::canonical(),
                      1. - 2. * (t - t_range[0]) / (t_range[1] - t_range[0]));
  } else if (nn_scattering && p_a->pdgcode().is_Delta() &&
             p_b->pdgcode().is_nucleon() &&
             p_a->pdgcode().antiparticle_sign() ==
                 p_b->pdgcode().antiparticle_sign() &&
             !isotropic_) {
    /** NN → NΔ: Sample scattering angles in center-of-mass frame from an
     * anisotropic angular distribution, using the same distribution as for
     * elastic pp scattering, as suggested in \iref{Cugnon:1996kh}. */
    const double plab = plab_from_s(mandelstam_s());
    const double bb = std::max(Cugnon_bpp(plab), really_small);
    double t = Random::expo(bb, t_range[0], t_range[1]);
    if (Random::canonical() > 0.5) {
      t = t_range[0] + t_range[1] - t;  // symmetrize
    }
    phitheta = Angles(2. * M_PI * Random::canonical(),
                      1. - 2. * (t - t_range[0]) / (t_range[1] - t_range[0]));
  } else if (nn_scattering && p_b->pdgcode().is_nucleon() && !isotropic_ &&
             (p_a->type().is_Nstar() || p_a->type().is_Deltastar())) {
    /** NN → NR: Fit to HADES data, see \iref{Agakishiev:2014wqa}. */
    const std::array<double, 4> p{1.46434, 5.80311, -6.89358, 1.94302};
    const double a = p[0] + mass_a * (p[1] + mass_a * (p[2] + mass_a * p[3]));
    /*  If the resonance is so heavy that the index "a" exceeds 30,
     *  the power function turns out to be too sharp. Take t directly to be
     *  t_0 in such a case. */
    double t = t_range[0];
    if (a < 30) {
      t = Random::power(-a, t_range[0], t_range[1]);
    }
    if (Random::canonical() > 0.5) {
      t = t_range[0] + t_range[1] - t;  // symmetrize
    }
    phitheta = Angles(2. * M_PI * Random::canonical(),
                      1. - 2. * (t - t_range[0]) / (t_range[1] - t_range[0]));
  } else {
    /* isotropic angular distribution */
    phitheta.distribute_isotropically();
  }

  ThreeVector pscatt = phitheta.threevec();
  // 3-momentum of first incoming particle in center-of-mass frame
  ThreeVector pcm =
      incoming_particles_[0].momentum().LorentzBoost(beta_cm()).threevec();
  pscatt.rotate_z_axis_to(pcm);

  // final-state CM momentum
  const double p_f = pCM(cms_energy, mass_a, mass_b);
  if (!(p_f > 0.0)) {
    log.warn("Particle: ", p_a->pdgcode(), " radial momentum: ", p_f);
    log.warn("Etot: ", cms_energy, " m_a: ", mass_a, " m_b: ", mass_b);
  }
  p_a->set_4momentum(mass_a, pscatt * p_f);
  p_b->set_4momentum(mass_b, -pscatt * p_f);

  log.debug("p_a: ", *p_a, "\np_b: ", *p_b);
}

void ScatterAction::elastic_scattering() {
  // copy initial particles into final state
  outgoing_particles_[0] = incoming_particles_[0];
  outgoing_particles_[1] = incoming_particles_[1];
  // resample momenta
  sample_angles({outgoing_particles_[0].effective_mass(),
                 outgoing_particles_[1].effective_mass()});
}

void ScatterAction::inelastic_scattering() {
  // create new particles
  sample_2body_phasespace();
  /* Set the formation time of the 2 particles to the larger formation time of
   * the
   * incoming particles, if it is larger than the execution time; execution time
   * is otherwise taken to be the formation time */
  const double t0 = incoming_particles_[0].formation_time();
  const double t1 = incoming_particles_[1].formation_time();

  const size_t index_tmax = (t0 > t1) ? 0 : 1;
  const double sc =
      incoming_particles_[index_tmax].cross_section_scaling_factor();
  if (t0 > time_of_execution_ || t1 > time_of_execution_) {
    outgoing_particles_[0].set_formation_time(std::max(t0, t1));
    outgoing_particles_[1].set_formation_time(std::max(t0, t1));
    outgoing_particles_[0].set_cross_section_scaling_factor(sc);
    outgoing_particles_[1].set_cross_section_scaling_factor(sc);
  } else {
    outgoing_particles_[0].set_formation_time(time_of_execution_);
    outgoing_particles_[1].set_formation_time(time_of_execution_);
  }
}

void ScatterAction::resonance_formation() {
  const auto &log = logger<LogArea::ScatterAction>();

  if (outgoing_particles_.size() != 1) {
    std::string s =
        "resonance_formation: "
        "Incorrect number of particles in final state: ";
    s += std::to_string(outgoing_particles_.size()) + " (";
    s += incoming_particles_[0].pdgcode().string() + " + ";
    s += incoming_particles_[1].pdgcode().string() + ")";
    throw InvalidResonanceFormation(s);
  }

  const double cms_kin_energy = kinetic_energy_cms();
  /* 1 particle in final state: Center-of-momentum frame of initial particles
   * is the rest frame of the resonance.  */
  outgoing_particles_[0].set_4momentum(FourVector(cms_kin_energy, 0., 0., 0.));

  /* Set the formation time of the resonance to the larger formation time of the
   * incoming particles, if it is larger than the execution time; execution time
   * is otherwise taken to be the formation time */
  const double t0 = incoming_particles_[0].formation_time();
  const double t1 = incoming_particles_[1].formation_time();

  const size_t index_tmax = (t0 > t1) ? 0 : 1;
  const double sc =
      incoming_particles_[index_tmax].cross_section_scaling_factor();
  if (t0 > time_of_execution_ || t1 > time_of_execution_) {
    outgoing_particles_[0].set_formation_time(std::max(t0, t1));
    outgoing_particles_[0].set_cross_section_scaling_factor(sc);
  } else {
    outgoing_particles_[0].set_formation_time(time_of_execution_);
  }
  log.debug("Momentum of the new particle: ",
            outgoing_particles_[0].momentum());
}

/* This function will generate outgoing particles in CM frame
 * from a hard process.
 * The way to excite soft strings is based on the UrQMD model */
void ScatterAction::string_excitation(bool is_soft_proc) {
  assert(incoming_particles_.size() == 2);
  const auto &log = logger<LogArea::Pythia>();
  // Disable floating point exception trap for Pythia
  {
    DisableFloatTraps guard;
    /* initialize the string_process_ object for this particular collision */
    string_process_->init(incoming_particles_, time_of_execution_, gamma_cm());
    /* implement collision */
    bool success = false;
    StringSoftType iproc = string_process_->get_subproc();
    int ntry = 0;
    const int ntry_max = 10000;
    while (!success && ntry < ntry_max) {
      ntry++;
<<<<<<< HEAD
      switch (iproc) {
        case StringSoftType::SingleDiffAX:
          /* single diffractive to A+X */
          success = string_process_->next_SDiff(true);
          break;
        case StringSoftType::SingleDiffXB:
          /* single diffractive to X+B */
          success = string_process_->next_SDiff(false);
          break;
        case StringSoftType::DoubleDiff:
          /* double diffractive */
          success = string_process_->next_DDiff();
          break;
        case StringSoftType::NonDiff:
          /* soft non-diffractive */
          success = string_process_->next_NDiffSoft();
          break;
        case StringSoftType::BBbar:
          /* soft BBbar 2 mesonic annihilation */
          success = string_process_->next_BBbarAnn();
          break;
        case StringSoftType::None:
          success = false;
=======
      if (is_soft_proc) {
        switch (iproc) {
          case StringSoftType::SingleDiffAX:
            /* single diffractive to A+X */
            success = string_process_->next_SDiff(true);
            break;
          case StringSoftType::SingleDiffXB:
            /* single diffractive to X+B */
            success = string_process_->next_SDiff(false);
            break;
          case StringSoftType::DoubleDiff:
            /* double diffractive */
            success = string_process_->next_DDiff();
            break;
          case StringSoftType::NonDiff:
            /* soft non-diffractive */
            success = string_process_->next_NDiffSoft();
            break;
          case StringSoftType::None:
            success = false;
        }
      } else {
        success = string_process_->next_NDiffHard();
>>>>>>> 4b7eca08
      }
    }
    if (ntry == ntry_max) {
      throw std::runtime_error("too many tries in string_excitation().");
    }
    outgoing_particles_ = string_process_->get_final_state();
    /* If the incoming particles already were unformed, the formation
     * times and cross section scaling factors need to be adjusted */
    const double tform_in = std::max(incoming_particles_[0].formation_time(),
                                     incoming_particles_[1].formation_time());
    if (tform_in > time_of_execution_) {
      const double fin =
          (incoming_particles_[0].formation_time() >
           incoming_particles_[1].formation_time())
              ? incoming_particles_[0].cross_section_scaling_factor()
              : incoming_particles_[1].cross_section_scaling_factor();
      for (size_t i = 0; i < outgoing_particles_.size(); i++) {
        const double tform_out = outgoing_particles_[i].formation_time();
        const double fout =
            outgoing_particles_[i].cross_section_scaling_factor();
        outgoing_particles_[i].set_cross_section_scaling_factor(fin * fout);
        /* If the unformed incoming particles' formation time is larger than
         * the current outgoing particle's formation time, then the latter
         * is overwritten by the former*/
        if (tform_in > tform_out) {
          outgoing_particles_[i].set_formation_time(tform_in);
        }
      }
    }
    /* Check momentum difference for debugging */
    FourVector out_mom;
    for (ParticleData data : outgoing_particles_) {
      out_mom += data.momentum();
    }
    log.debug("Incoming momenta string:", total_momentum());
    log.debug("Outgoing momenta string:", out_mom);
  }
}

void ScatterAction::format_debug_output(std::ostream &out) const {
  out << "Scatter of " << incoming_particles_;
  if (outgoing_particles_.empty()) {
    out << " (not performed)";
  } else {
    out << " to " << outgoing_particles_;
  }
}

}  // namespace smash<|MERGE_RESOLUTION|>--- conflicted
+++ resolved
@@ -415,31 +415,6 @@
     const int ntry_max = 10000;
     while (!success && ntry < ntry_max) {
       ntry++;
-<<<<<<< HEAD
-      switch (iproc) {
-        case StringSoftType::SingleDiffAX:
-          /* single diffractive to A+X */
-          success = string_process_->next_SDiff(true);
-          break;
-        case StringSoftType::SingleDiffXB:
-          /* single diffractive to X+B */
-          success = string_process_->next_SDiff(false);
-          break;
-        case StringSoftType::DoubleDiff:
-          /* double diffractive */
-          success = string_process_->next_DDiff();
-          break;
-        case StringSoftType::NonDiff:
-          /* soft non-diffractive */
-          success = string_process_->next_NDiffSoft();
-          break;
-        case StringSoftType::BBbar:
-          /* soft BBbar 2 mesonic annihilation */
-          success = string_process_->next_BBbarAnn();
-          break;
-        case StringSoftType::None:
-          success = false;
-=======
       if (is_soft_proc) {
         switch (iproc) {
           case StringSoftType::SingleDiffAX:
@@ -458,12 +433,15 @@
             /* soft non-diffractive */
             success = string_process_->next_NDiffSoft();
             break;
+          case StringSoftType::BBbar:
+            /* soft BBbar 2 mesonic annihilation */
+            success = string_process_->next_BBbarAnn();
+            break;
           case StringSoftType::None:
             success = false;
         }
       } else {
         success = string_process_->next_NDiffHard();
->>>>>>> 4b7eca08
       }
     }
     if (ntry == ntry_max) {
