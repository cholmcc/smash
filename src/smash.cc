/*
 *
 *    Copyright (c) 2012-2017
 *      SMASH Team
 *
 *    GNU General Public License (GPLv3 or later)
 *
 */
#include <getopt.h>

#include <sstream>
#include <vector>

#include <boost/filesystem/fstream.hpp>

#include "include/cxx14compat.h"
#include "include/decaymodes.h"
#include "include/experiment.h"
#include "include/filelock.h"
#include "include/inputfunctions.h"
#include "include/random.h"
#include "include/scatteractionsfinder.h"
#include "include/stringfunctions.h"
/* build dependent variables */
#include "include/config.h"

namespace smash {

namespace {
/** prints usage information and exits the program
 *
 * \param rc Exit status to return
 * \param progname Name of the program
 *
 * usage() is called when either the `--help` or `-h` command line
 * options are given to the program; in this case, the exit status is
 * EXIT_SUCCESS, or when an unknown option is given; in this case,
 * the exit status is EXIT_FAIL.
 */
void usage(const int rc, const std::string &progname) {
  /*!\Userguide
   * \page page_smash_invocation SMASH Invocation
   *
   * SMASH can be run simply by executing the binary without any options (i.e.
   * there are no required arguments). It does require an input file, though
   * (see \ref inputoptions).
   * Per default, the input file is expected in the current working directory
   * with the name '`config.yaml`'.
   *
   * The following options are supported:
   *
   * <table>
   * <tr><th>Short&nbsp;Variant <th>Long&nbsp;Variant <th>Documentation
   * <tr><td>`-h` <td>`--help`
   * <td>Prints usage information and quits the program.
   * <tr><td>`-v` <td>`--version`
   * <td>Prints the version of SMASH and quits the program.
   * <tr><td>`-i <file>` <td>`--inputfile <file>`
   * <td>Overrides the location of the default '`config.yaml`' input file. The
   *     input settings will be read from the specified file instead.
   * <tr><td>`-d <file>` <td>`--decaymodes <file>`
   * <td>The default decay modes are compiled in. With this argument you can
   *     override the decay modes to the exact set defined in the file. Multiple
   *     `-d` arguments are not supported.
   * <tr><td>`-p <file>` <td>`--particles <file>`
   * <td>The default particle data is compiled in. With this argument you can
   *     override the particles to the exact set defined in the file. Multiple
   *     `-p` arguments are not supported.
   * <tr><td>`-c <YAML string>` <td>`--config <YAML string>`
   * <td>The string argument to `-c` containts YAML markup to override input
   *     options from the input file (`-i`). Multiple `-c` arguments are
   *     supported. (Later settings may override preceding settings.) This can
   *     be a handy way to test different scenarios from a script.
   * <tr><td>`-m <modus>` <td>`--modus <modus>`
   * <td>This is a shortcut for `-c 'General: { Modus: <modus> }'`. Note that
   *     `-m` always overrides `-c`.
   * <tr><td>`-e <time>` <td>`--endtime <time>`
   * <td>This is a shortcut for `-c 'General: { End_Time: <time> }'`. Note that
   *     `-e` always overrides `-c`.
   * <tr><td>`-o <dir>` <td>`--output <dir>`
   * <td>Sets the output directory. The default output directory is
   *     `./data/<runid>`, where `<rundid>` is an automatically incrementing
   *     integer. Note that this might cause races if several instances of SMASH
   *     run in parallel. In that case, make sure to specify a different output
   *     directory for every instance of SMASH.
   * <tr><td>`-l <dir>` <td>`--list-2-to-n <dir>`
   * <td>Dumps the list of all possible 2->n reactions (n > 1). Note that
   *     resonance decays and formations are NOT dumped. Every particle
   *     available in SMASH is collided against every and reactions with
   *     non-zero cross-section are dumped. Both colliding particles are
   *     assigned momenta from 0.1 to 10 GeV in the opposite directions to
   *     scan the possible sqrt(S).
   * <tr><td>`-r <pdg>` <td>`--resonance <pdg>`
   * <td> Dumps the width(m) and m * spectral function(m^2) versus resonance
   *     mass m.
   * <tr><td>`-s <pdg1>,<pdg2>[,mass1,mass2]`
   * <td>`--cross-sections <pdg1>,<pdg2>[,mass1,mass2]`
   * <td> Dumps the partial 2->1 cross-section of pdg1 + pdg2 with
   *     masses mass1 and mass2. Masses are optional, default values are pole
   *     masses.
   * <tr><td>`-f` <td>`--force`
   * <td>Forces overwriting files in the output directory. Normally, if you
   *     specifiy an output directory with `-o`, the directory must be empty.
   *     With `-f` this check is skipped.
   * </table>
   */
  std::printf("\nUsage: %s [option]\n\n", progname.c_str());
  std::printf(
      "  -h, --help              usage information\n"
      "\n"
      "  -i, --inputfile <file>  path to input configuration file\n"
      "                          (default: ./config.yaml)\n"
      "  -d, --decaymodes <file> override default decay modes from file\n"
      "  -p, --particles <file>  override default particles from file\n"
      "\n"
      "  -c, --config <YAML>     specify config value overrides\n"
      "                          (multiple -c arguments are supported)\n"
      "  -m, --modus <modus>     shortcut for -c 'General: { Modus: <modus> "
      "}'\n"
      "  -e, --endtime <time>    shortcut for -c 'General: { End_Time: <time> "
      "}'"
      "\n"
      "\n"
      "  -o, --output <dir>      output directory (default: ./data/<runid>)\n"
      "  -l, --list-2-to-n       list all possible 2->2 reactions\n"
      "  -r, --resonance <pdg>   dump width(m) and m*spectral function(m^2)"
      " for resonance pdg\n"
      "  -s, --cross-sections    <pdg1>,<pdg2>[,mass1,mass2] \n"
      "                          dump all 2->1 partial cross-sections of "
      "pdg1 + pdg2 reactions versus sqrt(s).\n"
      "                          Masses are optional, by default pole masses"
      " are used.\n"
      "                          Note the required comma and no spaces.\n"
      "  -f, --force             force overwriting files in the output "
      "directory"
      "\n"
      "  -v, --version\n\n");
  std::exit(rc);
}

/** \ingroup exception
 *  Exception class that is thrown if the requested output directory
 * already exists and `-f` was not specified on the command line.
 */
struct OutputDirectoryExists : public std::runtime_error {
  using std::runtime_error::runtime_error;
};
/** \ingroup exception
 *  Exception class that is thrown if no new output path can be
 * generated (there is a directory name for each positive integer
 * value)
 */
struct OutputDirectoryOutOfIds : public std::runtime_error {
  using std::runtime_error::runtime_error;
};

/// returns the default path for output.
bf::path default_output_path() {
  const bf::path p = bf::absolute("data");
  if (!bf::exists(p)) {
    return p / "0";
  }
  bf::path p2;
  for (int id = 0; id < std::numeric_limits<int>::max(); ++id) {
    p2 = p / std::to_string(id);
    if (!bf::exists(p2)) {
      break;
    }
  }
  if (p == p2) {
    throw OutputDirectoryOutOfIds("no unique data subdir ID left");
  }
  return p2;
}

/// makes sure the output path is valid (throws if not)
void ensure_path_is_valid(const bf::path &path) {
  if (bf::exists(path)) {
    if (!bf::is_directory(path)) {
      throw OutputDirectoryExists("The given path (" + path.native() +
                                  ") exists, but it is not a directory.");
    }
  } else {
    if (!bf::create_directories(path)) {
      throw OutputDirectoryExists(
          "Race condition detected: The directory " + path.native() +
          " did not exist a few cycles ago, but was created in the meantime by "
          "a different process.");
    }
  }
}

}  // unnamed namespace

}  // namespace smash

/* main - do command line parsing and hence decides modus */
int main(int argc, char *argv[]) {
  using namespace smash;  // NOLINT(build/namespaces)
  setup_default_float_traps();

  const auto &log = logger<LogArea::Main>();

  constexpr option longopts[] = {{"config", required_argument, 0, 'c'},
                                 {"decaymodes", required_argument, 0, 'd'},
                                 {"endtime", required_argument, 0, 'e'},
                                 {"force", no_argument, 0, 'f'},
                                 {"help", no_argument, 0, 'h'},
                                 {"inputfile", required_argument, 0, 'i'},
                                 {"modus", required_argument, 0, 'm'},
                                 {"particles", required_argument, 0, 'p'},
                                 {"output", required_argument, 0, 'o'},
                                 {"list-2-to-n", no_argument, 0, 'l'},
                                 {"resonance", required_argument, 0, 'r'},
                                 {"cross-sections", required_argument, 0, 's'},
                                 {"version", no_argument, 0, 'v'},
                                 {nullptr, 0, 0, 0}};

  /* strip any path to progname */
  const std::string progname = bf::path(argv[0]).filename().native();

  try {
    bool force_overwrite = false;
    bf::path output_path = default_output_path(), input_path("./config.yaml");
    std::vector<std::string> extra_config;
    char *particles = nullptr, *decaymodes = nullptr, *modus = nullptr,
         *end_time = nullptr, *pdg_string = nullptr, *cs_string = nullptr;
    bool list2n_activated = false;
    bool resonance_dump_activated = false;
    bool cross_section_dump_activated = false;

    /* parse command-line arguments */
    int opt;
    while ((opt = getopt_long(argc, argv, "c:d:e:fhi:m:p:o:lr:s:v", longopts,
                              nullptr)) != -1) {
      switch (opt) {
        case 'c':
          extra_config.emplace_back(optarg);
          break;
        case 'd':
          decaymodes = optarg;
          break;
        case 'f':
          force_overwrite = true;
          break;
        case 'i':
          input_path = optarg;
          break;
        case 'h':
          usage(EXIT_SUCCESS, progname);
          break;
        case 'm':
          modus = optarg;
          break;
        case 'p':
          particles = optarg;
          break;
        case 'e':
          end_time = optarg;
          break;
        case 'o':
          output_path = optarg;
          break;
        case 'l':
          list2n_activated = true;
          break;
        case 'r':
          resonance_dump_activated = true;
          pdg_string = optarg;
          break;
        case 's':
          cross_section_dump_activated = true;
          cs_string = optarg;
          break;
        case 'v':
          std::printf(
              "%s\n"
              "Branch   : %s\nSystem   : %s\nCompiler : %s %s\n"
              "Build    : %s\nDate     : %s\n",
              VERSION_MAJOR, GIT_BRANCH, CMAKE_SYSTEM, CMAKE_CXX_COMPILER_ID,
              CMAKE_CXX_COMPILER_VERSION, CMAKE_BUILD_TYPE, BUILD_DATE);
          std::exit(EXIT_SUCCESS);
        default:
          usage(EXIT_FAILURE, progname);
      }
    }

    // Abort if there are unhandled arguments left.
    if (optind < argc) {
      std::cout << argv[0] << ": invalid argument -- '" << argv[optind]
                << "'\n";
      usage(EXIT_FAILURE, progname);
    }

    /* read in config file */
    Configuration configuration(input_path.parent_path(),
                                input_path.filename());
    for (const auto &config : extra_config) {
      configuration.merge_yaml(config);
    }
    if (particles) {
      std::cout << "particles: " << particles << std::endl;
      if (!bf::exists(particles)) {
        std::stringstream err;
        err << "The particles file was expected at '" << particles
            << "', but the file does not exist.";
        throw std::runtime_error(err.str());
      }
      configuration["particles"] = read_all(bf::ifstream{particles});
    }
    if (decaymodes) {
      if (!bf::exists(decaymodes)) {
        std::stringstream err;
        err << "The decay modes file was expected at '" << decaymodes
            << "', but the file does not exist.";
        throw std::runtime_error(err.str());
      }
      configuration["decaymodes"] = read_all(bf::ifstream{decaymodes});
    }
    if (list2n_activated) {
      // Do not make all elastic cross-sections a fixed number
      constexpr double elastic_parameter = -1.;
      // Does not matter here, just dummy
      constexpr int ntest = 1;
      // Print only 2->n, n > 1. Do not dump decays, which can be found in
      // decaymodes.txt anyway
      constexpr bool two_to_one = false;
      ParticleType::create_type_list(configuration.take({"particles"}));
      DecayModes::load_decaymodes(configuration.take({"decaymodes"}));
      std::vector<bool> nucleon_has_interacted = {};
<<<<<<< HEAD
      std::set<IncludedReactions> included_2to2 =
                   configuration.take({"Collision_Term", "Included_2to2"});
      auto scat_finder = make_unique<ScatterActionsFinder>(elastic_parameter,
                                     ntest, nucleon_has_interacted,
                                     included_2to2, two_to_one);
=======
      auto scat_finder = make_unique<ScatterActionsFinder>(
          elastic_parameter, ntest, nucleon_has_interacted, two_to_one);
>>>>>>> e8f62884
      scat_finder->dump_reactions();
      std::exit(EXIT_SUCCESS);
    }
    if (resonance_dump_activated) {
      ParticleType::create_type_list(configuration.take({"particles"}));
      DecayModes::load_decaymodes(configuration.take({"decaymodes"}));
      PdgCode pdg(pdg_string);
      const ParticleType &res = ParticleType::find(pdg);
      res.dump_width_and_spectral_function();
      std::exit(EXIT_SUCCESS);
    }
    if (cross_section_dump_activated) {
      ParticleType::create_type_list(configuration.take({"particles"}));
      DecayModes::load_decaymodes(configuration.take({"decaymodes"}));
      std::string arg_string(cs_string);
      std::vector<std::string> args = split(arg_string, ',');
      const unsigned int n_arg = args.size();
      if (n_arg < 2 || n_arg > 4) {
        throw std::invalid_argument("-s usage: pdg1,pdg2[,m1][,m2]");
      }
      PdgCode pdg_a(args[0]), pdg_b(args[1]);
      const ParticleType &a = ParticleType::find(pdg_a);
      const ParticleType &b = ParticleType::find(pdg_b);
      for (unsigned int i = 0; i < 4 - n_arg; i++) {
        args.push_back("");
      }
      double ma = (args[2] == "") ? a.mass() : std::stod(args[2]);
      double mb = (args[3] == "") ? b.mass() : std::stod(args[3]);
      if (a.is_stable() && args[2] != "") {
        ma = a.mass();
        std::cout << "Warning: pole mass is used for stable particle "
                  << a.name() << " instead of " << args[2] << std::endl;
      }
      if (b.is_stable() && args[3] != "") {
        mb = b.mass();
        std::cout << "Warning: pole mass is used for stable particle "
                  << b.name() << " instead of " << args[3] << std::endl;
      }
      std::vector<bool> nucleon_has_interacted = {};
<<<<<<< HEAD
      std::set<IncludedReactions> included_2to2 = {IncludedReactions::All};
      auto scat_finder = make_unique<ScatterActionsFinder>(-1., 1,
                  nucleon_has_interacted, included_2to2, true);
=======
      auto scat_finder = make_unique<ScatterActionsFinder>(
          -1., 1, nucleon_has_interacted, true);
>>>>>>> e8f62884
      scat_finder->dump_cross_sections(a, b, ma, mb);
      std::exit(EXIT_SUCCESS);
    }
    if (modus) {
      configuration["General"]["Modus"] = std::string(modus);
    }
    if (end_time) {
      configuration["General"]["End_Time"] = std::abs(std::atof(end_time));
    }

    /* set up logging */
    set_default_loglevel(
        configuration.take({"Logging", "default"}, einhard::ALL));
    create_all_loggers(configuration["Logging"]);
    log.info(progname, " (", VERSION_MAJOR, ')');

    int64_t seed = configuration.read({"General", "Randomseed"});
    if (seed < 0) {
      // Seed with a real random value, if available
      std::random_device rd;
      seed = rd();
      configuration["General"]["Randomseed"] = seed;
    }

    /* check output path*/
    ensure_path_is_valid(output_path);
    const bf::path lock_path = output_path / "smash.lock";
    FileLock lock(lock_path);
    if (!lock.acquire()) {
      throw std::runtime_error(
          "Another instance of SMASH is already writing to the specified "
          "output directory. If you are sure this is not the case, remove \"" +
          lock_path.native() + "\".");
    }
    log.debug("output path: ", output_path);
    if (!force_overwrite && bf::exists(output_path / "config.yaml")) {
      throw std::runtime_error(
          "Output directory would get overwritten. Select a different output "
          "directory, clean up, or tell SMASH to ignore existing files.");
    }

    // keep a copy of the configuration that was used in the output directory
    bf::ofstream(output_path / "config.yaml")
        << configuration.to_string() << '\n';

    // take the seed setting only after the configuration was stored to file
    seed = configuration.take({"General", "Randomseed"});
    Random::set_seed(seed);
    log.info() << "Random number seed: " << seed;

    log.trace(source_location, " create ParticleType and DecayModes");
    ParticleType::create_type_list(configuration.take({"particles"}));
    DecayModes::load_decaymodes(configuration.take({"decaymodes"}));
    ParticleType::check_consistency();

    // create an experiment
    log.trace(source_location, " create Experiment");
    auto experiment = ExperimentBase::create(configuration, output_path);
    const std::string report = configuration.unused_values_report();
    if (report != "{}") {
      log.warn() << "The following configuration values were not used:\n"
                 << report;
    }

    // run the experiment
    log.trace(source_location, " run the Experiment");
    experiment->run();
  } catch (std::exception &e) {
    log.fatal() << "SMASH failed with the following error:\n" << e.what();
    return EXIT_FAILURE;
  }

  log.trace() << source_location << " about to return from main";
  return 0;
}<|MERGE_RESOLUTION|>--- conflicted
+++ resolved
@@ -328,16 +328,11 @@
       ParticleType::create_type_list(configuration.take({"particles"}));
       DecayModes::load_decaymodes(configuration.take({"decaymodes"}));
       std::vector<bool> nucleon_has_interacted = {};
-<<<<<<< HEAD
       std::set<IncludedReactions> included_2to2 =
                    configuration.take({"Collision_Term", "Included_2to2"});
       auto scat_finder = make_unique<ScatterActionsFinder>(elastic_parameter,
                                      ntest, nucleon_has_interacted,
                                      included_2to2, two_to_one);
-=======
-      auto scat_finder = make_unique<ScatterActionsFinder>(
-          elastic_parameter, ntest, nucleon_has_interacted, two_to_one);
->>>>>>> e8f62884
       scat_finder->dump_reactions();
       std::exit(EXIT_SUCCESS);
     }
@@ -377,14 +372,9 @@
                   << b.name() << " instead of " << args[3] << std::endl;
       }
       std::vector<bool> nucleon_has_interacted = {};
-<<<<<<< HEAD
       std::set<IncludedReactions> included_2to2 = {IncludedReactions::All};
       auto scat_finder = make_unique<ScatterActionsFinder>(-1., 1,
                   nucleon_has_interacted, included_2to2, true);
-=======
-      auto scat_finder = make_unique<ScatterActionsFinder>(
-          -1., 1, nucleon_has_interacted, true);
->>>>>>> e8f62884
       scat_finder->dump_cross_sections(a, b, ma, mb);
       std::exit(EXIT_SUCCESS);
     }
