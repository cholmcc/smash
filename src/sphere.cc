/*
 *
 *    Copyright (c) 2013
 *      maximilian attems <attems@fias.uni-frankfurt.de>
 *      Jussi Auvinen <auvinen@fias.uni-frankfurt.de>
 *
 *    GNU General Public License (GPLv3)
 *
 */

#include <getopt.h>
#include <cmath>
#include <cstdio>
#include <cstdlib>
#include <cstring>
#include <ctime>
#include <list>
#include <map>
#include <utility>
#include <vector>

#include "include/Box.h"
#include "include/CrossSections.h"
#include "include/FourVector.h"
#include "include/Particles.h"
#include "include/ParticleData.h"
#include "include/collisions.h"
#include "include/constants.h"
#include "include/decays.h"
#include "include/input-decaymodes.h"
#include "include/input-particles.h"
#include "include/initial-conditions.h"
#include "include/macros.h"
#include "include/param-reader.h"
#include "include/Laboratory.h"
#include "include/outputroutines.h"
#include "include/propagation.h"
#include "include/Sphere.h"

/* build dependent variables */
#include "include/Config.h"


void SphereModus::assign_params_specific(std::list<Parameters> *configuration) {
    bool match = false;
    std::list<Parameters>::iterator i = configuration->begin();
    while (i != configuration->end()) {
        char *key = i->key();
        char *value = i->value();
        printd("%s %s\n", key, value);
        /* double or float values */
        if (strcmp(key, "RADIUS") == 0) {
            radius = (fabs(atof(value)));
            match = true;
        }
        /* remove processed entry */
        if (match) {
            i = configuration->erase(i);
            match = false;
        } else {
            ++i;
        }
    }
}


/* print_startup - console output on startup of sphere specific parameters */
/* void print_startup(const SphereModus &ball) {
   /* printf("Volume of the sphere: 4 * pi * %g^2 [fm]\n", ball.radius);
   /* }


/* initial_conditions - sets particle data for @particles */
void SphereModus::initial_conditions(Particles *particles) {
    size_t number_total = 0;
    double time_start = 1.0;
    FourVector momentum_total(0, 0, 0, 0);
    /* loop over all the particle types creating each particles */
    for (std::map<int, ParticleType>::const_iterator
         i = particles->types_cbegin(); i != particles->types_cend(); ++i) {
      /* Particles with width > 0 (resonances) do not exist in the beginning */
        if (i->second.width() > 0.0)
            continue;
        printd("%s mass: %g [GeV]\n", i->second.name().c_str(),
                                      i->second.mass());
        /* bose einstein distribution funtion with temperature 0.3 GeV */
        double number_density = number_density_bose(i->second.mass(), 0.3);
        printf("IC number density %.6g [fm^-3]\n", number_density);
        /* cast while reflecting probability of extra particle */
        size_t number = 4.0 / 3.0 * M_PI * radius * radius
        * radius * number_density * testparticles;
        if (4.0 / 3.0 * M_PI * radius * radius * radius
            * number_density - number > drand48())
            number++;
        /* create bunch of particles */
        printf("IC creating %zu particles\n", number);
        particles->create(number, i->second.pdgcode());
        number_total += number;
    }
    printf("IC contains %zu particles\n", number_total);
    /* now set position and momentum of the particles */
    double momentum_radial;
    angles phitheta = angles();
    for (std::map<int, ParticleData>::iterator i = particles->begin();
         i != particles->end(); ++i) {
        if (unlikely(i->first == particles->id_max() && !(i->first % 2))) {
            /* poor last guy just sits around */
            i->second.set_momentum(particles->type(i->first).mass(), 0, 0, 0);
        } else if (!(i->first % 2)) {
            /* thermal momentum according Maxwell-Boltzmann distribution */
<<<<<<< HEAD
            momentum_radial = sample_momenta(0.3, particles->type(i->first).mass());
            phitheta = angles().distribute_isotropously();
            printd("Particle %d radial momenta %g phi %g cos_theta %g\n", i->first,
                   momentum_radial, phitheta.phi(), phitheta.costheta());
=======
            momentum_radial = sample_momenta(0.3,
                              particles->type(i->first).mass());
            /* phi in the range from [0, 2 * pi) */
            phi = 2.0 * M_PI * drand48();
            /* cos(theta) in the range from [-1.0, 1.0) */
            cos_theta = -1.0 + 2.0 * drand48();
            sin_theta = sqrt(1.0 - cos_theta * cos_theta);
            printd("Particle %d radial momenta %g phi %g cos_theta %g\n",
                   i->first, momentum_radial, phi, cos_theta);
>>>>>>> 96c37422
            i->second.set_momentum(particles->type(i->first).mass(),
                                   momentum_radial * phitheta.x(),
                                   momentum_radial * phitheta.y(),
                                   momentum_radial * phitheta.z());
        } else {
            i->second.set_momentum(particles->type(i->first).mass(),
                               - particles->data(i->first - 1).momentum().x1(),
                               - particles->data(i->first - 1).momentum().x2(),
                               - particles->data(i->first - 1).momentum().x3());
        }
        momentum_total += i->second.momentum();
        double x, y, z;
        /* ramdom position in a sphere
         * box length here has the meaning of the sphere radius
         */
        x = -radius + 2.0 * drand48() * radius;
        y = -radius + 2.0 * drand48() * radius;
        z = -radius + 2.0 * drand48() * radius;
        /* sampling points inside of the sphere, rejected if outside */
        while (sqrt(x * x + y * y + z * z) > radius) {
            x = -radius + 2.0 * drand48() * radius;
            y = -radius + 2.0 * drand48() * radius;
            z = -radius + 2.0 * drand48() * radius;
        }
        i->second.set_position(time_start, x, y, z);
        /* IC: debug checks */
        printd_momenta(i->second);
        printd_position(i->second);
    }
    printf("IC total energy: %g [GeV]\n", momentum_total.x0());
}

/* boundary_condition - enforce specific type of boundaries */
// FourVector boundary_condition(FourVector position,
//  const SphereModus &sphere __attribute__((unused)), bool *boundary_hit) {
  /* no boundary */
//  *boundary_hit = false;
//  return position;
// }

/* check_collision_geometry - check if a collision happens between particles */
void SphereModus::check_collision_geometry(Particles *particles,
  CrossSections *cross_sections,
  std::list<int> *collision_list, Modus const &parameters,
  BoxModus const &box, size_t *rejection_conflict) {
  std::vector<std::vector<std::vector<std::vector<int> > > > grid;
  int N, x, y, z;
  /* the maximal radial propagation for light particle */
  int a = box.length + particles->time();
  /* For small boxes no point in splitting up in grids */
  /* calculate approximate grid size according to double interaction length */
  N = round(2.0 * a / sqrt(parameters.cross_section() * fm2_mb * M_1_PI) * 0.5);
  /* for small boxes not possible to split upo */
  if (unlikely(N < 4 || particles->size() < 10)) {
    FourVector distance;
    double radial_interaction = sqrt(parameters.cross_section() * fm2_mb
                                     * M_1_PI) * 2;
    for (std::map<int, ParticleData>::iterator i = particles->begin();
         i != particles->end(); ++i) {
      for (std::map<int, ParticleData>::iterator j = particles->begin();
           j != particles->end(); ++j) {
        /* exclude check on same particle and double counting */
        if (i->first >= j->first)
          continue;
        distance = i->second.position() - j->second.position();
        /* skip particles that are double interaction radius length away */
        if (distance > radial_interaction)
           continue;
        collision_criteria_geometry(particles, cross_sections, collision_list,
          parameters, i->first, j->first, rejection_conflict);
      }
    }
    return;
  }
  /* allocate grid */
  grid.resize(N);
  for (int i = 0; i < N; i++) {
    grid[i].resize(N);
    for (int j = 0; j < N; j++)
      grid[i][j].resize(N);
  }
  /* populate grid */
  for (std::map<int, ParticleData>::iterator i = particles->begin();
         i != particles->end(); ++i) {
    /* XXX: function - map particle position to grid number */
    x = round((a + i->second.position().x1()) / (N - 1));
    y = round((a + i->second.position().x2()) / (N - 1));
    z = round((a + i->second.position().x3()) / (N - 1));
    printd_position(i->second);
    printd("grid cell particle %i: %i %i %i of %i\n", i->first, x, y, z, N);
    grid[x][y][z].push_back(i->first);
  }
  /* semi optimised nearest neighbour search:
   * http://en.wikipedia.org/wiki/Cell_lists
   */
  FourVector shift;
  for (std::map<int, ParticleData>::iterator i = particles->begin();
       i != particles->end(); ++i) {
    /* XXX: function - map particle position to grid number */
    x = round((a + i->second.position().x1()) / (N - 1));
    y = round((a + i->second.position().x2()) / (N - 1));
    z = round((a + i->second.position().x3()) / (N - 1));
    if (unlikely(x >= N || y >= N || z >= N))
      printf("grid cell particle %i: %i %i %i of %i\n", i->first, x, y, z, N);
    /* check all neighbour grids */
    for (int cx = -1; cx < 2; cx++) {
      int sx = cx + x;
      if (sx < 0 || sx >= N)
        continue;
      for (int cy = -1; cy <  2; cy++) {
        int sy = cy + y;
        if (sy < 0 || sy >= N)
          continue;
        for (int cz = -1; cz < 2; cz++) {
          int sz = cz + z;
          if (sz < 0 || sz >= N)
            continue;
          /* empty grid cell */
          if (grid[sx][sy][sz].empty())
            continue;
          /* grid cell particle list */
          for (std::vector<int>::iterator id_b = grid[sx][sy][sz].begin();
               id_b != grid[sx][sy][sz].end(); ++id_b) {
            /* only check against particles above current id
             * to avoid double counting
             */
            if (*id_b <= i->first)
              continue;
            printd("grid cell particle %i <-> %i\n", i->first, *id_b);
            collision_criteria_geometry(particles, cross_sections,
              collision_list, parameters, i->first, *id_b, rejection_conflict);
          } /* grid particles loop */
        } /* grid sy */
      } /* grid sx */
    } /* grid sz */
  } /* outer particle loop */
}


/* Evolve - the core of the box, stepping forward in time */
int SphereModus::Evolve(Particles *particles, CrossSections *cross_sections,
                        int *resonances, int *decays) {
  std::list<int> collision_list, decay_list;
  size_t interactions_total = 0, previous_interactions_total = 0,
    interactions_this_interval = 0;
  size_t rejection_conflict = 0;
  /* startup values */
  print_measurements(*particles, interactions_total,
                     interactions_this_interval, ball);
  for (int steps = 0; steps < parameters.steps(); steps++) {
    /* Check resonances for decays */
    check_decays(particles, &decay_list, parameters);
    /* Do the decays */
    if (!decay_list.empty()) {
      (*decays) += decay_list.size();
      interactions_total = decay_particles(particles, &decay_list,
        interactions_total);
    }
    /* fill collision table by cells */
    check_collision_geometry(particles, cross_sections, &collision_list,
      parameters, lab, &rejection_conflict);
    /* particle interactions */
    if (!collision_list.empty())
      interactions_total = collide_particles(particles, &collision_list,
        interactions_total, resonances);
    /* propagate all particles */
    propagate_particles(particles, parameters, lab);
    /* physics output during the run */
    if (steps > 0 && (steps + 1) % parameters.output_interval() == 0) {
      interactions_this_interval = interactions_total
        - previous_interactions_total;
      previous_interactions_total = interactions_total;
      print_measurements(*particles, interactions_total,
                         interactions_this_interval, lab);
      printd("Resonances: %i Decays: %i\n", *resonances, *decays);
      printd("Ignored collisions %zu\n", rejection_conflict);
      /* save evolution data */
      write_measurements(*particles, interactions_total,
        interactions_this_interval, *resonances, *decays, rejection_conflict);
      write_vtk(*particles);
    }
  }
  /* Guard against evolution */
  if (likely(parameters.steps > 0)) {
    /* if there are not particles no interactions happened */
    if (likely(!particles->empty()))
      print_tail(lab, interactions_total * 2
                 / particles->time() / particles->size());
    else
      print_tail(ball, 0);
    printf("Total ignored collisions: %zu\n", rejection_conflict);
  }
  return 0;
}

/* start up a sphere and run it */
// int Sphere::evolve(const Laboratory &lab, char *path) {
//  /* Read sphere config file parameters */
//  Sphere *ball = new Sphere(lab);
//  process_config_sphere(ball, path);
  /* Initialize box */
//  print_startup(*ball);
//  Particles *particles = new Particles;
//  input_particles(particles, path);
//  initial_conditions(particles, ball);
// input_decaymodes(particles, path);
//  CrossSections *cross_sections = new CrossSections;
//  cross_sections->add_elastic_parameter(lab.cross_section());
  /* Compute stuff */
//  int rc = Evolve(particles, cross_sections, lab);
  /* record IC startup */
//  write_measurements_header(*particles);
//  print_header();
//  write_particles(*particles);
  /* tear down */
//  delete particles;
// delete cross_sections;
// delete ball;
//  return rc;
// }
<|MERGE_RESOLUTION|>--- conflicted
+++ resolved
@@ -108,22 +108,12 @@
             i->second.set_momentum(particles->type(i->first).mass(), 0, 0, 0);
         } else if (!(i->first % 2)) {
             /* thermal momentum according Maxwell-Boltzmann distribution */
-<<<<<<< HEAD
-            momentum_radial = sample_momenta(0.3, particles->type(i->first).mass());
-            phitheta = angles().distribute_isotropously();
-            printd("Particle %d radial momenta %g phi %g cos_theta %g\n", i->first,
-                   momentum_radial, phitheta.phi(), phitheta.costheta());
-=======
             momentum_radial = sample_momenta(0.3,
                               particles->type(i->first).mass());
-            /* phi in the range from [0, 2 * pi) */
-            phi = 2.0 * M_PI * drand48();
-            /* cos(theta) in the range from [-1.0, 1.0) */
-            cos_theta = -1.0 + 2.0 * drand48();
-            sin_theta = sqrt(1.0 - cos_theta * cos_theta);
+            phitheta = angles().distribute_isotropously();
             printd("Particle %d radial momenta %g phi %g cos_theta %g\n",
-                   i->first, momentum_radial, phi, cos_theta);
->>>>>>> 96c37422
+                   i->first, momentum_radial, phitheta.phi(),
+                   phitheta.costheta());
             i->second.set_momentum(particles->type(i->first).mass(),
                                    momentum_radial * phitheta.x(),
                                    momentum_radial * phitheta.y(),
