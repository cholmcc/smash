--- conflicted
+++ resolved
@@ -95,13 +95,9 @@
 
 /* check_collision_geometry - check if a collision happens between particles */
 static void check_collision_geometry(Particles *particles,
-<<<<<<< HEAD
-  CrossSections *cross_sections, std::list<int> *collision_list,
-  Parameters const &parameters, Box const &box, size_t *rejection_conflict) {
-=======
+  CrossSections *cross_sections,
   std::list<int> *collision_list, Laboratory const &parameters,
   Box const &box, size_t *rejection_conflict) {
->>>>>>> aa700260
   std::vector<std::vector<std::vector<std::vector<int> > > > grid;
   int N;
   int x, y, z;
@@ -239,13 +235,8 @@
 }
 
 /* Evolve - the core of the box, stepping forward in time */
-<<<<<<< HEAD
 static int Evolve(Particles *particles, CrossSections *cross_sections,
-  const Parameters &parameters, const Box &box) {
-=======
-static int Evolve(Particles *particles, const Laboratory &parameters,
-  const Box &box) {
->>>>>>> aa700260
+                  const Laboratory &parameters, const Box &box) {
   std::list<int> collision_list, decay_list;
   size_t interactions_total = 0, previous_interactions_total = 0,
     interactions_this_interval = 0;
