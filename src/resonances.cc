/*
 *
 *    Copyright (c) 2013-2014
 *      SMASH Team
 *
 *    GNU General Public License (GPLv3 or later)
 *
 */
#include "include/resonances.h"

#include <gsl/gsl_integration.h>
#include <gsl/gsl_math.h>
#include <gsl/gsl_sf_coupling.h>
#include <algorithm>
#include <cmath>
#include <cstdio>
#include <cstdlib>
#include <map>
#include <utility>
#include <vector>

#include "include/constants.h"
#include "include/decaymodes.h"
#include "include/distributions.h"
#include "include/fourvector.h"
#include "include/macros.h"
#include "include/outputroutines.h"
#include "include/particles.h"
#include "include/particledata.h"
#include "include/particletype.h"
#include "include/processbranch.h"
#include "include/random.h"

namespace Smash {

/* calculate_minimum_mass
 * - calculate the minimum rest energy the resonance must have
 * to be able to decay through any of its decay channels
 * NB: This function assumes stable decay products!
 */
float calculate_minimum_mass(const Particles &particles, PdgCode pdgcode) {
  /* If the particle happens to be stable, just return the mass */
  if (particles.particle_type(pdgcode).width() < 0.0) {
    return particles.particle_type(pdgcode).mass();
  }
  /* Otherwise, let's find the highest mass value needed in any decay mode */
  float minimum_mass = 0.0;
  const std::vector<ProcessBranch> decaymodes =
      particles.decay_modes(pdgcode).decay_mode_list();
  for (std::vector<ProcessBranch>::const_iterator mode = decaymodes.begin();
       mode != decaymodes.end(); ++mode) {
    size_t decay_particles = mode->pdg_list().size();
    float total_mass = 0.0;
    for (size_t i = 0; i < decay_particles; i++) {
      /* Stable decay products assumed; for resonances the mass can be lower! */
      total_mass += particles.particle_type(mode->pdg_list().at(i)).mass();
    }
    if (total_mass > minimum_mass)
      minimum_mass = total_mass;
  }
  return minimum_mass;
}

/* resonance_cross_section - energy-dependent cross section
 * for producing a resonance
 */
std::vector<ProcessBranch> resonance_cross_section(
    const ParticleData &particle1, const ParticleData &particle2,
    const ParticleType &type_particle1, const ParticleType &type_particle2,
    Particles *particles) {
  std::vector<ProcessBranch> resonance_process_list;

  /* Isospin symmetry factor, by default 1 */
  int symmetryfactor = 1;
  // the isospin symmetry factor is 2 if both particles are in the same
  // isospin multiplet:
  if (type_particle1.pdgcode().iso_multiplet()
   == type_particle2.pdgcode().iso_multiplet()) {
    symmetryfactor = 2;
  }

  /* Mandelstam s = (p_a + p_b)^2 = square of CMS energy */
  const double mandelstam_s =
       (particle1.momentum() + particle2.momentum()).Dot(
         particle1.momentum() + particle2.momentum());

  /* CM momentum */
  const double cm_momentum_squared
    = (particle1.momentum().Dot(particle2.momentum())
       * particle1.momentum().Dot(particle2.momentum())
       - type_particle1.mass() * type_particle1.mass()
       * type_particle2.mass() * type_particle2.mass()) / mandelstam_s;

  /* Find all the possible resonances */
  for (const ParticleType &type_resonance : particles->types()) {
    /* Not a resonance, go to next type of particle */
    if (type_resonance.width() < 0.0) {
      continue;
    }

    /* Same resonance as in the beginning, ignore */
    if ((type_particle1.width() > 0.0
         && type_resonance.pdgcode() == type_particle1.pdgcode())
        || (type_particle2.width() > 0.0
            && type_resonance.pdgcode() == type_particle2.pdgcode())) {
      continue;
    }

    /* No decay channels found, ignore */
    if (particles->decay_modes(type_resonance.pdgcode()).empty()) {
      continue;
    }

    float resonance_xsection
      = symmetryfactor * two_to_one_formation(particles, type_particle1,
        type_particle2, type_resonance, mandelstam_s, cm_momentum_squared);

    /* If cross section is non-negligible, add resonance to the list */
    if (resonance_xsection > really_small) {
      resonance_process_list.push_back(ProcessBranch(type_resonance.pdgcode(),
                                                     resonance_xsection,1));

      printd("Found resonance %s (%s) with mass %f and width %f.\n",
             type_resonance.pdgcode().string().c_str(),
             type_resonance.name().c_str(),
             type_resonance.mass(), type_resonance.width());
      printd("2->1 with original particles: %s %s Charges: %i %i \n",
             type_particle1.name().c_str(), type_particle2.name().c_str(),
             type_particle1.charge(), type_particle2.charge());
    }
    /* Same procedure for possible 2->2 resonance formation processes */
    /* XXX: For now, we allow this only for baryon-baryon interactions */
    if (type_particle1.spin() % 2 != 0 && type_particle2.spin() % 2 != 0) {
      size_t two_to_two_processes
         = two_to_two_formation(particles, type_particle1,
           type_particle2, type_resonance, mandelstam_s, cm_momentum_squared,
           &resonance_process_list);
      if (two_to_two_processes > 0) {
        printd("Found %zu 2->2 processes for resonance %s (%s).\n",
               two_to_two_processes,
               type_resonance.pdgcode().string().c_str(),
               type_resonance.name().c_str());
        printd("2->2 with original particles: %s %s Charges: %i %i \n",
               type_particle1.name().c_str(), type_particle2.name().c_str(),
               type_particle1.charge(), type_particle2.charge());
      }
    }
  }
  return resonance_process_list;
}

/* two_to_one_formation -- only the resonance in the final state */
double two_to_one_formation(Particles *particles,
  const ParticleType &type_particle1,
  const ParticleType &type_particle2, const ParticleType &type_resonance,
  double mandelstam_s, double cm_momentum_squared) {
  /* Check for charge conservation */
  if (type_resonance.charge() != type_particle1.charge()
                                 + type_particle2.charge())
    return 0.0;

  /* Check for baryon number conservation */
  if (type_particle1.spin() % 2 != 0 || type_particle2.spin() % 2 != 0) {
    /* Step 1: We must have fermion */
    if (type_resonance.spin() % 2 == 0) {
      return 0.0;
    }
    /* Step 2: We must have antiparticle for antibaryon
     * (and non-antiparticle for baryon)
     */
    if (type_particle1.pdgcode().baryon_number() != 0
        && (type_particle1.pdgcode().baryon_number()
            != type_resonance.pdgcode().baryon_number())) {
      return 0.0;
    } else if (type_particle2.pdgcode().baryon_number() != 0
        && (type_particle2.pdgcode().baryon_number()
        != type_resonance.pdgcode().baryon_number())) {
      return 0.0;
    }
  }

  /* Isospin z-component based on Gell-Mann–Nishijima formula
   * 2 * Iz = 2 * charge - (baryon number + strangeness + charm)
   * XXX: Strangeness and charm ignored for now!
   */
  const int isospin_z1 = type_particle1.pdgcode().isospin3();
  const int isospin_z2 = type_particle2.pdgcode().isospin3();
  int isospin_z_resonance = type_resonance.pdgcode().isospin3();

  /* Calculate isospin Clebsch-Gordan coefficient
   * (-1)^(j1 - j2 + m3) * sqrt(2 * j3 + 1) * [Wigner 3J symbol]
   * Note that the calculation assumes that isospin values
   * have been multiplied by two
   */
  double wigner_3j =  gsl_sf_coupling_3j(type_particle1.isospin(),
     type_particle2.isospin(), type_resonance.isospin(),
     isospin_z1, isospin_z2, -isospin_z_resonance);
  double clebsch_gordan_isospin = 0.0;
  if (fabs(wigner_3j) > really_small)
    clebsch_gordan_isospin = pow(-1, type_particle1.isospin() / 2.0
    - type_particle2.isospin() / 2.0 + isospin_z_resonance / 2.0)
    * sqrt(type_resonance.isospin() + 1) * wigner_3j;

  printd("CG: %g I1: %i I2: %i IR: %i iz1: %i iz2: %i izR: %i \n",
       clebsch_gordan_isospin,
       type_particle1.isospin(), type_particle2.isospin(),
       type_resonance.isospin(),
       isospin_z1, isospin_z2, isospin_z_resonance);

  /* If Clebsch-Gordan coefficient is zero, don't bother with the rest */
  if (fabs(clebsch_gordan_isospin) < really_small)
    return 0.0;

  /* Check the decay modes of this resonance */
  const std::vector<ProcessBranch> decaymodes
    = particles->decay_modes(type_resonance.pdgcode()).decay_mode_list();
  bool not_enough_energy = false;
  /* Detailed balance required: Formation only possible if
   * the resonance can decay back to these particles
   */
  bool not_balanced = true;
  for (std::vector<ProcessBranch>::const_iterator mode
       = decaymodes.begin(); mode != decaymodes.end(); ++mode) {
    size_t decay_particles = mode->pdg_list().size();
    if ( decay_particles > 3 ) {
      printf("Warning: Not a 1->2 or 1->3 process!\n");
      printf("Number of decay particles: %zu \n", decay_particles);
    } else {
      /* There must be enough energy to produce all decay products */
      float mass_a, mass_b, mass_c = 0.0;
      mass_a = calculate_minimum_mass(*particles, mode->pdg_list().at(0));
      mass_b = calculate_minimum_mass(*particles, mode->pdg_list().at(1));
      if (decay_particles == 3) {
        mass_c = calculate_minimum_mass(*particles, mode->pdg_list().at(2));
      }
      if (sqrt(mandelstam_s) < mass_a + mass_b + mass_c)
        not_enough_energy = true;
      /* Initial state is also a possible final state;
       * weigh the cross section with the ratio of this branch
       * XXX: For now, assuming only 2-particle initial states
       */
      if (decay_particles == 2
          && ((mode->pdg_list().at(0) == type_particle1.pdgcode()
               && mode->pdg_list().at(1) == type_particle2.pdgcode())
              || (mode->pdg_list().at(0) == type_particle2.pdgcode()
                  && mode->pdg_list().at(1) == type_particle1.pdgcode()))
          && (mode->weight() > 0.0))
        not_balanced = false;
    }
  }
  if (not_enough_energy)
    return 0.0;

  if (not_balanced)
    return 0.0;

  /* Calculate spin factor */
  const double spinfactor = (type_resonance.spin() + 1)
    / ((type_particle1.spin() + 1) * (type_particle2.spin() + 1));
  float resonance_width = type_resonance.width();
  float resonance_mass = type_resonance.mass();
  /* Calculate resonance production cross section
   * using the Breit-Wigner distribution as probability amplitude
   * See Eq. (176) in Buss et al., Physics Reports 512, 1 (2012)
   */
  return clebsch_gordan_isospin * clebsch_gordan_isospin * spinfactor
         * 4.0 * M_PI / cm_momentum_squared
         * breit_wigner(mandelstam_s, resonance_mass, resonance_width)
         * hbarc * hbarc / fm2_mb;
}

/* two_to_two_formation -- resonance and another particle in final state */
size_t two_to_two_formation(Particles *particles,
  const ParticleType &type_particle1,
  const ParticleType &type_particle2, const ParticleType &type_resonance,
  double mandelstam_s, double cm_momentum_squared,
  std::vector<ProcessBranch> *process_list) {
  size_t number_of_processes = 0;
  /* If we have two baryons in the beginning, we must have fermion resonance */
  if (type_particle1.pdgcode().baryon_number() != 0
   && type_particle2.pdgcode().baryon_number() != 0
   && ! type_particle1.pdgcode().is_antiparticle_of(type_particle2.pdgcode())
   && type_resonance.pdgcode().baryon_number() == 0)
    return 0.0;

  /* Isospin z-component based on Gell-Mann–Nishijima formula
   * 2 * Iz = 2 * charge - (baryon number + strangeness + charm)
   * XXX: Strangeness and charm ignored for now!
   */
  const int isospin_z_resonance = type_resonance.pdgcode().isospin3();

  /* Compute initial total combined isospin range */
  int initial_total_maximum
    = type_particle1.isospin() + type_particle2.isospin();
  int initial_total_minimum
    = abs(type_particle1.isospin() - type_particle2.isospin());
  /* Loop over particle types to find allowed combinations */
  for (const ParticleType &second_type : particles->types()) {
    /* We are interested only stable particles here */
    if (second_type.width() > 0.0) {
      continue;
    }

    /* Check for charge conservation */
    if (type_resonance.charge() + second_type.charge()
        != type_particle1.charge() + type_particle2.charge()) {
      continue;
    }

    /* Check for baryon number conservation */
    int initial_baryon_number = type_particle1.pdgcode().baryon_number()
                              + type_particle2.pdgcode().baryon_number();
    int final_baryon_number = type_resonance.pdgcode().baryon_number()
                            + second_type.pdgcode().baryon_number();
    if (final_baryon_number != initial_baryon_number) {
      continue;
    }

    /* Compute total isospin range with given initial and final particles */
    int isospin_maximum = std::min(type_resonance.isospin()
      + second_type.isospin(), initial_total_maximum);
    int isospin_minimum = std::max(abs(type_resonance.isospin()
      - second_type.isospin()), initial_total_minimum);

    int isospin_z_i = second_type.pdgcode().isospin3();
    int isospin_z_final = isospin_z_resonance + isospin_z_i;

    int isospin_final = isospin_maximum;
    double clebsch_gordan_isospin = 0.0;
    while (isospin_final >= isospin_minimum) {
      if (abs(isospin_z_final) > isospin_final) {
        break;
      }
      /* Calculate isospin Clebsch-Gordan coefficient combinations
       * (-1)^(j1 - j2 + m3) * sqrt(2 * j3 + 1) * [Wigner 3J symbol]
       * Note that the calculation assumes that isospin values
       * have been multiplied by two
       */
      double wigner_3j =  gsl_sf_coupling_3j(type_resonance.isospin(),
        second_type.isospin(), isospin_final,
        isospin_z_resonance, isospin_z_i, -isospin_z_final);
      if (fabs(wigner_3j) > really_small) {
        clebsch_gordan_isospin +=
            pow(-1, type_resonance.isospin() / 2.0 -
                        second_type.isospin() / 2.0 + isospin_z_final / 2.0) *
            sqrt(isospin_final + 1) * wigner_3j;
      }

      printd("CG: %g I1: %i I2: %i IR: %i iz1: %i iz2: %i izR: %i \n",
         clebsch_gordan_isospin,
         type_resonance.isospin(), second_type.isospin(),
         isospin_final,
         isospin_z_resonance, isospin_z_i, isospin_z_final);
      /* isospin is multiplied by 2,
       *  so we must also decrease it by increments of 2
       */
      isospin_final = isospin_final - 2;
    }
    /* If Clebsch-Gordan coefficient is zero, don't bother with the rest */
    if (fabs(clebsch_gordan_isospin) < really_small) {
      continue;
    }

    /* Check the decay modes of this resonance */
    const std::vector<ProcessBranch> decaymodes
      = particles->decay_modes(type_resonance.pdgcode()).decay_mode_list();
    bool not_enough_energy = false;
    double minimum_mass = 0.0;
    for (std::vector<ProcessBranch >::const_iterator mode
         = decaymodes.begin(); mode != decaymodes.end(); ++mode) {
      size_t decay_particles = mode->pdg_list().size();
      if ( decay_particles > 3 ) {
        printf("Warning: Not a 1->2 or 1->3 process!\n");
        printf("Number of decay particles: %zu \n", decay_particles);
      } else {
        /* There must be enough energy to produce all decay products */
        float mass_a, mass_b, mass_c = 0.0;
        mass_a = calculate_minimum_mass(*particles, mode->pdg_list().at(0));
        mass_b = calculate_minimum_mass(*particles, mode->pdg_list().at(1));
        if (decay_particles == 3) {
          mass_c = calculate_minimum_mass(*particles, mode->pdg_list().at(2));
        }
        if (sqrt(mandelstam_s) < mass_a + mass_b + mass_c
                                 + second_type.mass()) {
          not_enough_energy = true;
        } else if (minimum_mass < mass_a + mass_b + mass_c) {
          minimum_mass = mass_a + mass_b + mass_c;
        }
      }
    }
    if (not_enough_energy) {
      continue;
    }

    /* Calculate resonance production cross section
     * using the Breit-Wigner distribution as probability amplitude
     * Integrate over the allowed resonance mass range
     */
    std::vector<double> integrand_parameters;
    integrand_parameters.push_back(type_resonance.width());
    integrand_parameters.push_back(type_resonance.mass());
    integrand_parameters.push_back(second_type.mass());
    integrand_parameters.push_back(mandelstam_s);
    double lower_limit = minimum_mass;
    double upper_limit = (sqrt(mandelstam_s) - second_type.mass());
    printd("Process: %s %s -> %s %s\n", type_particle1.name().c_str(),
     type_particle2.name().c_str(), second_type.name().c_str(),
     type_resonance.name().c_str());
    printd("Limits: %g %g \n", lower_limit, upper_limit);
    double resonance_integral, integral_error;
    quadrature_1d(&spectral_function_integrand, &integrand_parameters,
                  lower_limit, upper_limit,
                  &resonance_integral, &integral_error);
    printd("Integral value: %g Error: %g \n", resonance_integral,
      integral_error);

    /* matrix element squared over 16pi (in mb GeV^2)
     * (uniform angular distribution assumed)
     */
    double matrix_element = 180;

    /* Cross section for 2->2 process with resonance in final state.
     * Based on the general differential form in
     * Buss et al., Physics Reports 512, 1 (2012), Eq. (D.28)
     */
    float xsection = clebsch_gordan_isospin * clebsch_gordan_isospin
                      * matrix_element
                      / mandelstam_s
                      / sqrt(cm_momentum_squared)
                      * resonance_integral;

    if (xsection > really_small) {
      process_list->push_back(ProcessBranch(type_resonance.pdgcode(),
                                            second_type.pdgcode(),xsection,1));
      number_of_processes++;
    }
  }
  return number_of_processes;
}

/* Function for 1-dimensional GSL integration  */
void quadrature_1d(double (*integrand_function)(double, void*),
                     std::vector<double> *parameters,
                     double lower_limit, double upper_limit,
                     double *integral_value, double *integral_error) {
  gsl_integration_workspace *workspace
    = gsl_integration_workspace_alloc(1000);
  gsl_function integrand;
  integrand.function = integrand_function;
  integrand.params = parameters;
  size_t subintervals_max = 100;
  int gauss_points = 2;
  double accuracy_absolute = 1.0e-6;
  double accuracy_relative = 1.0e-4;

  gsl_integration_qag(&integrand, lower_limit, upper_limit,
                      accuracy_absolute, accuracy_relative,
                      subintervals_max, gauss_points, workspace,
                      integral_value, integral_error);

  gsl_integration_workspace_free(workspace);
}

/* Spectral function of the resonance */
double spectral_function(double resonance_mass, double resonance_pole,
                         double resonance_width) {
  /* breit_wigner is essentially pi * mass * width * spectral function
   * (mass^2 is called mandelstam_s in breit_wigner)
   */
  return breit_wigner(resonance_mass * resonance_mass,
                      resonance_pole, resonance_width)
         / M_PI / resonance_mass / resonance_width;
}

/* Spectral function integrand for GSL integration */
double spectral_function_integrand(double resonance_mass,
                                   void *parameters) {
  std::vector<double> *integrand_parameters
    = reinterpret_cast<std::vector<double> *>(parameters);
  double resonance_width = integrand_parameters->at(0);
  double resonance_pole_mass = integrand_parameters->at(1);
  double stable_mass = integrand_parameters->at(2);
  double mandelstam_s = integrand_parameters->at(3);

  /* center-of-mass momentum of final state particles */
  if (mandelstam_s - (stable_mass + resonance_mass)
      * (stable_mass + resonance_mass) > 0.0) {
    double cm_momentum_final
      = sqrt((mandelstam_s - (stable_mass + resonance_mass)
              * (stable_mass + resonance_mass))
             * (mandelstam_s - (stable_mass - resonance_mass)
                * (stable_mass - resonance_mass))
             / (4 * mandelstam_s));

    /* Integrand is the spectral function weighted by the
     * CM momentum of final state
     * In addition, dm^2 = 2*m*dm
     */
    return spectral_function(resonance_mass, resonance_pole_mass,
                             resonance_width)
           * cm_momentum_final
           * 2 * resonance_mass;
  } else {
    return 0.0;
  }
}

/* Resonance mass sampling for 2-particle final state */
double sample_resonance_mass(const Particles &particles, PdgCode pdg_resonance,
                             PdgCode pdg_stable, double cms_energy) {
  /* First, find the minimum mass of this resonance */
  double minimum_mass = calculate_minimum_mass(particles, pdg_resonance);
  /* Define distribution parameters */
  float mass_stable = particles.particle_type(pdg_stable).mass();
  std::vector<double> parameters;
  parameters.push_back(particles.particle_type(pdg_resonance).width());
  parameters.push_back(particles.particle_type(pdg_resonance).mass());
  parameters.push_back(mass_stable);
  parameters.push_back(cms_energy * cms_energy);

  /* sample resonance mass from the distribution
   * used for calculating the cross section
   */
  double mass_resonance = 0.0, random_number = 1.0;
  double distribution_max
    = spectral_function_integrand(parameters.at(0), &parameters);
  double distribution_value = 0.0;
  while (random_number > distribution_value) {
    random_number = Random::uniform(0.0, distribution_max);
    mass_resonance = Random::uniform(minimum_mass, cms_energy - mass_stable);
    distribution_value
      = spectral_function_integrand(mass_resonance, &parameters);
  }
  return mass_resonance;
}

<<<<<<< HEAD
/* Resonance formation kinematics */
int resonance_formation(Particles *particles, int particle_id, int other_id,
                        std::vector<PdgCode> produced_particles) {
  if (produced_particles.empty()) {
    printf("resonance_formation:\n");
    printf("Warning: No final state particles found!\n");
    printf("Resonance formation canceled. Returning -1.\n");
    return -1;
  }
  /* Template for a new particle */
  ParticleData resonance;

  const double cms_energy = particles->data(particle_id).momentum().x0()
    + particles->data(other_id).momentum().x0();

  int id_first_new = -1;
  if (produced_particles.size() == 1) {
    resonance.set_pdgcode(produced_particles.at(0));
    /* Center-of-momentum frame of initial particles
     * is the rest frame of the resonance
     *
     * We use fourvector to set 4-momentum, as setting it
     * with doubles requires that particle is on
     * mass shell, which is not generally true for resonances
     */
    FourVector resonance_momentum(cms_energy, 0.0, 0.0, 0.0);
    resonance.set_momentum(resonance_momentum);

    printd("Momentum of the new particle: %g %g %g %g \n",
      resonance.momentum().x0(),
      resonance.momentum().x1(),
      resonance.momentum().x2(),
      resonance.momentum().x3());

    /* Initialize position */
    resonance.set_position(FourVector(1., 0., 0., 0.));
    id_first_new = particles->add_data(resonance);
  } else if (produced_particles.size() == 2) {
    /* 2 particles in final state. Need another particle template */
    /* XXX: For now, it is assumed that the other particle is stable! */
    ParticleData stable_product;
    if (particles->particle_type(produced_particles.at(0)).width() > 0) {
      resonance.set_pdgcode(produced_particles.at(0));
      stable_product.set_pdgcode(produced_particles.at(1));
    } else {
      stable_product.set_pdgcode(produced_particles.at(0));
      resonance.set_pdgcode(produced_particles.at(1));
    }
    float mass_stable
      = particles->particle_type(stable_product.pdgcode()).mass();
    /* Sample resonance mass */
    double mass_resonance = sample_resonance_mass(particles,
      resonance.pdgcode(), stable_product.pdgcode(), cms_energy);

    /* Sample the particle momenta */
    sample_cms_momenta(&resonance, &stable_product, cms_energy, mass_resonance,
                       mass_stable);

    /* Initialize positions */
    resonance.set_position(FourVector(1., 0., 0., 0.));
    stable_product.set_position(FourVector(1., 0., 0., 0.));
    id_first_new = particles->add_data(resonance);
    particles->add_data(stable_product);
  } else {
    printf("resonance_formation:\n");
    printf("Warning: %zu particles in final state!\n",
           produced_particles.size());
    printf("Resonance formation canceled. Returning -1.\n");
    return -1;
  }
  /* Return the id of the first new particle */
  return id_first_new;
}

=======
>>>>>>> db535fa3
}  // namespace Smash<|MERGE_RESOLUTION|>--- conflicted
+++ resolved
@@ -534,81 +534,4 @@
   return mass_resonance;
 }
 
-<<<<<<< HEAD
-/* Resonance formation kinematics */
-int resonance_formation(Particles *particles, int particle_id, int other_id,
-                        std::vector<PdgCode> produced_particles) {
-  if (produced_particles.empty()) {
-    printf("resonance_formation:\n");
-    printf("Warning: No final state particles found!\n");
-    printf("Resonance formation canceled. Returning -1.\n");
-    return -1;
-  }
-  /* Template for a new particle */
-  ParticleData resonance;
-
-  const double cms_energy = particles->data(particle_id).momentum().x0()
-    + particles->data(other_id).momentum().x0();
-
-  int id_first_new = -1;
-  if (produced_particles.size() == 1) {
-    resonance.set_pdgcode(produced_particles.at(0));
-    /* Center-of-momentum frame of initial particles
-     * is the rest frame of the resonance
-     *
-     * We use fourvector to set 4-momentum, as setting it
-     * with doubles requires that particle is on
-     * mass shell, which is not generally true for resonances
-     */
-    FourVector resonance_momentum(cms_energy, 0.0, 0.0, 0.0);
-    resonance.set_momentum(resonance_momentum);
-
-    printd("Momentum of the new particle: %g %g %g %g \n",
-      resonance.momentum().x0(),
-      resonance.momentum().x1(),
-      resonance.momentum().x2(),
-      resonance.momentum().x3());
-
-    /* Initialize position */
-    resonance.set_position(FourVector(1., 0., 0., 0.));
-    id_first_new = particles->add_data(resonance);
-  } else if (produced_particles.size() == 2) {
-    /* 2 particles in final state. Need another particle template */
-    /* XXX: For now, it is assumed that the other particle is stable! */
-    ParticleData stable_product;
-    if (particles->particle_type(produced_particles.at(0)).width() > 0) {
-      resonance.set_pdgcode(produced_particles.at(0));
-      stable_product.set_pdgcode(produced_particles.at(1));
-    } else {
-      stable_product.set_pdgcode(produced_particles.at(0));
-      resonance.set_pdgcode(produced_particles.at(1));
-    }
-    float mass_stable
-      = particles->particle_type(stable_product.pdgcode()).mass();
-    /* Sample resonance mass */
-    double mass_resonance = sample_resonance_mass(particles,
-      resonance.pdgcode(), stable_product.pdgcode(), cms_energy);
-
-    /* Sample the particle momenta */
-    sample_cms_momenta(&resonance, &stable_product, cms_energy, mass_resonance,
-                       mass_stable);
-
-    /* Initialize positions */
-    resonance.set_position(FourVector(1., 0., 0., 0.));
-    stable_product.set_position(FourVector(1., 0., 0., 0.));
-    id_first_new = particles->add_data(resonance);
-    particles->add_data(stable_product);
-  } else {
-    printf("resonance_formation:\n");
-    printf("Warning: %zu particles in final state!\n",
-           produced_particles.size());
-    printf("Resonance formation canceled. Returning -1.\n");
-    return -1;
-  }
-  /* Return the id of the first new particle */
-  return id_first_new;
-}
-
-=======
->>>>>>> db535fa3
 }  // namespace Smash