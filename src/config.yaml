--- conflicted
+++ resolved
@@ -14,7 +14,7 @@
 
 General:
     # Modus decision
-    Modus:         Box
+    Modus:         Collider
 
     # determine whether to use time steps (necessary for potentials)
     Use_Time_Steps: True
@@ -50,7 +50,7 @@
 
     # output formats
     Oscar_Collisions:
-        Enable:             False
+        Enable:             True
         2013_Format:        True
         Print_Start_End:    False
     Oscar_Particlelist:
@@ -58,20 +58,20 @@
         2013_Format:        True
         Only_Final:         True
     Vtk:
-        Enable:             False
+        Enable:             True
     Root:
         Enable:             False
         Write_Collisions:   True
         Write_Particles:    True
         Autosave_Frequency: 1000
     Binary_Collisions:
-        Enable:             False
+        Enable:             True
         Print_Start_End:    True
     Binary_Particles:
-        Enable:             False
+        Enable:             True
         Only_Final:         False
     Density:
-        Enable:             False
+        Enable:             True
         x: 0.0
         y: 0.0
         z: 0.0
@@ -79,11 +79,7 @@
         # ("particle", "baryon", "baryonic isospin", "pion")
         Density_Type:      "baryon"
     Dileptons:
-<<<<<<< HEAD
-        Enable:             True
-=======
         Enable:             False
->>>>>>> e23af44d
 
 Collision_Term:
     Decays:        True
@@ -132,11 +128,9 @@
         Start_Time:    0.0
 
         Init_Multiplicities:
-            211:    200
-            -211:   200
+            221:    100
             111:    200
-            321:    200
-            -321:   200
+            2112:   20
 
     Sphere:
         # Sphere size
