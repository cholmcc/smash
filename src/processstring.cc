/*
 *
 *    Copyright (c) 2017-
 *      SMASH Team
 *
 *    GNU General Public License (GPLv3 or later)
 *
 */

#include <array>

#include "include/angles.h"
#include "include/kinematics.h"
#include "include/logging.h"
#include "include/processstring.h"
#include "include/random.h"

namespace smash {

StringProcess::StringProcess(double string_tension, double time_formation,
                             double gluon_beta, double gluon_pmin,
                             double quark_alpha, double quark_beta,
                             double strange_supp, double diquark_supp,
                             double sigma_perp, double stringz_a,
                             double stringz_b, double string_sigma_T,
                             double factor_t_form)
    : pmin_gluon_lightcone_(gluon_pmin),
      pow_fgluon_beta_(gluon_beta),
      pow_fquark_alpha_(quark_alpha),
      pow_fquark_beta_(quark_beta),
      sigma_qperp_(sigma_perp),
      kappa_tension_string_(string_tension),
      additional_xsec_supp_(0.7),
      time_formation_const_(time_formation),
      soft_t_form_(factor_t_form),
      time_collision_(0.),
      gamma_factor_com_(1.) {
  // setup and initialize pythia for hard string process
  pythia_parton_ = make_unique<Pythia8::Pythia>(PYTHIA_XML_DIR, false);
  /* select only non-diffractive events
   * diffractive ones are implemented in a separate routine */
  pythia_parton_->readString("SoftQCD:nonDiffractive = on");
  pythia_parton_->readString("MultipartonInteractions:pTmin = 1.5");
  common_setup_pythia(pythia_parton_.get(), strange_supp, diquark_supp,
                      stringz_a, stringz_b, string_sigma_T);

  // setup and initialize pythia for fragmentation
  pythia_hadron_ = make_unique<Pythia8::Pythia>(PYTHIA_XML_DIR, false);
  /* turn off all parton-level processes to implement only hadronization */
  pythia_hadron_->readString("ProcessLevel:all = off");
  common_setup_pythia(pythia_hadron_.get(), strange_supp, diquark_supp,
                      stringz_a, stringz_b, string_sigma_T);

  /* initialize PYTHIA */
  pythia_hadron_->init();
  pythia_sigmatot_.init(&pythia_hadron_->info, pythia_hadron_->settings,
                        &pythia_hadron_->particleData);

  sqrt2_ = std::sqrt(2.);

  for (int imu = 0; imu < 3; imu++) {
    evecBasisAB_[imu] = ThreeVector(0., 0., 0.);
  }

  final_state_.clear();
}

void StringProcess::common_setup_pythia(Pythia8::Pythia *pythia_in,
                                        double strange_supp,
                                        double diquark_supp, double stringz_a,
                                        double stringz_b,
                                        double string_sigma_T) {
  // choose parametrization for mass-dependent width
  pythia_in->readString("ParticleData:modeBreitWigner = 4");
  /* choose minimum transverse momentum scale
   * involved in partonic interactions */
  pythia_in->readString("MultipartonInteractions:pTmin = 1.5");
  pythia_in->readString("MultipartonInteractions:nSample = 10000");
  // transverse momentum spread in string fragmentation
  pythia_in->readString("StringPT:sigma = " + std::to_string(string_sigma_T));
  // diquark suppression factor in string fragmentation
  pythia_in->readString("StringFlav:probQQtoQ = " +
                        std::to_string(diquark_supp));
  // strangeness suppression factor in string fragmentation
  pythia_in->readString("StringFlav:probStoUD = " +
                        std::to_string(strange_supp));
  // parameters for the fragmentation function
  pythia_in->readString("StringZ:aLund = " + std::to_string(stringz_a));
  pythia_in->readString("StringZ:bLund = " + std::to_string(stringz_b));

  // manually set the parton distribution function
  pythia_in->readString("PDF:pSet = 13");
  pythia_in->readString("PDF:pSetB = 13");
  pythia_in->readString("PDF:piSet = 1");
  pythia_in->readString("PDF:piSetB = 1");
  pythia_in->readString("Beams:idA = 2212");
  pythia_in->readString("Beams:idB = 2212");
  pythia_in->readString("Beams:eCM = 10.");

  // suppress unnecessary output
  pythia_in->readString("Print:quiet = on");
  // No resonance decays, since the resonances will be handled by SMASH
  pythia_in->readString("HadronLevel:Decay = off");
  // set particle masses and widths in PYTHIA to be same with those in SMASH
  for (auto &ptype : ParticleType::list_all()) {
    int pdgid = ptype.pdgcode().get_decimal();
    double mass_pole = ptype.mass();
    double width_pole = ptype.width_at_pole();
    // check if the particle species is in PYTHIA
    if (pythia_in->particleData.isParticle(pdgid)) {
      // set mass and width in PYTHIA
      pythia_in->particleData.m0(pdgid, mass_pole);
      pythia_in->particleData.mWidth(pdgid, width_pole);
    } else if (pdgid == 310 || pdgid == 130) {
      // set mass and width of Kaon-L and Kaon-S
      pythia_in->particleData.m0(pdgid, kaon_mass);
      pythia_in->particleData.mWidth(pdgid, 0.);
    }
  }

  // make energy-momentum conservation in PYTHIA more precise
  pythia_in->readString("Check:epTolErr = 1e-6");
  pythia_in->readString("Check:epTolWarn = 1e-8");
}

// compute the formation time and fill the arrays with final-state particles
int StringProcess::append_final_state(const FourVector &uString,
                                      const ThreeVector &evecLong) {
  struct fragment_type {
    FourVector momentum;
    double pparallel;  // longitudinal component of momentum
    double y;          // momentum rapidity
    double xtotfac;    // cross-section scaling factor
    PdgCode pdg;
    bool is_leading;  // is leading hadron or not
  };

  std::vector<fragment_type> fragments;
  double p_pos_tot = 0.0, p_neg_tot = 0.0;
  int bstring = 0;

  for (int ipyth = 0; ipyth < pythia_hadron_->event.size(); ipyth++) {
    if (!pythia_hadron_->event[ipyth].isFinal()) {
      continue;
    }
    int pythia_id = pythia_hadron_->event[ipyth].id();
    /* K_short and K_long need are converted to K0 since SMASH only knows K0 */
    convert_KaonLS(pythia_id);
    PdgCode pdg = PdgCode::from_decimal(pythia_id);
    if (!pdg.is_hadron()) {
      throw std::invalid_argument(
          "StringProcess::append_final_state warning :"
          " particle is not meson or baryon.");
    }
    FourVector mom(
        pythia_hadron_->event[ipyth].e(), pythia_hadron_->event[ipyth].px(),
        pythia_hadron_->event[ipyth].py(), pythia_hadron_->event[ipyth].pz());
    double pparallel = mom.threevec() * evecLong;
    double y = 0.5 * std::log((mom.x0() + pparallel) / (mom.x0() - pparallel));
    fragments.push_back({mom, pparallel, y, 0.0, pdg, false});
    // total lightcone momentum
    p_pos_tot += (mom.x0() + pparallel) / sqrt2_;
    p_neg_tot += (mom.x0() - pparallel) / sqrt2_;
    bstring += pythia_hadron_->particleData.baryonNumberType(pythia_id);
  }
  const int nfrag = fragments.size();
  assert(nfrag > 0);
  // Sort the particles in descending order of momentum rapidity
  std::sort(fragments.begin(), fragments.end(),
            [&](fragment_type i, fragment_type j) { return i.y > j.y; });

  std::vector<double> xvertex_pos, xvertex_neg;
  xvertex_pos.resize(nfrag + 1);
  xvertex_neg.resize(nfrag + 1);
  // x^{+} coordinates of the forward end
  xvertex_pos[0] = p_pos_tot / kappa_tension_string_;
  for (int i = 0; i < nfrag; i++) {
    // recursively compute x^{+} coordinates of q-qbar formation vertex
    xvertex_pos[i + 1] =
        xvertex_pos[i] - (fragments[i].momentum.x0() + fragments[i].pparallel) /
                             (kappa_tension_string_ * sqrt2_);
  }
  // x^{-} coordinates of the backward end
  xvertex_neg[nfrag] = p_neg_tot / kappa_tension_string_;
  for (int i = nfrag - 1; i >= 0; i--) {
    // recursively compute x^{-} coordinates of q-qbar formation vertex
    xvertex_neg[i] = xvertex_neg[i + 1] -
                     (fragments[i].momentum.x0() - fragments[i].pparallel) /
                         (kappa_tension_string_ * sqrt2_);
  }

  /* compute the cross section suppression factor for leading hadrons
   * based on the number of valence quarks. */
  if (bstring == 0) {  // mesonic string
    for (int i : {0, nfrag - 1}) {
      fragments[i].xtotfac = fragments[i].pdg.is_baryon() ? 1. / 3. : 0.5;
      fragments[i].is_leading = true;
    }
  } else if (bstring == 3 || bstring == -3) {  // baryonic string
    // The first baryon in forward direction
    int i = 0;
    while (i < nfrag && 3 * fragments[i].pdg.baryon_number() != bstring) {
      i++;
    }
    fragments[i].xtotfac = 2. / 3.;
    fragments[i].is_leading = true;
    // The most backward meson
    i = nfrag - 1;
    while (i >= 0 && 3 * fragments[i].pdg.baryon_number() == bstring) {
      i--;
    }
    fragments[i].xtotfac = fragments[i].pdg.is_baryon() ? 1. / 3. : 0.5;
    fragments[i].is_leading = true;
  } else {
    throw std::invalid_argument(
        "StringProcess::append_final_state"
        " encountered bstring != 0, 3, -3");
  }

  // Velocity three-vector to perform Lorentz boost.
  const ThreeVector vstring = uString.velocity();

  /* compute the formation times of hadrons
   * from the lightcone coordinates of q-qbar formation vertices. */
  for (int i = 0; i < nfrag; i++) {
    // set the formation time and position in the rest frame of string
    double t_prod = (xvertex_pos[i] + xvertex_neg[i + 1]) / sqrt2_;
    FourVector fragment_position = FourVector(
        t_prod, evecLong * (xvertex_pos[i] - xvertex_neg[i + 1]) / sqrt2_);
    // boost into the center of mass frame
    fragments[i].momentum = fragments[i].momentum.LorentzBoost(-vstring);
    fragment_position = fragment_position.LorentzBoost(-vstring);
    t_prod = fragment_position.x0();

    /* create new particle with specific PDG id
     * and assign momentum. */
    ParticleData new_particle(ParticleType::find(fragments[i].pdg));
    new_particle.set_4momentum(fragments[i].momentum);

    /* additional suppression factor to take
     * the quantum coherence effect into account. */
    new_particle.set_cross_section_scaling_factor(
        fragments[i].is_leading ? additional_xsec_supp_ * fragments[i].xtotfac
                                : 0.);
<<<<<<< HEAD
    new_particle.set_slow_formation_times(
        time_collision_, time_collision_ + gamma_factor_com_ * t_prod);
=======
    new_particle.set_formation_time(time_collision_ +
                                    soft_t_form_ * gamma_factor_com_ * t_prod);
>>>>>>> 8a8b881d
    final_state_.push_back(new_particle);
  }

  return nfrag;
}

void StringProcess::init(const ParticleList &incoming, double tcoll,
                         double gamma) {
  PDGcodes_[0] = incoming[0].pdgcode();
  PDGcodes_[1] = incoming[1].pdgcode();
  massA_ = incoming[0].effective_mass();
  massB_ = incoming[1].effective_mass();

  plab_[0] = incoming[0].momentum();
  plab_[1] = incoming[1].momentum();

  // compute sqrts and velocity of the center of mass.
  sqrtsAB_ = (plab_[0] + plab_[1]).abs();
  ucomAB_ = (plab_[0] + plab_[1]) / sqrtsAB_;
  vcomAB_ = ucomAB_.velocity();

  pcom_[0] = plab_[0].LorentzBoost(vcomAB_);
  pcom_[1] = plab_[1].LorentzBoost(vcomAB_);

  make_orthonormal_basis();
  compute_incoming_lightcone_momenta();

  time_collision_ = tcoll;
  gamma_factor_com_ = gamma;
}

/* single diffractive
 * is_AB_to_AX = true  : A + B -> A + X
 * is_AB_to_AX = false : A + B -> X + B */
bool StringProcess::next_SDiff(bool is_AB_to_AX) {
  NpartFinal_ = 0;
  NpartString_[0] = 0;
  NpartString_[1] = 0;
  final_state_.clear();

  double massH = is_AB_to_AX ? massA_ : massB_;
  double mstrMin = is_AB_to_AX ? massB_ : massA_;
  double mstrMax = sqrtsAB_ - massH;

  int idqX1, idqX2;
  double QTrn, QTrx, QTry;
  double pabscomHX_sqr, massX;

  // decompose hadron into quarks
  make_string_ends(is_AB_to_AX ? PDGcodes_[1] : PDGcodes_[0], idqX1, idqX2);
  // string mass must be larger than threshold set by PYTHIA.
  mstrMin = pythia_hadron_->particleData.m0(idqX1) +
            pythia_hadron_->particleData.m0(idqX2);
  // this threshold cannot be larger than maximum of allowed string mass.
  if (mstrMin > mstrMax) {
    return false;
  }
  // sample the transverse momentum transfer
  QTrx = random::normal(0., sigma_qperp_ / sqrt2_);
  QTry = random::normal(0., sigma_qperp_ / sqrt2_);
  QTrn = std::sqrt(QTrx * QTrx + QTry * QTry);
  /* sample the string mass and
   * evaluate the three-momenta of hadron and string. */
  massX = random::power(-1.0, mstrMin, mstrMax);
  pabscomHX_sqr = pCM_sqr(sqrtsAB_, massH, massX);
  /* magnitude of the three momentum must be larger
   * than the transverse momentum. */
  const bool foundPabsX = pabscomHX_sqr > QTrn * QTrn;

  if (!foundPabsX) {
    return false;
  }
  double sign_direction = is_AB_to_AX ? 1. : -1.;
  // determine three momentum of the final state hadron
  const ThreeVector cm_momentum =
      sign_direction *
      (evecBasisAB_[0] * std::sqrt(pabscomHX_sqr - QTrn * QTrn) +
       evecBasisAB_[1] * QTrx + evecBasisAB_[2] * QTry);
  const FourVector pstrHcom(std::sqrt(pabscomHX_sqr + massH * massH),
                            cm_momentum);
  const FourVector pstrXcom(std::sqrt(pabscomHX_sqr + massX * massX),
                            -cm_momentum);

  const FourVector ustrXcom = pstrXcom / massX;
  /* determine direction in which the string is stretched.
   * this is set to be same with the the collision axis
   * in the center of mass frame. */
  const ThreeVector threeMomentum =
      is_AB_to_AX ? pcom_[1].threevec() : pcom_[0].threevec();
  const FourVector pnull = FourVector(threeMomentum.abs(), threeMomentum);
  const FourVector prs = pnull.LorentzBoost(ustrXcom.velocity());
  ThreeVector evec = prs.threevec() / prs.threevec().abs();
  // perform fragmentation and add particles to final_state.
  int nfrag = fragment_string(idqX1, idqX2, massX, evec, true);
  if (nfrag < 1) {
    NpartString_[0] = 0;
    return false;
  }
  NpartString_[0] = append_final_state(ustrXcom, evec);

  NpartString_[1] = 1;
  PdgCode hadron_code = is_AB_to_AX ? PDGcodes_[0] : PDGcodes_[1];
  ParticleData new_particle(ParticleType::find(hadron_code));
  new_particle.set_4momentum(pstrHcom);
  new_particle.set_cross_section_scaling_factor(1.);
  new_particle.set_formation_time(time_collision_);
  final_state_.push_back(new_particle);

  NpartFinal_ = NpartString_[0] + NpartString_[1];
  return true;
}

bool StringProcess::set_mass_and_direction_2strings(
    const std::array<std::array<int, 2>, 2> &quarks,
    const std::array<FourVector, 2> &pstr_com, std::array<double, 2> &m_str,
    std::array<ThreeVector, 2> &evec_str) {
  std::array<bool, 2> found_mass;
  for (int i = 0; i < 2; i++) {
    found_mass[i] = false;

    m_str[i] = pstr_com[i].sqr();
    m_str[i] = (m_str[i] > 0.) ? std::sqrt(m_str[i]) : 0.;
    const double threshold = pythia_hadron_->particleData.m0(quarks[i][0]) +
                             pythia_hadron_->particleData.m0(quarks[i][1]);
    // string mass must be larger than threshold set by PYTHIA.
    if (m_str[i] > threshold) {
      found_mass[i] = true;
      /* Determine direction in which string i is stretched.
       * This is set to be same with the collision axis
       * in the center of mass frame.
       * Initial state partons inside incoming hadrons are
       * moving along the collision axis,
       * which is parallel to three momenta of incoming hadrons
       * in the center of mass frame.
       * Given that partons are assumed to be massless,
       * their four momenta are null vectors and parallel to pnull.
       * If we take unit three-vector of prs,
       * which is pnull in the rest frame of string,
       * it would be the direction in which string ends are moving. */
      const ThreeVector mom = pcom_[i].threevec();
      const FourVector pnull(mom.abs(), mom);
      const FourVector prs = pnull.LorentzBoost(pstr_com[i].velocity());
      evec_str[i] = prs.threevec() / prs.threevec().abs();
    }
  }

  return found_mass[0] && found_mass[1];
}

bool StringProcess::make_final_state_2strings(
    const std::array<std::array<int, 2>, 2> &quarks,
    const std::array<FourVector, 2> &pstr_com,
    const std::array<double, 2> &m_str,
    const std::array<ThreeVector, 2> &evec_str, bool flip_string_ends) {
  const std::array<FourVector, 2> ustr_com = {pstr_com[0] / m_str[0],
                                              pstr_com[1] / m_str[1]};
  for (int i = 0; i < 2; i++) {
    // determine direction in which string i is stretched.
    ThreeVector evec = evec_str[i];
    // perform fragmentation and add particles to final_state.
    int nfrag = fragment_string(quarks[i][0], quarks[i][1], m_str[i], evec,
                                flip_string_ends);
    if (nfrag <= 0) {
      NpartString_[i] = 0;
      return false;
    }
    NpartString_[i] = append_final_state(ustr_com[i], evec);
    assert(nfrag == NpartString_[i]);
  }
  if ((NpartString_[0] > 0) && (NpartString_[1] > 0)) {
    NpartFinal_ = NpartString_[0] + NpartString_[1];
    return true;
  }
  return false;
}

// double-diffractive : A + B -> X + X
bool StringProcess::next_DDiff() {
  NpartFinal_ = 0;
  NpartString_[0] = 0;
  NpartString_[1] = 0;
  final_state_.clear();

  std::array<std::array<int, 2>, 2> quarks;
  std::array<FourVector, 2> pstr_com;
  std::array<double, 2> m_str;
  std::array<ThreeVector, 2> evec_str;
  ThreeVector threeMomentum;

  // decompose hadron into quark (and diquark) contents
  make_string_ends(PDGcodes_[0], quarks[0][0], quarks[0][1]);
  make_string_ends(PDGcodes_[1], quarks[1][0], quarks[1][1]);
  // sample the lightcone momentum fraction carried by gluons
  const double xmin_gluon_fraction = pmin_gluon_lightcone_ / sqrtsAB_;
  const double xfracA =
      random::beta_a0(xmin_gluon_fraction, pow_fgluon_beta_ + 1.);
  const double xfracB =
      random::beta_a0(xmin_gluon_fraction, pow_fgluon_beta_ + 1.);
  // sample the transverse momentum transfer
  const double QTrx = random::normal(0., sigma_qperp_ / sqrt2_);
  const double QTry = random::normal(0., sigma_qperp_ / sqrt2_);
  const double QTrn = std::sqrt(QTrx * QTrx + QTry * QTry);
  // evaluate the lightcone momentum transfer
  const double QPos = -QTrn * QTrn / (2. * xfracB * PNegB_);
  const double QNeg = QTrn * QTrn / (2. * xfracA * PPosA_);
  // compute four-momentum of string 1
  threeMomentum = evecBasisAB_[0] * (PPosA_ + QPos - PNegA_ - QNeg) / sqrt2_ +
                  evecBasisAB_[1] * QTrx + evecBasisAB_[2] * QTry;
  pstr_com[0] =
      FourVector((PPosA_ + QPos + PNegA_ + QNeg) / sqrt2_, threeMomentum);
  // compute four-momentum of string 2
  threeMomentum = evecBasisAB_[0] * (PPosB_ - QPos - PNegB_ + QNeg) / sqrt2_ -
                  evecBasisAB_[1] * QTrx - evecBasisAB_[2] * QTry;
  pstr_com[1] =
      FourVector((PPosB_ - QPos + PNegB_ - QNeg) / sqrt2_, threeMomentum);

  const bool found_masses =
      set_mass_and_direction_2strings(quarks, pstr_com, m_str, evec_str);
  if (!found_masses) {
    return false;
  }
  const bool flip_string_ends = true;
  const bool success = make_final_state_2strings(quarks, pstr_com, m_str,
                                                 evec_str, flip_string_ends);
  return success;
}

// soft non-diffractive
bool StringProcess::next_NDiffSoft() {
  NpartFinal_ = 0;
  NpartString_[0] = 0;
  NpartString_[1] = 0;
  final_state_.clear();

  std::array<std::array<int, 2>, 2> quarks;
  std::array<FourVector, 2> pstr_com;
  std::array<double, 2> m_str;
  std::array<ThreeVector, 2> evec_str;

  // decompose hadron into quark (and diquark) contents
  int idqA1, idqA2, idqB1, idqB2;
  make_string_ends(PDGcodes_[0], idqA1, idqA2);
  make_string_ends(PDGcodes_[1], idqB1, idqB2);

  const int bar_a = PDGcodes_[0].baryon_number(),
            bar_b = PDGcodes_[1].baryon_number();
  if (bar_a == 1 ||  // baryon-baryon, baryon-meson, baryon-antibaryon
      (bar_a == 0 && bar_b == 1) ||  // meson-baryon
      (bar_a == 0 && bar_b == 0)) {  // meson-meson
    quarks[0][0] = idqB1;
    quarks[0][1] = idqA2;
    quarks[1][0] = idqA1;
    quarks[1][1] = idqB2;
  } else if (((bar_a == 0) && (bar_b == -1)) ||  // meson-antibaryon
             (bar_a == -1)) {  // antibaryon-baryon, antibaryon-meson,
                               // antibaryon-antibaryon
    quarks[0][0] = idqA1;
    quarks[0][1] = idqB2;
    quarks[1][0] = idqB1;
    quarks[1][1] = idqA2;
  } else {
    std::stringstream ss;
    ss << "  StringProcess::next_NDiff : baryonA = " << bar_a
       << ", baryonB = " << bar_b;
    throw std::runtime_error(ss.str());
  }
  // sample the lightcone momentum fraction carried by quarks
  const double xfracA = random::beta(pow_fquark_alpha_, pow_fquark_beta_);
  const double xfracB = random::beta(pow_fquark_alpha_, pow_fquark_beta_);
  // sample the transverse momentum transfer
  const double QTrx = random::normal(0., sigma_qperp_ / sqrt2_);
  const double QTry = random::normal(0., sigma_qperp_ / sqrt2_);
  const double QTrn = std::sqrt(QTrx * QTrx + QTry * QTry);
  // evaluate the lightcone momentum transfer
  const double QPos = -QTrn * QTrn / (2. * xfracB * PNegB_);
  const double QNeg = QTrn * QTrn / (2. * xfracA * PPosA_);
  const double dPPos = -xfracA * PPosA_ - QPos;
  const double dPNeg = xfracB * PNegB_ - QNeg;
  // compute four-momentum of string 1
  ThreeVector threeMomentum =
      evecBasisAB_[0] * (PPosA_ + dPPos - PNegA_ - dPNeg) / sqrt2_ +
      evecBasisAB_[1] * QTrx + evecBasisAB_[2] * QTry;
  pstr_com[0] =
      FourVector((PPosA_ + dPPos + PNegA_ + dPNeg) / sqrt2_, threeMomentum);
  m_str[0] = pstr_com[0].sqr();
  // compute four-momentum of string 2
  threeMomentum = evecBasisAB_[0] * (PPosB_ - dPPos - PNegB_ + dPNeg) / sqrt2_ -
                  evecBasisAB_[1] * QTrx - evecBasisAB_[2] * QTry;
  pstr_com[1] =
      FourVector((PPosB_ - dPPos + PNegB_ - dPNeg) / sqrt2_, threeMomentum);

  const bool found_masses =
      set_mass_and_direction_2strings(quarks, pstr_com, m_str, evec_str);
  if (!found_masses) {
    return false;
  }
  const bool flip_string_ends = false;
  const bool success = make_final_state_2strings(quarks, pstr_com, m_str,
                                                 evec_str, flip_string_ends);
  return success;
}

// hard non-diffractive
bool StringProcess::next_NDiffHard() {
  const auto &log = logger<LogArea::Pythia>();
  final_state_.clear();

  std::array<bool, 2> accepted_by_pythia;
  for (int i = 0; i < 2; i++) {
    int pdgid = PDGcodes_[i].get_decimal();
    accepted_by_pythia[i] = pdgid == 2212 || pdgid == -2212 || pdgid == 2112 ||
                            pdgid == -2112 || pdgid == 211 || pdgid == 111 ||
                            pdgid == -211;
  }
  if (!accepted_by_pythia[0] || !accepted_by_pythia[1]) {
    for (int i = 0; i < 2; i++) {
      NpartString_[i] = 1;
      ParticleData new_particle(ParticleType::find(PDGcodes_[i]));
      new_particle.set_4momentum(pcom_[i]);
      new_particle.set_cross_section_scaling_factor(1.);
      new_particle.set_formation_time(time_collision_);
      final_state_.push_back(new_particle);
    }
    NpartFinal_ = NpartString_[0] + NpartString_[1];
    return true;
  }

  int previous_idA = pythia_parton_->mode("Beams:idA"),
      previous_idB = pythia_parton_->mode("Beams:idB");
  double previous_eCM = pythia_parton_->parm("Beams:eCM");

  bool same_initial_state = previous_idA == PDGcodes_[0].get_decimal() &&
                            previous_idB == PDGcodes_[1].get_decimal() &&
                            std::abs(previous_eCM - sqrtsAB_) < really_small;

  /* Perform PYTHIA initialization if it was not previously initialized
   * or the initial state changed. */
  if (!pythia_parton_initialized_ || !same_initial_state) {
    pythia_parton_->settings.mode("Beams:idA", PDGcodes_[0].get_decimal());
    pythia_parton_->settings.mode("Beams:idB", PDGcodes_[1].get_decimal());
    pythia_parton_->settings.parm("Beams:eCM", sqrtsAB_);

    pythia_parton_initialized_ = pythia_parton_->init();
    log.info("Pythia initialized with ", PDGcodes_[0], "+", PDGcodes_[1],
             " at CM energy [GeV] ", sqrtsAB_);
    if (!pythia_parton_initialized_) {
      throw std::runtime_error("Pythia failed to initialize.");
    }
  }
  /* Set the random seed of the Pythia random Number Generator.
   * Pythia's random is controlled by SMASH in every single collision.
   * In this way we ensure that the results are reproducible
   * for every event if one knows SMASH random seed. */
  const int maxint = std::numeric_limits<int>::max();
  pythia_parton_->rndm.init(random::uniform_int(1, maxint));

  // Short notation for Pythia event
  Pythia8::Event &event = pythia_parton_->event;
  log.debug("Pythia hard event created");
  bool final_state_success = false;
  while (!final_state_success) {
    final_state_success = pythia_parton_->next();
    log.debug("Pythia final state computed, success = ", final_state_success);
  }

  ParticleList new_intermediate_particles;
  ParticleList new_non_hadron_particles;
  for (int i = 0; i < event.size(); i++) {
    if (event[i].isFinal()) {
      int pythia_id = event[i].id();
      log.debug("PDG ID from Pythia:", pythia_id);
      /* K_short and K_long need to be converted to K0
       * since SMASH only knows K0 */
      convert_KaonLS(pythia_id);
      const std::string s = std::to_string(pythia_id);
      PdgCode pythia_code(s);
      ParticleData new_particle(ParticleType::find(pythia_code));
      /* evecBasisAB_[0] is a unit 3-vector in the collision axis,
       * while evecBasisAB_[1] and evecBasisAB_[2] spans the transverse plane.
       * Given that PYTHIA assumes z-direction to be the collision axis,
       * pz from PYTHIA should be the momentum compoment in evecBasisAB_[0].
       * px and py are respectively the momentum components in two
       * transverse directions evecBasisAB_[1] and evecBasisAB_[2]. */
      ThreeVector threeMomentum = evecBasisAB_[0] * event[i].pz() +
                                  evecBasisAB_[1] * event[i].px() +
                                  evecBasisAB_[2] * event[i].py();
      FourVector momentum = FourVector(event[i].e(), threeMomentum);
      new_particle.set_4momentum(momentum);
      log.debug("4-momentum from Pythia: ", momentum);
      if (event[i].isHadron()) {
        new_intermediate_particles.push_back(new_particle);
      } else {
        new_non_hadron_particles.push_back(new_particle);
      }
    }
  }

  /* Additional suppression factor to mimic coherence taken as 0.7
   * from UrQMD (CTParam(59) */
  const int baryon_string =
      PDGcodes_[random::uniform_int(0, 1)].baryon_number();
  assign_all_scaling_factors(baryon_string, new_intermediate_particles,
                             evecBasisAB_[0], additional_xsec_supp_);
  for (ParticleData data : new_intermediate_particles) {
    log.debug("Particle momenta after sorting: ", data.momentum());
    /* The hadrons are not immediately formed, currently a formation time of
     * 1 fm is universally applied and cross section is reduced to zero and
     * to a fraction corresponding to the valence quark content. Hadrons
     * containing a valence quark are determined by highest z-momentum. */
    log.debug("The formation time is: ", time_formation_const_, "fm/c.");
    ThreeVector v_calc =
        (data.momentum().LorentzBoost(-1.0 * vcomAB_)).velocity();
    /* Set formation time: actual time of collision + time to form the
     * particle */
    double gamma_factor = 1.0 / std::sqrt(1 - (v_calc).sqr());
    data.set_slow_formation_times(
        time_collision_,
        time_formation_const_ * gamma_factor + time_collision_);
    final_state_.push_back(data);
  }

  for (ParticleData data : new_non_hadron_particles) {
    data.set_cross_section_scaling_factor(1.);
    data.set_formation_time(time_collision_);
    final_state_.push_back(data);
  }

  return final_state_success;
}

// baryon-antibaryon annihilation
bool StringProcess::next_BBbarAnn() {
  const auto &log = logger<LogArea::Pythia>();
  const std::array<FourVector, 2> ustrcom = {FourVector(1., 0., 0., 0.),
                                             FourVector(1., 0., 0., 0.)};

  NpartFinal_ = 0;
  NpartString_[0] = 0;
  NpartString_[1] = 0;
  final_state_.clear();

  log.debug("Annihilation occurs between ", PDGcodes_[0], "+", PDGcodes_[1],
            " at CM energy [GeV] ", sqrtsAB_);

  // check if the initial state is baryon-antibaryon pair.
  PdgCode baryon = PDGcodes_[0], antibaryon = PDGcodes_[1];
  if (baryon.baryon_number() == -1) {
    std::swap(baryon, antibaryon);
  }
  if (baryon.baryon_number() != 1 || antibaryon.baryon_number() != -1) {
    throw std::invalid_argument("Expected baryon-antibaryon pair.");
  }

  // Count how many qqbar combinations are possible for each quark type
  constexpr int n_q_types = 5;  // u, d, s, c, b
  std::vector<int> qcount_bar, qcount_antibar;
  std::vector<int> n_combinations;
  bool no_combinations = true;
  for (int i = 0; i < n_q_types; i++) {
    qcount_bar.push_back(baryon.net_quark_number(i + 1));
    qcount_antibar.push_back(-antibaryon.net_quark_number(i + 1));
    const int n_i = qcount_bar[i] * qcount_antibar[i];
    n_combinations.push_back(n_i);
    if (n_i > 0) {
      no_combinations = false;
    }
  }

  /* if it is a BBbar pair but there is no qqbar pair to annihilate,
   * nothing happens */
  if (no_combinations) {
    for (int i = 0; i < 2; i++) {
      NpartString_[i] = 1;
      ParticleData new_particle(ParticleType::find(PDGcodes_[i]));
      new_particle.set_4momentum(pcom_[i]);
      new_particle.set_cross_section_scaling_factor(1.);
      new_particle.set_formation_time(time_collision_);
      final_state_.push_back(new_particle);
    }
    NpartFinal_ = NpartString_[0] + NpartString_[1];
    return true;
  }

  // Select qqbar pair to annihilate and remove it away
  auto discrete_distr = random::discrete_dist<int>(n_combinations);
  const int q_annihilate = discrete_distr() + 1;
  qcount_bar[q_annihilate - 1]--;
  qcount_antibar[q_annihilate - 1]--;

  // Get the remaining quarks and antiquarks
  std::vector<int> remaining_quarks, remaining_antiquarks;
  for (int i = 0; i < n_q_types; i++) {
    for (int j = 0; j < qcount_bar[i]; j++) {
      remaining_quarks.push_back(i + 1);
    }
    for (int j = 0; j < qcount_antibar[i]; j++) {
      remaining_antiquarks.push_back(-(i + 1));
    }
  }
  assert(remaining_quarks.size() == 2);
  assert(remaining_antiquarks.size() == 2);

  const std::array<double, 2> mstr = {0.5 * sqrtsAB_, 0.5 * sqrtsAB_};

  // randomly select two quark-antiquark pairs
  if (random::uniform_int(0, 1) == 0) {
    std::swap(remaining_quarks[0], remaining_quarks[1]);
  }
  if (random::uniform_int(0, 1) == 0) {
    std::swap(remaining_antiquarks[0], remaining_antiquarks[1]);
  }
  // Make sure it satisfies kinematical threshold constraint
  bool kin_threshold_satisfied = true;
  for (int i = 0; i < 2; i++) {
    const double mstr_min =
        pythia_hadron_->particleData.m0(remaining_quarks[i]) +
        pythia_hadron_->particleData.m0(remaining_antiquarks[i]);
    if (mstr_min > mstr[i]) {
      kin_threshold_satisfied = false;
    }
  }
  if (!kin_threshold_satisfied) {
    return false;
  }
  // Fragment two strings
  for (int i = 0; i < 2; i++) {
    ThreeVector evec = pcom_[i].threevec() / pcom_[i].threevec().abs();
    const int nfrag = fragment_string(
        remaining_quarks[i], remaining_antiquarks[i], mstr[i], evec, true);
    if (nfrag <= 0) {
      NpartString_[i] = 0;
      return false;
    }
    NpartString_[i] = append_final_state(ustrcom[i], evec);
  }
  NpartFinal_ = NpartString_[0] + NpartString_[1];
  return true;
}

void StringProcess::make_orthonormal_basis() {
  const double pabscomAB = pCM(sqrtsAB_, massA_, massB_);
  if (std::abs(pcom_[0].x3()) < (1. - 1.0e-8) * pabscomAB) {
    double ex, ey, et;
    double theta, phi;

    /* evecBasisAB_[0] is set to be longitudinal direction
     * which is parallel to the collision axis. */
    evecBasisAB_[0] = pcom_[0].threevec() / pabscomAB;

    theta = std::acos(evecBasisAB_[0].x3());

    ex = evecBasisAB_[0].x1();
    ey = evecBasisAB_[0].x2();
    et = std::sqrt(ex * ex + ey * ey);
    if (ey > 0.) {
      phi = std::acos(ex / et);
    } else {
      phi = -std::acos(ex / et);
    }

    /* The transverse plane is spanned
     * by evecBasisAB_[1] and evecBasisAB_[2]. */
    evecBasisAB_[1].set_x1(cos(theta) * cos(phi));
    evecBasisAB_[1].set_x2(cos(theta) * sin(phi));
    evecBasisAB_[1].set_x3(-sin(theta));

    evecBasisAB_[2].set_x1(-sin(phi));
    evecBasisAB_[2].set_x2(cos(phi));
    evecBasisAB_[2].set_x3(0.);
  } else {
    // if pcom_[0].threevec() is very close to the z axis
    if (pcom_[0].x3() > 0.) {
      evecBasisAB_[1] = ThreeVector(1., 0., 0.);
      evecBasisAB_[2] = ThreeVector(0., 1., 0.);
      evecBasisAB_[0] = ThreeVector(0., 0., 1.);
    } else {
      evecBasisAB_[1] = ThreeVector(0., 1., 0.);
      evecBasisAB_[2] = ThreeVector(1., 0., 0.);
      evecBasisAB_[0] = ThreeVector(0., 0., -1.);
    }
  }
}

void StringProcess::compute_incoming_lightcone_momenta() {
  PPosA_ = (pcom_[0].x0() + evecBasisAB_[0] * pcom_[0].threevec()) / sqrt2_;
  PNegA_ = (pcom_[0].x0() - evecBasisAB_[0] * pcom_[0].threevec()) / sqrt2_;
  PPosB_ = (pcom_[1].x0() + evecBasisAB_[0] * pcom_[1].threevec()) / sqrt2_;
  PNegB_ = (pcom_[1].x0() - evecBasisAB_[0] * pcom_[1].threevec()) / sqrt2_;
}

int StringProcess::diquark_from_quarks(int q1, int q2) {
  assert((q1 > 0 && q2 > 0) || (q1 < 0 && q2 < 0));
  if (std::abs(q1) < std::abs(q2)) {
    std::swap(q1, q2);
  }
  int diquark = std::abs(q1 * 1000 + q2 * 100);
  /* Adding spin degeneracy = 2S+1. For identical quarks spin cannot be 0
   * because of Pauli exclusion principle, so spin 1 is assumed. Otherwise
   * S = 0 with probability 1/4 and S = 1 with probability 3/4. */
  diquark += (q1 != q2 && random::uniform_int(0, 3) == 0) ? 1 : 3;
  return (q1 < 0) ? -diquark : diquark;
}

void StringProcess::make_string_ends(const PdgCode &pdg, int &idq1, int &idq2) {
  std::array<int, 3> quarks = pdg.quark_content();

  if (pdg.is_meson()) {
    idq1 = quarks[1];
    idq2 = quarks[2];
    /* Some mesons with PDG id 11X are actually mixed state of uubar and ddbar.
     * have a random selection whether we have uubar or ddbar in this case. */
    if (idq1 == 1 && idq2 == -1 && random::uniform_int(0, 1) == 0) {
      idq1 = 2;
      idq2 = -2;
    }
  } else {
    assert(pdg.is_baryon());
    // Get random quark to position 0
    std::swap(quarks[random::uniform_int(0, 2)], quarks[0]);
    idq1 = quarks[0];
    idq2 = diquark_from_quarks(quarks[1], quarks[2]);
  }
  // Fulfil the convention: idq1 should be quark or anti-diquark
  if (idq1 < 0) {
    std::swap(idq1, idq2);
  }
}

int StringProcess::fragment_string(int idq1, int idq2, double mString,
                                   ThreeVector &evecLong,
                                   bool flip_string_ends) {
  pythia_hadron_->event.reset();
  // evaluate 3 times total baryon number of the string
  const int bstring = pythia_hadron_->particleData.baryonNumberType(idq1) +
                      pythia_hadron_->particleData.baryonNumberType(idq2);
  /* diquark (anti-quark) with PDG id idq2 is going in the direction of
   * evecLong.
   * quark with PDG id idq1 is going in the direction opposite to evecLong. */
  double sign_direction = 1.;
  if (bstring == -3) {  // anti-baryonic string
    /* anti-diquark with PDG id idq1 is going in the direction of evecLong.
     * anti-quark with PDG id idq2 is going in the direction
     * opposite to evecLong. */
    sign_direction = -1;
  }

  const double m1 = pythia_hadron_->particleData.m0(idq1);
  const double m2 = pythia_hadron_->particleData.m0(idq2);
  if (m1 + m2 > mString) {
    throw std::runtime_error("String fragmentation: m1 + m2 > mString");
  }

  // evaluate momenta of quarks
  const double pCMquark = pCM(mString, m1, m2);
  const double E1 = std::sqrt(m1 * m1 + pCMquark * pCMquark);
  const double E2 = std::sqrt(m2 * m2 + pCMquark * pCMquark);

  if (flip_string_ends && random::uniform_int(0, 1) == 0) {
    /* in the case where we flip the string ends,
     * we need to flip the longitudinal unit vector itself
     * since it is set to be direction of diquark (anti-quark)
     * or anti-diquark. */
    evecLong = -evecLong;
  }
  ThreeVector direction = sign_direction * evecLong;

  Pythia8::Vec4 pSum = 0.;

  // For status and (anti)color see \iref{Sjostrand:2007gs}.
  const int status1 = 1, color1 = 1, anticolor1 = 0;
  Pythia8::Vec4 pquark = set_Vec4(E1, -direction * pCMquark);
  pSum += pquark;
  pythia_hadron_->event.append(idq1, status1, color1, anticolor1, pquark, m1);

  const int status2 = 1, color2 = 0, anticolor2 = 1;
  pquark = set_Vec4(E2, direction * pCMquark);
  pSum += pquark;
  pythia_hadron_->event.append(idq2, status2, color2, anticolor2, pquark, m2);

  // implement PYTHIA fragmentation
  pythia_hadron_->event[0].p(pSum);
  pythia_hadron_->event[0].m(pSum.mCalc());
  const bool successful_hadronization = pythia_hadron_->forceHadronLevel();
  int number_of_fragments = 0;
  if (successful_hadronization) {
    for (int ipart = 0; ipart < pythia_hadron_->event.size(); ipart++) {
      if (pythia_hadron_->event[ipart].isFinal()) {
        number_of_fragments++;
      }
    }
  }

  return number_of_fragments;
}

void StringProcess::assign_scaling_factor(int nquark, ParticleData &data,
                                          double suppression_factor) {
  int nbaryon = data.pdgcode().baryon_number();
  if (nbaryon == 0) {
    // Mesons always get a scaling factor of 1/2 since there is never
    // a q-qbar pair at the end of a string so nquark is always 1
    data.set_cross_section_scaling_factor(0.5 * suppression_factor);
  } else if (data.is_baryon()) {
    // Leading baryons get a factor of 2/3 if they carry 2
    // and 1/3 if they carry 1 of the strings valence quarks
    data.set_cross_section_scaling_factor(suppression_factor * nquark /
                                          (3.0 * nbaryon));
  }
}

std::pair<int, int> StringProcess::find_leading(int nq1, int nq2,
                                                ParticleList &list) {
  assert(list.size() >= 2);
  int end = list.size() - 1;
  int i1, i2;
  for (i1 = 0;
       i1 <= end && !list[i1].pdgcode().contains_enough_valence_quarks(nq1);
       i1++) {
  }
  for (i2 = end;
       i2 >= 0 && !list[i2].pdgcode().contains_enough_valence_quarks(nq2);
       i2--) {
  }
  std::pair<int, int> indices(i1, i2);
  return indices;
}

void StringProcess::assign_all_scaling_factors(int baryon_string,
                                               ParticleList &outgoing_particles,
                                               ThreeVector &evec_coll,
                                               double suppression_factor) {
  // Set each particle's cross section scaling factor to 0 first
  for (ParticleData &data : outgoing_particles) {
    data.set_cross_section_scaling_factor(0.0);
  }
  // sort outgoing particles according to z-velocity
  std::sort(outgoing_particles.begin(), outgoing_particles.end(),
            [&](ParticleData i, ParticleData j) {
              return i.momentum().velocity() * evec_coll <
                     j.momentum().velocity() * evec_coll;
            });
  int nq1, nq2;  // number of quarks at both ends of the string
  switch (baryon_string) {
    case 0:
      nq1 = 1;
      nq2 = -1;
      break;
    case 1:
      nq1 = 2;
      nq2 = 1;
      break;
    case -1:
      nq1 = -2;
      nq2 = -1;
      break;
    default:
      throw std::runtime_error("string is neither mesonic nor baryonic");
  }
  // Try to find nq1 on one string end and nq2 on the other string end and the
  // other way around. When the leading particles are close to the string ends,
  // the quarks are assumed to be distributed this way.
  std::pair<int, int> i = find_leading(nq1, nq2, outgoing_particles);
  std::pair<int, int> j = find_leading(nq2, nq1, outgoing_particles);
  if (i.second - i.first > j.second - j.first) {
    assign_scaling_factor(nq1, outgoing_particles[i.first], suppression_factor);
    assign_scaling_factor(nq2, outgoing_particles[i.second],
                          suppression_factor);
  } else {
    assign_scaling_factor(nq2, outgoing_particles[j.first], suppression_factor);
    assign_scaling_factor(nq1, outgoing_particles[j.second],
                          suppression_factor);
  }
}

}  // namespace smash<|MERGE_RESOLUTION|>--- conflicted
+++ resolved
@@ -242,13 +242,8 @@
     new_particle.set_cross_section_scaling_factor(
         fragments[i].is_leading ? additional_xsec_supp_ * fragments[i].xtotfac
                                 : 0.);
-<<<<<<< HEAD
-    new_particle.set_slow_formation_times(
-        time_collision_, time_collision_ + gamma_factor_com_ * t_prod);
-=======
     new_particle.set_formation_time(time_collision_ +
                                     soft_t_form_ * gamma_factor_com_ * t_prod);
->>>>>>> 8a8b881d
     final_state_.push_back(new_particle);
   }
 
