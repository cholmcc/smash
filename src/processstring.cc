/*
 *
 *    Copyright (c) 2017-
 *      SMASH Team
 *
 *    GNU General Public License (GPLv3 or later)
 *
 */

#include <array>

#include "include/angles.h"
#include "include/kinematics.h"
#include "include/logging.h"
#include "include/processstring.h"
#include "include/random.h"

namespace smash {

StringProcess::StringProcess(double string_tension, double time_formation,
                             double gluon_beta, double gluon_pmin,
                             double quark_alpha, double quark_beta,
                             double strange_supp, double diquark_supp,
                             double sigma_perp, double stringz_a,
                             double stringz_b, double string_sigma_T,
                             double factor_t_form)
    : pmin_gluon_lightcone_(gluon_pmin),
      pow_fgluon_beta_(gluon_beta),
      pow_fquark_alpha_(quark_alpha),
      pow_fquark_beta_(quark_beta),
      sigma_qperp_(sigma_perp),
      leading_frag_mean_(0.7),
      leading_frag_width_(0.275),
      kappa_tension_string_(string_tension),
      additional_xsec_supp_(0.7),
      time_formation_const_(time_formation),
      soft_t_form_(factor_t_form),
      time_collision_(0.) {
  // setup and initialize pythia for hard string process
  pythia_parton_ = make_unique<Pythia8::Pythia>(PYTHIA_XML_DIR, false);
  /* select only non-diffractive events
   * diffractive ones are implemented in a separate routine */
  pythia_parton_->readString("SoftQCD:nonDiffractive = on");
  pythia_parton_->readString("MultipartonInteractions:pTmin = 1.5");
  pythia_parton_->readString("HadronLevel:all = off");
  common_setup_pythia(pythia_parton_.get(), strange_supp, diquark_supp,
                      stringz_a, stringz_b, string_sigma_T);

  // setup and initialize pythia for fragmentation
  pythia_hadron_ = make_unique<Pythia8::Pythia>(PYTHIA_XML_DIR, false);
  /* turn off all parton-level processes to implement only hadronization */
  pythia_hadron_->readString("ProcessLevel:all = off");
  common_setup_pythia(pythia_hadron_.get(), strange_supp, diquark_supp,
                      stringz_a, stringz_b, string_sigma_T);

  /* initialize PYTHIA */
  pythia_hadron_->init();
  /* Set the random seed of the Pythia random Number Generator.
   * Pythia's random is controlled by SMASH in every single collision.
   * In this way we ensure that the results are reproducible
   * for every event if one knows SMASH random seed. */
  const int maxint = std::numeric_limits<int>::max();
  pythia_hadron_->rndm.init(random::uniform_int(1, maxint));

  pythia_sigmatot_.init(&pythia_hadron_->info, pythia_hadron_->settings,
                        &pythia_hadron_->particleData);

  sqrt2_ = std::sqrt(2.);

  for (int imu = 0; imu < 3; imu++) {
    evecBasisAB_[imu] = ThreeVector(0., 0., 0.);
  }

  final_state_.clear();
}

void StringProcess::common_setup_pythia(Pythia8::Pythia *pythia_in,
                                        double strange_supp,
                                        double diquark_supp, double stringz_a,
                                        double stringz_b,
                                        double string_sigma_T) {
  // choose parametrization for mass-dependent width
  pythia_in->readString("ParticleData:modeBreitWigner = 4");
  /* choose minimum transverse momentum scale
   * involved in partonic interactions */
  pythia_in->readString("MultipartonInteractions:pTmin = 1.5");
  pythia_in->readString("MultipartonInteractions:nSample = 10000");
  // transverse momentum spread in string fragmentation
  pythia_in->readString("StringPT:sigma = " + std::to_string(string_sigma_T));
  // diquark suppression factor in string fragmentation
  pythia_in->readString("StringFlav:probQQtoQ = " +
                        std::to_string(diquark_supp));
  // strangeness suppression factor in string fragmentation
  pythia_in->readString("StringFlav:probStoUD = " +
                        std::to_string(strange_supp));
  // parameters for the fragmentation function
  pythia_in->readString("StringZ:aLund = " + std::to_string(stringz_a));
  pythia_in->readString("StringZ:bLund = " + std::to_string(stringz_b));

  // manually set the parton distribution function
  pythia_in->readString("PDF:pSet = 13");
  pythia_in->readString("PDF:pSetB = 13");
  pythia_in->readString("PDF:piSet = 1");
  pythia_in->readString("PDF:piSetB = 1");
  pythia_in->readString("Beams:idA = 2212");
  pythia_in->readString("Beams:idB = 2212");
  pythia_in->readString("Beams:eCM = 10.");

  // suppress unnecessary output
  pythia_in->readString("Print:quiet = on");
  // No resonance decays, since the resonances will be handled by SMASH
  pythia_in->readString("HadronLevel:Decay = off");
  // set particle masses and widths in PYTHIA to be same with those in SMASH
  for (auto &ptype : ParticleType::list_all()) {
    int pdgid = ptype.pdgcode().get_decimal();
    double mass_pole = ptype.mass();
    double width_pole = ptype.width_at_pole();
    // check if the particle species is in PYTHIA
    if (pythia_in->particleData.isParticle(pdgid)) {
      // set mass and width in PYTHIA
      pythia_in->particleData.m0(pdgid, mass_pole);
      pythia_in->particleData.mWidth(pdgid, width_pole);
    } else if (pdgid == 310 || pdgid == 130) {
      // set mass and width of Kaon-L and Kaon-S
      pythia_in->particleData.m0(pdgid, kaon_mass);
      pythia_in->particleData.mWidth(pdgid, 0.);
    }
  }

  // make energy-momentum conservation in PYTHIA more precise
  pythia_in->readString("Check:epTolErr = 1e-6");
  pythia_in->readString("Check:epTolWarn = 1e-8");
}

// compute the formation time and fill the arrays with final-state particles
int StringProcess::append_final_state(ParticleList &intermediate_particles,
                                      const FourVector &uString,
                                      const ThreeVector &evecLong) {
  // sort outgoing particles according to z-velocity
  std::sort(intermediate_particles.begin(), intermediate_particles.end(),
            [&](ParticleData i, ParticleData j) {
              return i.momentum().velocity() * evecLong >
                     j.momentum().velocity() * evecLong;
            });

  int nfrag = 0;
  int bstring = 0;
  double p_pos_tot = 0.0, p_neg_tot = 0.0;

  for (ParticleData &data : intermediate_particles) {
    nfrag += 1;

    // Set each particle's cross section scaling factor to 0 first
    data.set_cross_section_scaling_factor(0.0);

    bstring += data.pdgcode().baryon_number();

    const double pparallel = data.momentum().threevec() * evecLong;
    p_pos_tot += (data.momentum().x0() + pparallel) / sqrt2_;
    p_neg_tot += (data.momentum().x0() - pparallel) / sqrt2_;
  }
  assert(nfrag > 0);

  std::vector<double> xvertex_pos, xvertex_neg;
  xvertex_pos.resize(nfrag + 1);
  xvertex_neg.resize(nfrag + 1);
  // x^{+} coordinates of the forward end
  xvertex_pos[0] = p_pos_tot / kappa_tension_string_;
  for (int i = 0; i < nfrag; i++) {
    const double pparallel =
        intermediate_particles[i].momentum().threevec() * evecLong;
    // recursively compute x^{+} coordinates of q-qbar formation vertex
    xvertex_pos[i + 1] = xvertex_pos[i] -
                         (intermediate_particles[i].momentum().x0() +
                          pparallel) /
                         (kappa_tension_string_ * sqrt2_);
  }
  // x^{-} coordinates of the backward end
  xvertex_neg[nfrag] = p_neg_tot / kappa_tension_string_;
  for (int i = nfrag - 1; i >= 0; i--) {
    const double pparallel =
        intermediate_particles[i].momentum().threevec() * evecLong;
    // recursively compute x^{-} coordinates of q-qbar formation vertex
    xvertex_neg[i] = xvertex_neg[i + 1] -
                     (intermediate_particles[i].momentum().x0() -
                      pparallel) /
                     (kappa_tension_string_ * sqrt2_);
  }

  /* compute the cross section suppression factor for leading hadrons
   * based on the number of valence quarks. */
  if (bstring == 0) {  // mesonic string
    for (int i : {0, nfrag - 1}) {
      double xtotfac = intermediate_particles[i].pdgcode().is_baryon() ?
                       1. / 3. : 0.5;
      xtotfac *= additional_xsec_supp_;
      intermediate_particles[i].set_cross_section_scaling_factor(xtotfac);
    }
  } else if (bstring == 1 || bstring == -1) {  // baryonic string
    // The first baryon in forward direction
    int i = 0;
    while (i < nfrag &&
           intermediate_particles[i].pdgcode().baryon_number() != bstring) {
      i++;
    }
    double xtotfac = additional_xsec_supp_ * 2. / 3.;
    intermediate_particles[i].set_cross_section_scaling_factor(xtotfac);
    // The most backward meson
    i = nfrag - 1;
    while (i >= 0 &&
           intermediate_particles[i].pdgcode().baryon_number() == bstring) {
      i--;
    }
    xtotfac = intermediate_particles[i].pdgcode().is_baryon() ?
              1. / 3. : 0.5;
    xtotfac *= additional_xsec_supp_;
    intermediate_particles[i].set_cross_section_scaling_factor(xtotfac);
  } else {
    throw std::invalid_argument(
        "StringProcess::append_final_state"
        " encountered bstring != 0, 1, -1");
  }

  // Velocity three-vector to perform Lorentz boost.
  const ThreeVector vstring = uString.velocity();

  /* compute the formation times of hadrons
   * from the lightcone coordinates of q-qbar formation vertices. */
  for (int i = 0; i < nfrag; i++) {
    // set the formation time and position in the rest frame of string
    double t_prod = (xvertex_pos[i] + xvertex_neg[i + 1]) / sqrt2_;
    FourVector fragment_position = FourVector(
        t_prod, evecLong * (xvertex_pos[i] - xvertex_neg[i + 1]) / sqrt2_);
    /* boost formation vertex into the center of mass frame
     * and then into the lab frame */
    fragment_position = fragment_position.LorentzBoost(-vstring);
    fragment_position = fragment_position.LorentzBoost(-vcomAB_);
    t_prod = fragment_position.x0();
    intermediate_particles[i].set_formation_time(time_collision_ + t_prod);
    // boost 4-momentum into the center of mass frame
    FourVector momentum =
        intermediate_particles[i].momentum().LorentzBoost(-vstring);
    intermediate_particles[i].set_4momentum(momentum);

    final_state_.push_back(intermediate_particles[i]);
  }

  return nfrag;
}

void StringProcess::init(const ParticleList &incoming, double tcoll) {
  PDGcodes_[0] = incoming[0].pdgcode();
  PDGcodes_[1] = incoming[1].pdgcode();
  massA_ = incoming[0].effective_mass();
  massB_ = incoming[1].effective_mass();

  plab_[0] = incoming[0].momentum();
  plab_[1] = incoming[1].momentum();

  // compute sqrts and velocity of the center of mass.
  sqrtsAB_ = (plab_[0] + plab_[1]).abs();
  ucomAB_ = (plab_[0] + plab_[1]) / sqrtsAB_;
  vcomAB_ = ucomAB_.velocity();

  pcom_[0] = plab_[0].LorentzBoost(vcomAB_);
  pcom_[1] = plab_[1].LorentzBoost(vcomAB_);

  const double pabscomAB = pCM(sqrtsAB_, massA_, massB_);
  ThreeVector evec_coll = pcom_[0].threevec() / pabscomAB;
  make_orthonormal_basis(evec_coll, evecBasisAB_);

  compute_incoming_lightcone_momenta();

  time_collision_ = tcoll;
}

/* single diffractive
 * is_AB_to_AX = true  : A + B -> A + X
 * is_AB_to_AX = false : A + B -> X + B */
bool StringProcess::next_SDiff(bool is_AB_to_AX) {
  NpartFinal_ = 0;
  NpartString_[0] = 0;
  NpartString_[1] = 0;
  final_state_.clear();

  double massH = is_AB_to_AX ? massA_ : massB_;
  double mstrMin = is_AB_to_AX ? massB_ : massA_;
  double mstrMax = sqrtsAB_ - massH;

  int idqX1, idqX2;
  double QTrn, QTrx, QTry;
  double pabscomHX_sqr, massX;

  // decompose hadron into quarks
  make_string_ends(is_AB_to_AX ? PDGcodes_[1] : PDGcodes_[0], idqX1, idqX2);
  // string mass must be larger than threshold set by PYTHIA.
  mstrMin = pythia_hadron_->particleData.m0(idqX1) +
            pythia_hadron_->particleData.m0(idqX2);
  // this threshold cannot be larger than maximum of allowed string mass.
  if (mstrMin > mstrMax) {
    return false;
  }
  // sample the transverse momentum transfer
  QTrx = random::normal(0., sigma_qperp_ / sqrt2_);
  QTry = random::normal(0., sigma_qperp_ / sqrt2_);
  QTrn = std::sqrt(QTrx * QTrx + QTry * QTry);
  /* sample the string mass and
   * evaluate the three-momenta of hadron and string. */
  massX = random::power(-1.0, mstrMin, mstrMax);
  pabscomHX_sqr = pCM_sqr(sqrtsAB_, massH, massX);
  /* magnitude of the three momentum must be larger
   * than the transverse momentum. */
  const bool foundPabsX = pabscomHX_sqr > QTrn * QTrn;

  if (!foundPabsX) {
    return false;
  }
  double sign_direction = is_AB_to_AX ? 1. : -1.;
  // determine three momentum of the final state hadron
  const ThreeVector cm_momentum =
      sign_direction *
      (evecBasisAB_[0] * std::sqrt(pabscomHX_sqr - QTrn * QTrn) +
       evecBasisAB_[1] * QTrx + evecBasisAB_[2] * QTry);
  const FourVector pstrHcom(std::sqrt(pabscomHX_sqr + massH * massH),
                            cm_momentum);
  const FourVector pstrXcom(std::sqrt(pabscomHX_sqr + massX * massX),
                            -cm_momentum);

  const FourVector ustrXcom = pstrXcom / massX;
  /* determine direction in which the string is stretched.
   * this is set to be same with the the collision axis
   * in the center of mass frame. */
  const ThreeVector threeMomentum =
      is_AB_to_AX ? pcom_[1].threevec() : pcom_[0].threevec();
  const FourVector pnull = FourVector(threeMomentum.abs(), threeMomentum);
  const FourVector prs = pnull.LorentzBoost(ustrXcom.velocity());
  ThreeVector evec = prs.threevec() / prs.threevec().abs();
  // perform fragmentation and add particles to final_state.
  ParticleList new_intermediate_particles;
  bool separate_fragment_baryon = true;
  int nfrag = fragment_string(idqX1, idqX2, massX, evec, true,
                              separate_fragment_baryon,
                              new_intermediate_particles);
  if (nfrag < 1) {
    NpartString_[0] = 0;
    return false;
  }
  NpartString_[0] = append_final_state(new_intermediate_particles,
                                       ustrXcom, evec);

  NpartString_[1] = 1;
  PdgCode hadron_code = is_AB_to_AX ? PDGcodes_[0] : PDGcodes_[1];
  ParticleData new_particle(ParticleType::find(hadron_code));
  new_particle.set_4momentum(pstrHcom);
  new_particle.set_cross_section_scaling_factor(1.);
  new_particle.set_formation_time(time_collision_);
  final_state_.push_back(new_particle);

  NpartFinal_ = NpartString_[0] + NpartString_[1];
  return true;
}

bool StringProcess::set_mass_and_direction_2strings(
    const std::array<std::array<int, 2>, 2> &quarks,
    const std::array<FourVector, 2> &pstr_com, std::array<double, 2> &m_str,
    std::array<ThreeVector, 2> &evec_str) {
  std::array<bool, 2> found_mass;
  for (int i = 0; i < 2; i++) {
    found_mass[i] = false;

    m_str[i] = pstr_com[i].sqr();
    m_str[i] = (m_str[i] > 0.) ? std::sqrt(m_str[i]) : 0.;
    const double threshold = pythia_hadron_->particleData.m0(quarks[i][0]) +
                             pythia_hadron_->particleData.m0(quarks[i][1]);
    // string mass must be larger than threshold set by PYTHIA.
    if (m_str[i] > threshold) {
      found_mass[i] = true;
      /* Determine direction in which string i is stretched.
       * This is set to be same with the collision axis
       * in the center of mass frame.
       * Initial state partons inside incoming hadrons are
       * moving along the collision axis,
       * which is parallel to three momenta of incoming hadrons
       * in the center of mass frame.
       * Given that partons are assumed to be massless,
       * their four momenta are null vectors and parallel to pnull.
       * If we take unit three-vector of prs,
       * which is pnull in the rest frame of string,
       * it would be the direction in which string ends are moving. */
      const ThreeVector mom = pcom_[i].threevec();
      const FourVector pnull(mom.abs(), mom);
      const FourVector prs = pnull.LorentzBoost(pstr_com[i].velocity());
      evec_str[i] = prs.threevec() / prs.threevec().abs();
    }
  }

  return found_mass[0] && found_mass[1];
}

bool StringProcess::make_final_state_2strings(
    const std::array<std::array<int, 2>, 2> &quarks,
    const std::array<FourVector, 2> &pstr_com,
    const std::array<double, 2> &m_str,
    const std::array<ThreeVector, 2> &evec_str,
    bool flip_string_ends, bool separate_fragment_baryon) {
  const std::array<FourVector, 2> ustr_com = {pstr_com[0] / m_str[0],
                                              pstr_com[1] / m_str[1]};
  for (int i = 0; i < 2; i++) {
    ParticleList new_intermediate_particles;

    // determine direction in which string i is stretched.
    ThreeVector evec = evec_str[i];
    // perform fragmentation and add particles to final_state.
    int nfrag = fragment_string(quarks[i][0], quarks[i][1], m_str[i], evec,
                                flip_string_ends, separate_fragment_baryon,
                                new_intermediate_particles);
    if (nfrag <= 0) {
      NpartString_[i] = 0;
      return false;
    }
    NpartString_[i] = append_final_state(new_intermediate_particles,
                                         ustr_com[i], evec);
    assert(nfrag == NpartString_[i]);
  }
  if ((NpartString_[0] > 0) && (NpartString_[1] > 0)) {
    NpartFinal_ = NpartString_[0] + NpartString_[1];
    return true;
  }
  return false;
}

// double-diffractive : A + B -> X + X
bool StringProcess::next_DDiff() {
  NpartFinal_ = 0;
  NpartString_[0] = 0;
  NpartString_[1] = 0;
  final_state_.clear();

  std::array<std::array<int, 2>, 2> quarks;
  std::array<FourVector, 2> pstr_com;
  std::array<double, 2> m_str;
  std::array<ThreeVector, 2> evec_str;
  ThreeVector threeMomentum;

  // decompose hadron into quark (and diquark) contents
  make_string_ends(PDGcodes_[0], quarks[0][0], quarks[0][1]);
  make_string_ends(PDGcodes_[1], quarks[1][0], quarks[1][1]);
  // sample the lightcone momentum fraction carried by gluons
  const double xmin_gluon_fraction = pmin_gluon_lightcone_ / sqrtsAB_;
  const double xfracA =
      random::beta_a0(xmin_gluon_fraction, pow_fgluon_beta_ + 1.);
  const double xfracB =
      random::beta_a0(xmin_gluon_fraction, pow_fgluon_beta_ + 1.);
  // sample the transverse momentum transfer
  const double QTrx = random::normal(0., sigma_qperp_ / sqrt2_);
  const double QTry = random::normal(0., sigma_qperp_ / sqrt2_);
  const double QTrn = std::sqrt(QTrx * QTrx + QTry * QTry);
  // evaluate the lightcone momentum transfer
  const double QPos = -QTrn * QTrn / (2. * xfracB * PNegB_);
  const double QNeg = QTrn * QTrn / (2. * xfracA * PPosA_);
  // compute four-momentum of string 1
  threeMomentum = evecBasisAB_[0] * (PPosA_ + QPos - PNegA_ - QNeg) / sqrt2_ +
                  evecBasisAB_[1] * QTrx + evecBasisAB_[2] * QTry;
  pstr_com[0] =
      FourVector((PPosA_ + QPos + PNegA_ + QNeg) / sqrt2_, threeMomentum);
  // compute four-momentum of string 2
  threeMomentum = evecBasisAB_[0] * (PPosB_ - QPos - PNegB_ + QNeg) / sqrt2_ -
                  evecBasisAB_[1] * QTrx - evecBasisAB_[2] * QTry;
  pstr_com[1] =
      FourVector((PPosB_ - QPos + PNegB_ - QNeg) / sqrt2_, threeMomentum);

  const bool found_masses =
      set_mass_and_direction_2strings(quarks, pstr_com, m_str, evec_str);
  if (!found_masses) {
    return false;
  }
  const bool flip_string_ends = true;
  const bool separate_fragment_baryon = true;
  const bool success = make_final_state_2strings(quarks, pstr_com, m_str,
                                                 evec_str, flip_string_ends,
                                                 separate_fragment_baryon);
  return success;
}

// soft non-diffractive
bool StringProcess::next_NDiffSoft() {
  NpartFinal_ = 0;
  NpartString_[0] = 0;
  NpartString_[1] = 0;
  final_state_.clear();

  std::array<std::array<int, 2>, 2> quarks;
  std::array<FourVector, 2> pstr_com;
  std::array<double, 2> m_str;
  std::array<ThreeVector, 2> evec_str;

  // decompose hadron into quark (and diquark) contents
  int idqA1, idqA2, idqB1, idqB2;
  make_string_ends(PDGcodes_[0], idqA1, idqA2);
  make_string_ends(PDGcodes_[1], idqB1, idqB2);

  const int bar_a = PDGcodes_[0].baryon_number(),
            bar_b = PDGcodes_[1].baryon_number();
  if (bar_a == 1 ||  // baryon-baryon, baryon-meson, baryon-antibaryon
      (bar_a == 0 && bar_b == 1) ||  // meson-baryon
      (bar_a == 0 && bar_b == 0)) {  // meson-meson
    quarks[0][0] = idqB1;
    quarks[0][1] = idqA2;
    quarks[1][0] = idqA1;
    quarks[1][1] = idqB2;
  } else if (((bar_a == 0) && (bar_b == -1)) ||  // meson-antibaryon
             (bar_a == -1)) {  // antibaryon-baryon, antibaryon-meson,
                               // antibaryon-antibaryon
    quarks[0][0] = idqA1;
    quarks[0][1] = idqB2;
    quarks[1][0] = idqB1;
    quarks[1][1] = idqA2;
  } else {
    std::stringstream ss;
    ss << "  StringProcess::next_NDiff : baryonA = " << bar_a
       << ", baryonB = " << bar_b;
    throw std::runtime_error(ss.str());
  }
  // sample the lightcone momentum fraction carried by quarks
  const double xfracA = random::beta(pow_fquark_alpha_, pow_fquark_beta_);
  const double xfracB = random::beta(pow_fquark_alpha_, pow_fquark_beta_);
  // sample the transverse momentum transfer
  const double QTrx = random::normal(0., sigma_qperp_ / sqrt2_);
  const double QTry = random::normal(0., sigma_qperp_ / sqrt2_);
  const double QTrn = std::sqrt(QTrx * QTrx + QTry * QTry);
  // evaluate the lightcone momentum transfer
  const double QPos = -QTrn * QTrn / (2. * xfracB * PNegB_);
  const double QNeg = QTrn * QTrn / (2. * xfracA * PPosA_);
  const double dPPos = -xfracA * PPosA_ - QPos;
  const double dPNeg = xfracB * PNegB_ - QNeg;
  // compute four-momentum of string 1
  ThreeVector threeMomentum =
      evecBasisAB_[0] * (PPosA_ + dPPos - PNegA_ - dPNeg) / sqrt2_ +
      evecBasisAB_[1] * QTrx + evecBasisAB_[2] * QTry;
  pstr_com[0] =
      FourVector((PPosA_ + dPPos + PNegA_ + dPNeg) / sqrt2_, threeMomentum);
  m_str[0] = pstr_com[0].sqr();
  // compute four-momentum of string 2
  threeMomentum = evecBasisAB_[0] * (PPosB_ - dPPos - PNegB_ + dPNeg) / sqrt2_ -
                  evecBasisAB_[1] * QTrx - evecBasisAB_[2] * QTry;
  pstr_com[1] =
      FourVector((PPosB_ - dPPos + PNegB_ - dPNeg) / sqrt2_, threeMomentum);

  const bool found_masses =
      set_mass_and_direction_2strings(quarks, pstr_com, m_str, evec_str);
  if (!found_masses) {
    return false;
  }
  const bool flip_string_ends = false;
  const bool separate_fragment_baryon = true;
  const bool success = make_final_state_2strings(quarks, pstr_com, m_str,
                                                 evec_str, flip_string_ends,
                                                 separate_fragment_baryon);
  return success;
}

// hard non-diffractive
bool StringProcess::next_NDiffHard() {
  const auto &log = logger<LogArea::Pythia>();
  final_state_.clear();

  std::array<bool, 2> accepted_by_pythia;
  for (int i = 0; i < 2; i++) {
    int pdgid = PDGcodes_[i].get_decimal();
    accepted_by_pythia[i] = pdgid == 2212 || pdgid == -2212 || pdgid == 2112 ||
                            pdgid == -2112 || pdgid == 211 || pdgid == 111 ||
                            pdgid == -211;
  }
  if (!accepted_by_pythia[0] || !accepted_by_pythia[1]) {
    for (int i = 0; i < 2; i++) {
      NpartString_[i] = 1;
      ParticleData new_particle(ParticleType::find(PDGcodes_[i]));
      new_particle.set_4momentum(pcom_[i]);
      new_particle.set_cross_section_scaling_factor(1.);
      new_particle.set_formation_time(time_collision_);
      final_state_.push_back(new_particle);
    }
    NpartFinal_ = NpartString_[0] + NpartString_[1];
    return true;
  }

  int previous_idA = pythia_parton_->mode("Beams:idA"),
      previous_idB = pythia_parton_->mode("Beams:idB");
  double previous_eCM = pythia_parton_->parm("Beams:eCM");

  bool same_initial_state = previous_idA == PDGcodes_[0].get_decimal() &&
                            previous_idB == PDGcodes_[1].get_decimal() &&
                            std::abs(previous_eCM - sqrtsAB_) < really_small;

  /* Perform PYTHIA initialization if it was not previously initialized
   * or the initial state changed. */
  if (!pythia_parton_initialized_ || !same_initial_state) {
    pythia_parton_->settings.mode("Beams:idA", PDGcodes_[0].get_decimal());
    pythia_parton_->settings.mode("Beams:idB", PDGcodes_[1].get_decimal());
    pythia_parton_->settings.parm("Beams:eCM", sqrtsAB_);

    pythia_parton_initialized_ = pythia_parton_->init();
    log.info("Pythia initialized with ", PDGcodes_[0], "+", PDGcodes_[1],
             " at CM energy [GeV] ", sqrtsAB_);
    if (!pythia_parton_initialized_) {
      throw std::runtime_error("Pythia failed to initialize.");
    }
    /* Set the random seed of the Pythia random Number Generator.
     * Pythia's random is controlled by SMASH in every single collision.
     * In this way we ensure that the results are reproducible
     * for every event if one knows SMASH random seed. */
    const int maxint = std::numeric_limits<int>::max();
    pythia_parton_->rndm.init(random::uniform_int(1, maxint));
  }

  // Short notation for Pythia event
  Pythia8::Event &event_hadron = pythia_hadron_->event;
  log.debug("Pythia hard event created");
  bool final_state_success = pythia_parton_->next();
  log.debug("Pythia final state computed, success = ", final_state_success);
  if (!final_state_success) {
    return false;
  }

  Pythia8::Event event_intermediate;
  ParticleList new_intermediate_particles;
  ParticleList new_non_hadron_particles;

  Pythia8::Vec4 pSum = 0.;
  event_intermediate.init("intermediate partons",
                          &pythia_parton_->particleData);
  event_intermediate.reset();
  for (int i = 0; i < pythia_parton_->event.size(); i++) {
    if (pythia_parton_->event[i].isFinal()) {
      const int pdgid = pythia_parton_->event[i].id();

      if (pythia_parton_->event[i].isParton()) {
        Pythia8::Vec4 pquark = pythia_parton_->event[i].p();
        const double mass = pythia_parton_->particleData.m0(pdgid);

        const int status = pythia_parton_->event[i].status();
        const int color = pythia_parton_->event[i].col();
        const int anticolor = pythia_parton_->event[i].acol();

        pSum += pquark;
        event_intermediate.append(pdgid, status,
                                  color, anticolor, pquark, mass);
      } else {
        FourVector momentum = reorient(pythia_parton_->event[i], evecBasisAB_);
        log.debug("4-momentum from Pythia: ", momentum);
        bool found_ptype = append_intermediate_list(pdgid, momentum,
                                                    new_non_hadron_particles);
        if (!found_ptype) {
          log.warn("PDG ID ", pdgid,
                   " does not exist in ParticleType - start over.");
          final_state_success = false;
        }
      }
    }
  }
  if (!final_state_success) {
    event_intermediate.reset();
    return false;
  }
  event_intermediate.clearJunctions();
  for (int i = 0; i < pythia_parton_->event.sizeJunction(); i++) {
    const int kind = pythia_parton_->event.kindJunction(i);
    std::array<int, 3> col;
    for (int j = 0; j < 3; j++) {
      col[j] = pythia_parton_->event.colJunction(i, j);
    }
    event_intermediate.appendJunction(kind, col[0], col[1], col[2]);
  }
  event_intermediate[0].p(pSum);
  event_intermediate[0].m(pSum.mCalc());
  // pythia_parton_->event.list();
  // pythia_parton_->event.listJunctions();

  bool hadronize_success = false;
  bool find_forward_string = true;
  log.debug("Hard non-diff: partonic process gives ",
            event_intermediate.size(), " partons.");
  while (event_intermediate.size() > 1) {
    compose_string_parton(find_forward_string,
                          event_intermediate, pythia_hadron_->event);
    compose_string_junction(event_intermediate, pythia_hadron_->event);

    hadronize_success = pythia_hadron_->forceHadronLevel();
    log.debug("Pythia hadronized, success = ", hadronize_success);

    new_intermediate_particles.clear();
    if (hadronize_success) {
      for (int i = 0; i < event_hadron.size(); i++) {
        if (event_hadron[i].isFinal()) {
          int pythia_id = event_hadron[i].id();
          log.debug("PDG ID from Pythia:", pythia_id);
          /* K_short and K_long need to be converted to K0
           * since SMASH only knows K0 */
          convert_KaonLS(pythia_id);

          /* evecBasisAB_[0] is a unit 3-vector in the collision axis,
           * while evecBasisAB_[1] and evecBasisAB_[2] spans the transverse plane.
           * Given that PYTHIA assumes z-direction to be the collision axis,
           * pz from PYTHIA should be the momentum compoment in evecBasisAB_[0].
           * px and py are respectively the momentum components in two
           * transverse directions evecBasisAB_[1] and evecBasisAB_[2]. */
          FourVector momentum = reorient(event_hadron[i], evecBasisAB_);
          log.debug("4-momentum from Pythia: ", momentum);
          log.debug("appending the particle ", pythia_id,
                    " to the intermediate particle list.");
          bool found_ptype = false;
          if (event_hadron[i].isHadron()) {
            found_ptype = append_intermediate_list(pythia_id, momentum,
                                                   new_intermediate_particles);
          } else {
            found_ptype = append_intermediate_list(pythia_id, momentum,
                                                   new_non_hadron_particles);
          }
          if (!found_ptype) {
            log.warn("PDG ID ", pythia_id,
                     " does not exist in ParticleType - start over.");
            hadronize_success = false;
          }
        }
      }
    }

    if (!hadronize_success) {
      event_intermediate.reset();
      pythia_hadron_->event.reset();
      new_intermediate_particles.clear();
      break;
    }

    /* Additional suppression factor to mimic coherence taken as 0.7
     * from UrQMD (CTParam(59) */
    const int baryon_string =
        PDGcodes_[random::uniform_int(0, 1)].baryon_number();
    assign_all_scaling_factors(baryon_string, new_intermediate_particles,
                               evecBasisAB_[0], additional_xsec_supp_);
    for (ParticleData data : new_intermediate_particles) {
      log.debug("Particle momenta after sorting: ", data.momentum());
      /* The hadrons are not immediately formed, currently a formation time of
       * 1 fm is universally applied and cross section is reduced to zero and
       * to a fraction corresponding to the valence quark content. Hadrons
       * containing a valence quark are determined by highest z-momentum. */
      log.debug("The formation time is: ", time_formation_const_, "fm/c.");
      ThreeVector v_calc =
          (data.momentum().LorentzBoost(-1.0 * vcomAB_)).velocity();
      /* Set formation time: actual time of collision + time to form the
       * particle */
      double gamma_factor = 1.0 / std::sqrt(1 - (v_calc).sqr());
      data.set_formation_time(time_formation_const_ * gamma_factor +
                              time_collision_);
      final_state_.push_back(data);
    }
  }

  if (hadronize_success) {
    for (ParticleData data : new_non_hadron_particles) {
      data.set_cross_section_scaling_factor(1.);
      data.set_formation_time(time_collision_);
      final_state_.push_back(data);
    }
  } else {
    final_state_.clear();
  }

  return hadronize_success;
}

void StringProcess::compose_string_parton(bool &find_forward_string,
                                          Pythia8::Event &event_intermediate,
                                          Pythia8::Event &event_hadronize) {
  const auto &log = logger<LogArea::Pythia>();

  if (event_intermediate.sizeJunction() > 0) {
    return;
  }

  Pythia8::Vec4 pSum = 0.;
  event_hadronize.reset();

  int iforward = 1;
  for (int i = 2; i < event_intermediate.size(); i++) {
    if ((find_forward_string &&
         event_intermediate[i].pz() > event_intermediate[iforward].pz()) ||
        (!find_forward_string &&
         event_intermediate[i].pz() < event_intermediate[iforward].pz())) {
      iforward = i;
    }
  }
  log.debug("Hard non-diff: iforward = ", iforward,
            "(", event_intermediate[iforward].id(), ")");

  pSum += event_intermediate[iforward].p();
  event_hadronize.append(event_intermediate[iforward]);

  int col_to_find = event_intermediate[iforward].acol();
  int acol_to_find = event_intermediate[iforward].col();
  event_intermediate.remove(iforward, iforward);
  log.debug("Hard non-diff: event_intermediate reduces in size to ",
            event_intermediate.size());

  while (col_to_find != 0 || acol_to_find != 0) {
    log.debug("  col_to_find = ", col_to_find,
              ", acol_to_find = ", acol_to_find);

    int ifound = -1;
    for (int i = 1; i < event_intermediate.size(); i++) {
      const int pdgid = event_intermediate[i].id();
      bool found_col = col_to_find != 0 &&
                       col_to_find == event_intermediate[i].col();
      bool found_acol = acol_to_find != 0 &&
                        acol_to_find == event_intermediate[i].acol();
      if (found_col) {
        log.debug("  col_to_find ", col_to_find,
                  " from i ", i, "(", pdgid, ") found");
      }
      if (found_acol) {
        log.debug("  acol_to_find ", acol_to_find,
                  " from i ", i, "(", pdgid, ") found");
      }

      if (found_col && !found_acol) {
        ifound = i;
        col_to_find = event_intermediate[i].acol();
        break;
      } else if (!found_col && found_acol) {
        ifound = i;
        acol_to_find = event_intermediate[i].col();
        break;
      } else if (found_col && found_acol) {
        ifound = i;
        col_to_find = 0;
        acol_to_find = 0;
        break;
      }
    }

    if (ifound < 0) {
      event_intermediate.list();
      event_intermediate.listJunctions();
      throw std::runtime_error("Hard string could not be identified.");
    } else {
      pSum += event_intermediate[ifound].p();
      event_hadronize.append(event_intermediate[ifound]);
      event_intermediate.remove(ifound, ifound);
      log.debug("Hard non-diff: event_intermediate reduces in size to ",
                event_intermediate.size());
    }
  }

  event_hadronize[0].p(pSum);
  event_hadronize[0].m(pSum.mCalc());
  find_forward_string = !find_forward_string;
}

void StringProcess::compose_string_junction(Pythia8::Event &event_intermediate,
                                            Pythia8::Event &event_hadronize) {
  const auto &log = logger<LogArea::Pythia>();

  if (event_intermediate.sizeJunction() == 0) {
    return;
  }

  event_hadronize.reset();

  const int kind = event_intermediate.kindJunction(0);
  bool sign_color = kind % 2 == 1;
  std::vector<int> col;
  col.clear();
  for (int j = 0; j < 3; j++) {
    col.push_back(event_intermediate.colJunction(0, j));
  }
  event_hadronize.appendJunction(kind, col[0], col[1], col[2]);
  event_intermediate.eraseJunction(0);
  log.debug("junction (", col[0], ", ", col[1], ", ", col[2],
            ") with kind ", kind, " will be handled.");

  bool found_string = false;
  while (!found_string) {
    find_junction_leg(sign_color, col, event_intermediate, event_hadronize);
    found_string = true;
    for (unsigned int j = 0; j < col.size(); j++) {
      found_string = found_string && col[j] == 0;
    }
    if (!found_string) {
      log.debug("  still has leg(s) unfinished.");
      sign_color = !sign_color;
      std::vector<int> junction_to_move;
      junction_to_move.clear();
      for (int i = 0; i < event_intermediate.sizeJunction(); i++) {
        const int kind_new = event_intermediate.kindJunction(i);
        if (sign_color != (kind_new % 2 == 1)) {
          continue;
        }

        std::array<int, 3> col_new;
        for (int k = 0; k < 3; k++) {
          col_new[k] = event_intermediate.colJunction(i, k);
        }

        int n_legs_connected = 0;
        for (unsigned int j = 0; j < col.size(); j++) {
          if (col[j] == 0) {
            continue;
          }
          for (int k = 0; k < 3; k++) {
            if (col[j] == col_new[k]) {
              n_legs_connected += 1;
              col[j] = 0;
              col_new[k] = 0;
            }
          }
        }

        if (n_legs_connected > 0) {
          for (int k = 0; k < 3; k++) {
            if (col_new[k] != 0) {
              col.push_back(col_new[k]);
            }
          }
          log.debug("  junction ", i, " (",
                    event_intermediate.colJunction(i, 0), ", ",
                    event_intermediate.colJunction(i, 1), ", ",
                    event_intermediate.colJunction(i, 2),
                    ") with kind ", kind_new, " will be added.");
          junction_to_move.push_back(i);
        }
      }

      for (unsigned int i = 0; i < junction_to_move.size(); i++) {
        unsigned int imove = junction_to_move[i] - i;
        const int kind_add = event_intermediate.kindJunction(imove);
        std::array<int, 3> col_add;
        for (int k = 0; k < 3; k++) {
          col_add[k] = event_intermediate.colJunction(imove, k);
        }
        event_hadronize.appendJunction(kind_add,
                                       col_add[0], col_add[1], col_add[2]);
        event_intermediate.eraseJunction(imove);
      }
    }
  }
}

void StringProcess::find_junction_leg(bool sign_color, std::vector<int> &col,
                                      Pythia8::Event &event_intermediate,
                                      Pythia8::Event &event_hadronize) {
  const auto &log = logger<LogArea::Pythia>();

  Pythia8::Vec4 pSum = event_hadronize[0].p();
  for (unsigned int j = 0; j < col.size(); j++) {
    if (col[j] == 0) {
      continue;
    }
    bool found_leg = false;
    while (!found_leg) {
      int ifound = -1;
      for (int i = 1; i < event_intermediate.size(); i++) {
        const int pdgid = event_intermediate[i].id();
        if (sign_color && col[j] == event_intermediate[i].col()) {
          log.debug("  col[", j, "] = ", col[j],
                    " from i ", i, "(", pdgid, ") found");
          ifound = i;
          col[j] = event_intermediate[i].acol();
          break;
        } else if (!sign_color && col[j] == event_intermediate[i].acol()) {
          log.debug("  acol[", j, "] = ", col[j],
                    " from i ", i, "(", pdgid, ") found");
          ifound = i;
          col[j] = event_intermediate[i].col();
          break;
        }
      }

      if (ifound < 0) {
        found_leg = true;
        if (event_intermediate.sizeJunction() == 0) {
          event_intermediate.list();
          event_intermediate.listJunctions();
          throw std::runtime_error("Hard string could not be identified.");
        }
      } else {
        pSum += event_intermediate[ifound].p();
        event_hadronize.append(event_intermediate[ifound]);
        event_intermediate.remove(ifound, ifound);
        log.debug("Hard non-diff: event_intermediate reduces in size to ",
                  event_intermediate.size());
        if (col[j] == 0) {
          found_leg = true;
        }
      }
    }
  }

<<<<<<< HEAD
  event_hadronize[0].p(pSum);
  event_hadronize[0].m(pSum.mCalc());
=======
  /* Additional suppression factor to mimic coherence taken as 0.7
   * from UrQMD (CTParam(59) */
  const int baryon_string =
      PDGcodes_[random::uniform_int(0, 1)].baryon_number();
  assign_all_scaling_factors(baryon_string, new_intermediate_particles,
                             evecBasisAB_[0], additional_xsec_supp_);
  for (ParticleData data : new_intermediate_particles) {
    log.debug("Particle momenta after sorting: ", data.momentum());
    /* The hadrons are not immediately formed, currently a formation time of
     * 1 fm is universally applied and cross section is reduced to zero and
     * to a fraction corresponding to the valence quark content. Hadrons
     * containing a valence quark are determined by highest z-momentum. */
    log.debug("The formation time is: ", time_formation_const_, "fm/c.");
    ThreeVector v_calc =
        (data.momentum().LorentzBoost(-1.0 * vcomAB_)).velocity();
    /* Set formation time: actual time of collision + time to form the
     * particle */
    double gamma_factor = 1.0 / std::sqrt(1 - (v_calc).sqr());
    data.set_slow_formation_times(
        time_collision_,
        time_formation_const_ * gamma_factor + time_collision_);
    final_state_.push_back(data);
  }

  for (ParticleData data : new_non_hadron_particles) {
    data.set_cross_section_scaling_factor(1.);
    data.set_formation_time(time_collision_);
    final_state_.push_back(data);
  }

  return final_state_success;
>>>>>>> 7e739613
}

// baryon-antibaryon annihilation
bool StringProcess::next_BBbarAnn() {
  const auto &log = logger<LogArea::Pythia>();
  const std::array<FourVector, 2> ustrcom = {FourVector(1., 0., 0., 0.),
                                             FourVector(1., 0., 0., 0.)};

  NpartFinal_ = 0;
  NpartString_[0] = 0;
  NpartString_[1] = 0;
  final_state_.clear();

  log.debug("Annihilation occurs between ", PDGcodes_[0], "+", PDGcodes_[1],
            " at CM energy [GeV] ", sqrtsAB_);

  // check if the initial state is baryon-antibaryon pair.
  PdgCode baryon = PDGcodes_[0], antibaryon = PDGcodes_[1];
  if (baryon.baryon_number() == -1) {
    std::swap(baryon, antibaryon);
  }
  if (baryon.baryon_number() != 1 || antibaryon.baryon_number() != -1) {
    throw std::invalid_argument("Expected baryon-antibaryon pair.");
  }

  // Count how many qqbar combinations are possible for each quark type
  constexpr int n_q_types = 5;  // u, d, s, c, b
  std::vector<int> qcount_bar, qcount_antibar;
  std::vector<int> n_combinations;
  bool no_combinations = true;
  for (int i = 0; i < n_q_types; i++) {
    qcount_bar.push_back(baryon.net_quark_number(i + 1));
    qcount_antibar.push_back(-antibaryon.net_quark_number(i + 1));
    const int n_i = qcount_bar[i] * qcount_antibar[i];
    n_combinations.push_back(n_i);
    if (n_i > 0) {
      no_combinations = false;
    }
  }

  /* if it is a BBbar pair but there is no qqbar pair to annihilate,
   * nothing happens */
  if (no_combinations) {
    for (int i = 0; i < 2; i++) {
      NpartString_[i] = 1;
      ParticleData new_particle(ParticleType::find(PDGcodes_[i]));
      new_particle.set_4momentum(pcom_[i]);
      new_particle.set_cross_section_scaling_factor(1.);
      new_particle.set_formation_time(time_collision_);
      final_state_.push_back(new_particle);
    }
    NpartFinal_ = NpartString_[0] + NpartString_[1];
    return true;
  }

  // Select qqbar pair to annihilate and remove it away
  auto discrete_distr = random::discrete_dist<int>(n_combinations);
  const int q_annihilate = discrete_distr() + 1;
  qcount_bar[q_annihilate - 1]--;
  qcount_antibar[q_annihilate - 1]--;

  // Get the remaining quarks and antiquarks
  std::vector<int> remaining_quarks, remaining_antiquarks;
  for (int i = 0; i < n_q_types; i++) {
    for (int j = 0; j < qcount_bar[i]; j++) {
      remaining_quarks.push_back(i + 1);
    }
    for (int j = 0; j < qcount_antibar[i]; j++) {
      remaining_antiquarks.push_back(-(i + 1));
    }
  }
  assert(remaining_quarks.size() == 2);
  assert(remaining_antiquarks.size() == 2);

  const std::array<double, 2> mstr = {0.5 * sqrtsAB_, 0.5 * sqrtsAB_};

  // randomly select two quark-antiquark pairs
  if (random::uniform_int(0, 1) == 0) {
    std::swap(remaining_quarks[0], remaining_quarks[1]);
  }
  if (random::uniform_int(0, 1) == 0) {
    std::swap(remaining_antiquarks[0], remaining_antiquarks[1]);
  }
  // Make sure it satisfies kinematical threshold constraint
  bool kin_threshold_satisfied = true;
  for (int i = 0; i < 2; i++) {
    const double mstr_min =
        pythia_hadron_->particleData.m0(remaining_quarks[i]) +
        pythia_hadron_->particleData.m0(remaining_antiquarks[i]);
    if (mstr_min > mstr[i]) {
      kin_threshold_satisfied = false;
    }
  }
  if (!kin_threshold_satisfied) {
    return false;
  }
  // Fragment two strings
  for (int i = 0; i < 2; i++) {
    ParticleList new_intermediate_particles;

    ThreeVector evec = pcom_[i].threevec() / pcom_[i].threevec().abs();
    const int nfrag = fragment_string(
        remaining_quarks[i], remaining_antiquarks[i],
        mstr[i], evec, true, false, new_intermediate_particles);
    if (nfrag <= 0) {
      NpartString_[i] = 0;
      return false;
    }
    NpartString_[i] = append_final_state(new_intermediate_particles,
                                         ustrcom[i], evec);
  }
  NpartFinal_ = NpartString_[0] + NpartString_[1];
  return true;
}

void StringProcess::make_orthonormal_basis(
         ThreeVector &evec_polar, std::array<ThreeVector, 3> &evec_basis) {
  if (std::abs(evec_polar.x3()) < (1. - 1.0e-8)) {
    double ex, ey, et;
    double theta, phi;

    // evec_basis[0] is set to be longitudinal direction
    evec_basis[0] = evec_polar;

    theta = std::acos(evec_basis[0].x3());

    ex = evec_basis[0].x1();
    ey = evec_basis[0].x2();
    et = std::sqrt(ex * ex + ey * ey);
    if (ey > 0.) {
      phi = std::acos(ex / et);
    } else {
      phi = -std::acos(ex / et);
    }

    /* The transverse plane is spanned
     * by evec_basis[1] and evec_basis[2]. */
    evec_basis[1].set_x1(cos(theta) * cos(phi));
    evec_basis[1].set_x2(cos(theta) * sin(phi));
    evec_basis[1].set_x3(-sin(theta));

    evec_basis[2].set_x1(-sin(phi));
    evec_basis[2].set_x2(cos(phi));
    evec_basis[2].set_x3(0.);
  } else {
    // if evec_polar is very close to the z axis
    if (evec_polar.x3() > 0.) {
      evec_basis[1] = ThreeVector(1., 0., 0.);
      evec_basis[2] = ThreeVector(0., 1., 0.);
      evec_basis[0] = ThreeVector(0., 0., 1.);
    } else {
      evec_basis[1] = ThreeVector(0., 1., 0.);
      evec_basis[2] = ThreeVector(1., 0., 0.);
      evec_basis[0] = ThreeVector(0., 0., -1.);
    }
  }
}

void StringProcess::compute_incoming_lightcone_momenta() {
  PPosA_ = (pcom_[0].x0() + evecBasisAB_[0] * pcom_[0].threevec()) / sqrt2_;
  PNegA_ = (pcom_[0].x0() - evecBasisAB_[0] * pcom_[0].threevec()) / sqrt2_;
  PPosB_ = (pcom_[1].x0() + evecBasisAB_[0] * pcom_[1].threevec()) / sqrt2_;
  PNegB_ = (pcom_[1].x0() - evecBasisAB_[0] * pcom_[1].threevec()) / sqrt2_;
}

int StringProcess::diquark_from_quarks(int q1, int q2) {
  assert((q1 > 0 && q2 > 0) || (q1 < 0 && q2 < 0));
  if (std::abs(q1) < std::abs(q2)) {
    std::swap(q1, q2);
  }
  int diquark = std::abs(q1 * 1000 + q2 * 100);
  /* Adding spin degeneracy = 2S+1. For identical quarks spin cannot be 0
   * because of Pauli exclusion principle, so spin 1 is assumed. Otherwise
   * S = 0 with probability 1/4 and S = 1 with probability 3/4. */
  diquark += (q1 != q2 && random::uniform_int(0, 3) == 0) ? 1 : 3;
  return (q1 < 0) ? -diquark : diquark;
}

void StringProcess::make_string_ends(const PdgCode &pdg, int &idq1, int &idq2) {
  std::array<int, 3> quarks = pdg.quark_content();

  if (pdg.is_meson()) {
    idq1 = quarks[1];
    idq2 = quarks[2];
    /* Some mesons with PDG id 11X are actually mixed state of uubar and ddbar.
     * have a random selection whether we have uubar or ddbar in this case. */
    if (idq1 == 1 && idq2 == -1 && random::uniform_int(0, 1) == 0) {
      idq1 = 2;
      idq2 = -2;
    }
  } else {
    assert(pdg.is_baryon());
    // Get random quark to position 0
    std::swap(quarks[random::uniform_int(0, 2)], quarks[0]);
    idq1 = quarks[0];
    idq2 = diquark_from_quarks(quarks[1], quarks[2]);
  }
  // Fulfil the convention: idq1 should be quark or anti-diquark
  if (idq1 < 0) {
    std::swap(idq1, idq2);
  }
}

int StringProcess::fragment_string(int idq1, int idq2, double mString,
                                   ThreeVector &evecLong,
                                   bool flip_string_ends,
                                   bool separate_fragment_baryon,
                                   ParticleList &intermediate_particles) {
  const auto &log = logger<LogArea::Pythia>();
  pythia_hadron_->event.reset();
  intermediate_particles.clear();

  log.debug("initial quark content for fragment_string : ", idq1, ", ", idq2);
  std::array<int, 2> idqIn;
  idqIn[0] = idq1;
  idqIn[1] = idq2;

  int bstring = 0;
  std::array<double, 2> m_const;

  for (int i = 0; i < 2; i++) {
    // evaluate 3 times total baryon number of the string
    bstring += pythia_hadron_->particleData.baryonNumberType(idqIn[i]);

    m_const[i] = pythia_hadron_->particleData.m0(idqIn[i]);
  }
  log.debug("3 times baryon number of string : ", bstring);

  if (flip_string_ends && random::uniform_int(0, 1) == 0) {
    /* in the case where we flip the string ends,
     * we need to flip the longitudinal unit vector itself
     * since it is set to be direction of diquark (anti-quark)
     * or anti-diquark. */
    evecLong = -evecLong;
  }

  if (m_const[0] + m_const[1] > mString) {
    throw std::runtime_error("String fragmentation: m1 + m2 > mString");
  }
  Pythia8::Vec4 pSum = 0.;

  int number_of_fragments = 0;

  if (separate_fragment_baryon &&
      (std::abs(bstring) == 3) && (mString > m_const[0] + m_const[1] + 1.)) {
    const double ssbar_supp = pythia_hadron_->parm("StringFlav:probStoUD");
    std::array<ThreeVector, 3> evec_basis;
    make_orthonormal_basis(evecLong, evec_basis);

    double QTrx, QTry, QTrn;
    double ppos_string_new, pneg_string_new;
    double mTrn_string_new;
    std::array<double, 2> m_trans;

    const int niter_max = 10000;
    int iiter = 0;
    bool found_leading_baryon = false;
    while (!found_leading_baryon) {
      int idnew_qqbar = 0;
      if (random::uniform(0., 1. + ssbar_supp) < 1.) {
        if (random::uniform_int(0, 1) == 0) {
          idnew_qqbar = 1;
        } else {
          idnew_qqbar = 2;
        }
      } else {
        idnew_qqbar = 3;
      }

      int id_diquark = 0;
      if (bstring > 0) {
        id_diquark = std::abs(idq2);
        idqIn[1] = -idnew_qqbar;
      } else {
        id_diquark = std::abs(idq1);
        idqIn[0] = idnew_qqbar;
      }
      log.debug("quark constituents for leading baryon : ",
                idnew_qqbar, ", ", id_diquark);

      std::array<int, 5> frag_net_q;
      for (int iq = 0; iq < 5; iq++) {
        frag_net_q[iq] = (bstring > 0 ? 1 : -1) *
                         (pythia_hadron_->particleData.nQuarksInCode(
                          idnew_qqbar, iq + 1) +
                          pythia_hadron_->particleData.nQuarksInCode(
                          id_diquark, iq + 1));
      }
      const int frag_iso3 = frag_net_q[1] - frag_net_q[0];
      const int frag_strange = -frag_net_q[2];
      const int frag_charm = frag_net_q[3];
      const int frag_bottom = -frag_net_q[4];
      log.debug("  conserved charges of leading baryon : iso3 = ", frag_iso3,
                ", strangeness = ", frag_strange,
                ", charmness = ", frag_charm,
                ", bottomness = ", frag_bottom);

      std::vector<int> pdgid_possible;
      std::vector<double> weight_possible;
      std::vector<double> weight_summed;
      pdgid_possible.clear();
      weight_possible.clear();
      weight_summed.clear();
      for (auto &ptype : ParticleType::list_all()) {
        const int pdgid = (bstring > 0 ? 1 : -1) *
                          std::abs(ptype.pdgcode().get_decimal());
        if ((pythia_hadron_->particleData.isParticle(pdgid)) &&
            (bstring == 3 * ptype.pdgcode().baryon_number()) &&
            (frag_iso3 == ptype.pdgcode().isospin3()) &&
            (frag_strange == ptype.pdgcode().strangeness()) &&
            (frag_charm == ptype.pdgcode().charmness()) &&
            (frag_bottom == ptype.pdgcode().bottomness())) {
          const int spin_degeneracy = ptype.pdgcode().spin_degeneracy();
          const double mass_pole = ptype.mass();
          const double weight = static_cast<double>(spin_degeneracy) /
                                mass_pole;
          pdgid_possible.push_back(pdgid);
          weight_possible.push_back(weight);

          log.debug("  PDG id ", pdgid, " is possible with weight ", weight);
        }
      }
      const int n_possible = pdgid_possible.size();
      weight_summed.push_back(0.);
      for (int i = 0; i < n_possible; i++) {
        weight_summed.push_back(weight_summed[i] + weight_possible[i]);
      }

      int pdgid_frag = 0;
      const double uspc = random::uniform(0., weight_summed[n_possible]);
      for (int i = 0; i < n_possible; i++) {
        if ((uspc >= weight_summed[i]) && (uspc < weight_summed[i + 1])) {
          pdgid_frag = pdgid_possible[i];
          log.debug("PDG id ", pdgid_frag, " selected for leading baryon.");
          break;
        }
      }
      const double mass_frag = pythia_hadron_->particleData.mSel(pdgid_frag);

      QTrx = random::normal(0., sigma_qperp_ / sqrt2_);
      QTry = random::normal(0., sigma_qperp_ / sqrt2_);
      QTrn = std::sqrt(QTrx * QTrx + QTry * QTry);
      const double mTrn_frag = std::sqrt(QTrn * QTrn + mass_frag * mass_frag);

      double xfrac = 0.;
      const double xf_const_A = leading_frag_width_;
      const double xf_const_B = leading_frag_mean_;
      bool xfrac_accepted = false;
      while (!xfrac_accepted) {
        const double angle = random::uniform(0., 1.) *
                             (std::atan(0.5 * (1. - xf_const_B) / xf_const_A) +
                              std::atan(0.5 * xf_const_B / xf_const_A)) -
                             std::atan(0.5 * xf_const_B / xf_const_A);
        xfrac = xf_const_B + 2. * xf_const_A * std::tan(angle);

        const double xf_tmp = std::abs(xfrac - xf_const_B) / xf_const_A;
        const double xf_env = (1. + really_small) / (1. + xf_tmp * xf_tmp / 4.);
        const double xf_pdf = std::exp(-xf_tmp * xf_tmp / 2.);
        if (random::uniform(0., xf_env) < xf_pdf &&
            xfrac > 0. && xfrac < 1.) {
          xfrac_accepted = true;
        }
      }

      const double ppos_frag = xfrac * mString / sqrt2_;
      const double pneg_frag = 0.5 * mTrn_frag * mTrn_frag / ppos_frag;
      ppos_string_new = mString / sqrt2_ - ppos_frag;
      pneg_string_new = mString / sqrt2_ - pneg_frag;
      mTrn_string_new = std::sqrt(std::max(0.,
                        2. * ppos_string_new * pneg_string_new));

      for (int i = 0; i < 2; i++) {
        m_const[i] = pythia_hadron_->particleData.m0(idqIn[i]);
      }
      if (bstring > 0) {
        m_trans[0] = m_const[0];
        m_trans[1] = std::sqrt(m_const[1] * m_const[1] + QTrn * QTrn);
      } else {
        m_trans[0] = std::sqrt(m_const[0] * m_const[0] + QTrn * QTrn);
        m_trans[1] = m_const[1];
      }

      if (mTrn_string_new > m_trans[0] + m_trans[1]) {
        found_leading_baryon = true;

        FourVector mom_frag((ppos_frag + pneg_frag) / sqrt2_,
                            evec_basis[0] * (ppos_frag - pneg_frag) / sqrt2_ +
                            evec_basis[1] * QTrx + evec_basis[2] * QTry);
        log.debug("appending the leading baryon ", pdgid_frag,
                  " to the intermediate particle list.");
        bool found_ptype = append_intermediate_list(pdgid_frag, mom_frag,
                                                    intermediate_particles);
        if (!found_ptype) {
          log.error("PDG ID ", pdgid_frag, " should exist in ParticleType.");
          throw std::runtime_error("string fragmentation failed.");
        }
        number_of_fragments++;
        log.debug("proceed to the next step");
      }

      if (iiter == niter_max) {
        return 0;
      }
      iiter += 1;
    }

    std::array<double, 2> ppos_parton;
    std::array<double, 2> pneg_parton;

    const double pb_const = (mTrn_string_new * mTrn_string_new +
                            m_trans[0] * m_trans[0] - m_trans[1] * m_trans[1]) /
                           (4. * pneg_string_new);
    const double pc_const = 0.5 * m_trans[0] * m_trans[0] *
                           ppos_string_new / pneg_string_new;
    ppos_parton[0] = pb_const + (bstring > 0 ? -1. : 1.) *
                     std::sqrt(pb_const * pb_const - pc_const);
    ppos_parton[1] = ppos_string_new - ppos_parton[0];

    for (int i = 0; i < 2; i++) {
      pneg_parton[i] = 0.5 * m_trans[i] * m_trans[i] / ppos_parton[i];
    }

    const int status = 1;
    int color, anticolor;
    ThreeVector three_mom;
    Pythia8::Vec4 pquark;

    color = 1;
    anticolor = 0;
    if (bstring > 0) {
      three_mom = evec_basis[0] * (ppos_parton[0] - pneg_parton[0]) / sqrt2_;
    } else {
      three_mom = evec_basis[0] * (ppos_parton[0] - pneg_parton[0]) / sqrt2_ -
                  evec_basis[1] * QTrx - evec_basis[2] * QTry;
    }
    pquark = set_Vec4((ppos_parton[0] + pneg_parton[0]) / sqrt2_,
                      three_mom);
    pSum += pquark;
    pythia_hadron_->event.append(idqIn[0], status, color, anticolor,
                                 pquark, m_const[0]);

    color = 0;
    anticolor = 1;
    if (bstring > 0) {
      three_mom = evec_basis[0] * (ppos_parton[1] - pneg_parton[1]) / sqrt2_ -
                  evec_basis[1] * QTrx - evec_basis[2] * QTry;
    } else {
      three_mom = evec_basis[0] * (ppos_parton[1] - pneg_parton[1]) / sqrt2_;
    }
    pquark = set_Vec4((ppos_parton[1] + pneg_parton[1]) / sqrt2_,
                      three_mom);
    pSum += pquark;
    pythia_hadron_->event.append(idqIn[1], status, color, anticolor,
                                 pquark, m_const[1]);
  } else {
    /* diquark (anti-quark) with PDG id idq2 is going in the direction of
     * evecLong.
     * quark with PDG id idq1 is going in the direction opposite to evecLong. */
    double sign_direction = 1.;
    if (bstring == -3) {  // anti-baryonic string
      /* anti-diquark with PDG id idq1 is going in the direction of evecLong.
       * anti-quark with PDG id idq2 is going in the direction
       * opposite to evecLong. */
      sign_direction = -1;
    }

    // evaluate momenta of quarks
    const double pCMquark = pCM(mString, m_const[0], m_const[1]);
    const double E1 = std::sqrt(m_const[0] * m_const[0] + pCMquark * pCMquark);
    const double E2 = std::sqrt(m_const[1] * m_const[1] + pCMquark * pCMquark);

    ThreeVector direction = sign_direction * evecLong;

    // For status and (anti)color see \iref{Sjostrand:2007gs}.
    const int status1 = 1, color1 = 1, anticolor1 = 0;
    Pythia8::Vec4 pquark = set_Vec4(E1, -direction * pCMquark);
    pSum += pquark;
    pythia_hadron_->event.append(idqIn[0], status1, color1, anticolor1,
                                 pquark, m_const[0]);

    const int status2 = 1, color2 = 0, anticolor2 = 1;
    pquark = set_Vec4(E2, direction * pCMquark);
    pSum += pquark;
    pythia_hadron_->event.append(idqIn[1], status2, color2, anticolor2,
                                 pquark, m_const[1]);
  }

  log.debug("fragmenting a string with ", idqIn[0], ", ", idqIn[1]);
  // implement PYTHIA fragmentation
  pythia_hadron_->event[0].p(pSum);
  pythia_hadron_->event[0].m(pSum.mCalc());
  const bool successful_hadronization = pythia_hadron_->forceHadronLevel();
  if (successful_hadronization) {
    for (int ipyth = 0; ipyth < pythia_hadron_->event.size(); ipyth++) {
      if (!pythia_hadron_->event[ipyth].isFinal()) {
        continue;
      }
      int pythia_id = pythia_hadron_->event[ipyth].id();
      /* K_short and K_long need are converted to K0
       * since SMASH only knows K0 */
      convert_KaonLS(pythia_id);
      FourVector momentum(
          pythia_hadron_->event[ipyth].e(), pythia_hadron_->event[ipyth].px(),
          pythia_hadron_->event[ipyth].py(), pythia_hadron_->event[ipyth].pz());
      log.debug("appending the fragmented hadron ", pythia_id,
                " to the intermediate particle list.");
      bool found_ptype = append_intermediate_list(pythia_id, momentum,
                                                  intermediate_particles);
      if (!found_ptype) {
        log.warn("PDG ID ", pythia_id,
                 " does not exist in ParticleType - start over.");
        intermediate_particles.clear();
        return 0;
      }

      number_of_fragments++;
    }

    return number_of_fragments;
  } else {
    return 0;
  }
}

void StringProcess::assign_scaling_factor(int nquark, ParticleData &data,
                                          double suppression_factor) {
  int nbaryon = data.pdgcode().baryon_number();
  if (nbaryon == 0) {
    // Mesons always get a scaling factor of 1/2 since there is never
    // a q-qbar pair at the end of a string so nquark is always 1
    data.set_cross_section_scaling_factor(0.5 * suppression_factor);
  } else if (data.is_baryon()) {
    // Leading baryons get a factor of 2/3 if they carry 2
    // and 1/3 if they carry 1 of the strings valence quarks
    data.set_cross_section_scaling_factor(suppression_factor * nquark /
                                          (3.0 * nbaryon));
  }
}

std::pair<int, int> StringProcess::find_leading(int nq1, int nq2,
                                                ParticleList &list) {
  assert(list.size() >= 2);
  int end = list.size() - 1;
  int i1, i2;
  for (i1 = 0;
       i1 <= end && !list[i1].pdgcode().contains_enough_valence_quarks(nq1);
       i1++) {
  }
  for (i2 = end;
       i2 >= 0 && !list[i2].pdgcode().contains_enough_valence_quarks(nq2);
       i2--) {
  }
  std::pair<int, int> indices(i1, i2);
  return indices;
}

void StringProcess::assign_all_scaling_factors(int baryon_string,
                                               ParticleList &outgoing_particles,
                                               ThreeVector &evec_coll,
                                               double suppression_factor) {
  // Set each particle's cross section scaling factor to 0 first
  for (ParticleData &data : outgoing_particles) {
    data.set_cross_section_scaling_factor(0.0);
  }
  // sort outgoing particles according to z-velocity
  std::sort(outgoing_particles.begin(), outgoing_particles.end(),
            [&](ParticleData i, ParticleData j) {
              return i.momentum().velocity() * evec_coll <
                     j.momentum().velocity() * evec_coll;
            });
  int nq1, nq2;  // number of quarks at both ends of the string
  switch (baryon_string) {
    case 0:
      nq1 = 1;
      nq2 = -1;
      break;
    case 1:
      nq1 = 2;
      nq2 = 1;
      break;
    case -1:
      nq1 = -2;
      nq2 = -1;
      break;
    default:
      throw std::runtime_error("string is neither mesonic nor baryonic");
  }
  // Try to find nq1 on one string end and nq2 on the other string end and the
  // other way around. When the leading particles are close to the string ends,
  // the quarks are assumed to be distributed this way.
  std::pair<int, int> i = find_leading(nq1, nq2, outgoing_particles);
  std::pair<int, int> j = find_leading(nq2, nq1, outgoing_particles);
  if (i.second - i.first > j.second - j.first) {
    assign_scaling_factor(nq1, outgoing_particles[i.first], suppression_factor);
    assign_scaling_factor(nq2, outgoing_particles[i.second],
                          suppression_factor);
  } else {
    assign_scaling_factor(nq2, outgoing_particles[j.first], suppression_factor);
    assign_scaling_factor(nq1, outgoing_particles[j.second],
                          suppression_factor);
  }
}

}  // namespace smash<|MERGE_RESOLUTION|>--- conflicted
+++ resolved
@@ -680,9 +680,13 @@
   bool find_forward_string = true;
   log.debug("Hard non-diff: partonic process gives ",
             event_intermediate.size(), " partons.");
+  // identify and fragment strings until there is no parton left.
   while (event_intermediate.size() > 1) {
+    /* identify string from a most forward or backward parton.
+     * if there is no junction. */
     compose_string_parton(find_forward_string,
                           event_intermediate, pythia_hadron_->event);
+    // identify string from a junction if there is any.
     compose_string_junction(event_intermediate, pythia_hadron_->event);
 
     hadronize_success = pythia_hadron_->forceHadronLevel();
@@ -725,6 +729,8 @@
       }
     }
 
+    /* if hadronization is not successful,
+     * reset the event records and return false. */
     if (!hadronize_success) {
       event_intermediate.reset();
       pythia_hadron_->event.reset();
@@ -750,13 +756,15 @@
       /* Set formation time: actual time of collision + time to form the
        * particle */
       double gamma_factor = 1.0 / std::sqrt(1 - (v_calc).sqr());
-      data.set_formation_time(time_formation_const_ * gamma_factor +
-                              time_collision_);
+      data.set_slow_formation_times(
+          time_collision_,
+          time_formation_const_ * gamma_factor + time_collision_);
       final_state_.push_back(data);
     }
   }
 
   if (hadronize_success) {
+    // add the final state particles, which are not hadron.
     for (ParticleData data : new_non_hadron_particles) {
       data.set_cross_section_scaling_factor(1.);
       data.set_formation_time(time_collision_);
@@ -774,6 +782,7 @@
                                           Pythia8::Event &event_hadronize) {
   const auto &log = logger<LogArea::Pythia>();
 
+  // if there is a junction, process it first.
   if (event_intermediate.sizeJunction() > 0) {
     return;
   }
@@ -782,6 +791,7 @@
   event_hadronize.reset();
 
   int iforward = 1;
+  // select the most forward or backward parton.
   for (int i = 2; i < event_intermediate.size(); i++) {
     if ((find_forward_string &&
          event_intermediate[i].pz() > event_intermediate[iforward].pz()) ||
@@ -802,6 +812,7 @@
   log.debug("Hard non-diff: event_intermediate reduces in size to ",
             event_intermediate.size());
 
+  // trace color and anti-color indices and find corresponding partons.
   while (col_to_find != 0 || acol_to_find != 0) {
     log.debug("  col_to_find = ", col_to_find,
               ", acol_to_find = ", acol_to_find);
@@ -844,7 +855,9 @@
       throw std::runtime_error("Hard string could not be identified.");
     } else {
       pSum += event_intermediate[ifound].p();
+      // add a parton to the new event record.
       event_hadronize.append(event_intermediate[ifound]);
+      // then remove from the original event record.
       event_intermediate.remove(ifound, ifound);
       log.debug("Hard non-diff: event_intermediate reduces in size to ",
                 event_intermediate.size());
@@ -880,12 +893,15 @@
 
   bool found_string = false;
   while (!found_string) {
+    // trace color or anti-color indices and find corresponding partons.
     find_junction_leg(sign_color, col, event_intermediate, event_hadronize);
     found_string = true;
     for (unsigned int j = 0; j < col.size(); j++) {
       found_string = found_string && col[j] == 0;
     }
     if (!found_string) {
+      /* if there is any leg which is not associated with parton,
+       * find another junction(s) connected. */
       log.debug("  still has leg(s) unfinished.");
       sign_color = !sign_color;
       std::vector<int> junction_to_move;
@@ -937,8 +953,10 @@
         for (int k = 0; k < 3; k++) {
           col_add[k] = event_intermediate.colJunction(imove, k);
         }
+        // add a junction to the new event record.
         event_hadronize.appendJunction(kind_add,
                                        col_add[0], col_add[1], col_add[2]);
+        // then remove from the original event record.
         event_intermediate.eraseJunction(imove);
       }
     }
@@ -984,7 +1002,9 @@
         }
       } else {
         pSum += event_intermediate[ifound].p();
+        // add a parton to the new event record.
         event_hadronize.append(event_intermediate[ifound]);
+        // then remove from the original event record.
         event_intermediate.remove(ifound, ifound);
         log.debug("Hard non-diff: event_intermediate reduces in size to ",
                   event_intermediate.size());
@@ -995,42 +1015,8 @@
     }
   }
 
-<<<<<<< HEAD
   event_hadronize[0].p(pSum);
   event_hadronize[0].m(pSum.mCalc());
-=======
-  /* Additional suppression factor to mimic coherence taken as 0.7
-   * from UrQMD (CTParam(59) */
-  const int baryon_string =
-      PDGcodes_[random::uniform_int(0, 1)].baryon_number();
-  assign_all_scaling_factors(baryon_string, new_intermediate_particles,
-                             evecBasisAB_[0], additional_xsec_supp_);
-  for (ParticleData data : new_intermediate_particles) {
-    log.debug("Particle momenta after sorting: ", data.momentum());
-    /* The hadrons are not immediately formed, currently a formation time of
-     * 1 fm is universally applied and cross section is reduced to zero and
-     * to a fraction corresponding to the valence quark content. Hadrons
-     * containing a valence quark are determined by highest z-momentum. */
-    log.debug("The formation time is: ", time_formation_const_, "fm/c.");
-    ThreeVector v_calc =
-        (data.momentum().LorentzBoost(-1.0 * vcomAB_)).velocity();
-    /* Set formation time: actual time of collision + time to form the
-     * particle */
-    double gamma_factor = 1.0 / std::sqrt(1 - (v_calc).sqr());
-    data.set_slow_formation_times(
-        time_collision_,
-        time_formation_const_ * gamma_factor + time_collision_);
-    final_state_.push_back(data);
-  }
-
-  for (ParticleData data : new_non_hadron_particles) {
-    data.set_cross_section_scaling_factor(1.);
-    data.set_formation_time(time_collision_);
-    final_state_.push_back(data);
-  }
-
-  return final_state_success;
->>>>>>> 7e739613
 }
 
 // baryon-antibaryon annihilation
