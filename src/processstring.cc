--- conflicted
+++ resolved
@@ -1718,13 +1718,8 @@
   // implement PYTHIA fragmentation
   pythia_hadron_->event[0].p(pSum);
   pythia_hadron_->event[0].m(pSum.mCalc());
-<<<<<<< HEAD
   pythia_hadron_->rndm.init(random::uniform_int(1, maxint_));
-  const bool successful_hadronization = pythia_hadron_->forceHadronLevel();
-=======
   const bool successful_hadronization = pythia_hadron_->next();
-  int number_of_fragments = 0;
->>>>>>> 8ff56b58
   if (successful_hadronization) {
     for (int ipyth = 0; ipyth < pythia_hadron_->event.size(); ipyth++) {
       if (!pythia_hadron_->event[ipyth].isFinal()) {
