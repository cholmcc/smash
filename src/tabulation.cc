/*
 *    Copyright (c) 2015
 *      SMASH Team
 *
 *    GNU General Public License (GPLv3 or later)
 */

#include "include/tabulation.h"

namespace Smash {

Tabulation::Tabulation(double x_min, double range, int num,
                       std::function<double(double)> f)
<<<<<<< HEAD
                      : x_min_(x_min),
                        x_max_(x_min + range),
                        inv_dx_(num/range) {
  values_.resize(num+1);
  const double dx = range/num;
=======
    : x_min_(x_min), inv_dx_(num / range) {
  values_.resize(num + 1);
  const double dx = range / num;
>>>>>>> 9cb2743f
  for (int i = 0; i <= num; i++) {
    values_[i] = f(x_min_ + i * dx);
  }
}

double Tabulation::get_value_step(double x) const {
  if (x < x_min_) {
    return 0.;
  }
  // this rounds correctly because double -> int conversion truncates
  const unsigned int n = (x - x_min_) * inv_dx_ + 0.5;
  if (n >= values_.size()) {
    return values_.back();
  } else {
    return values_[n];
  }
}

double Tabulation::get_value_linear(double x, Extrapolation extrapol) const {
  if (x < x_min_) {
    return 0.;
  }
  if (extrapol == Extrapolation::Zero && x > x_max_) {
    return 0.0;
  }
  if (extrapol == Extrapolation::Const && x > x_max_) {
    return values_.back();
  }
  const double index_double = (x - x_min_) * inv_dx_;
  // here n is the lower index
  const size_t n =
      std::min(static_cast<size_t>(index_double), values_.size() - 2);
  const double r = index_double - n;
  return values_[n] + (values_[n + 1] - values_[n]) * r;
}

}  // namespace Smash<|MERGE_RESOLUTION|>--- conflicted
+++ resolved
@@ -11,17 +11,11 @@
 
 Tabulation::Tabulation(double x_min, double range, int num,
                        std::function<double(double)> f)
-<<<<<<< HEAD
                       : x_min_(x_min),
                         x_max_(x_min + range),
                         inv_dx_(num/range) {
   values_.resize(num+1);
   const double dx = range/num;
-=======
-    : x_min_(x_min), inv_dx_(num / range) {
-  values_.resize(num + 1);
-  const double dx = range / num;
->>>>>>> 9cb2743f
   for (int i = 0; i <= num; i++) {
     values_[i] = f(x_min_ + i * dx);
   }
