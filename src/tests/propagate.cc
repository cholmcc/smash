--- conflicted
+++ resolved
@@ -13,11 +13,7 @@
 #include "../include/collidermodus.h"
 #include "../include/experiment.h"
 #include "../include/modusdefault.h"
-<<<<<<< HEAD
-#include "../include/nucleusmodus.h"
 #include "../include/potentials.h"
-=======
->>>>>>> bb018780
 #include "../include/spheremodus.h"
 
 #include <boost/filesystem.hpp>
@@ -84,14 +80,9 @@
   create_particle_list(Pdef);
   OutputsList out;
   // clock, output interval, cross-section, testparticles
-<<<<<<< HEAD
-  ExperimentParameters param{{0.f, 1.f}, 1.f, 0.0, 1, 1.0};
+  ExperimentParameters param{{0.f, 1.f}, 1.f, 1, 1.0};
   Potentials* pot = NULL;
   m.propagate(&Pdef, param, out, pot);
-=======
-  ExperimentParameters param{{0.f, 1.f}, 1.f, 1};
-  m.propagate(&Pdef, param, out);
->>>>>>> bb018780
   // after propagation: Momenta should be unchanged.
   COMPARE(Pdef.data(0).momentum(), FourVector(4.0, 0.0, 0.0, 0.0));
   COMPARE(Pdef.data(1).momentum(), FourVector(sqrt(0.02), 0.1, -.1, 0.0));
@@ -118,11 +109,7 @@
   conf["Modi"]["Box"]["Length"] = 5.0;
   conf["Modi"]["Box"]["Temperature"] = 0.13;
   conf["Modi"]["Box"]["Start_Time"] = 0.2;
-<<<<<<< HEAD
-  ExperimentParameters param{{0.f, 1.f}, 1.f, 0.0, 1, 1.0};
-=======
-  ExperimentParameters param{{0.f, 1.f}, 1.f, 1};
->>>>>>> bb018780
+  ExperimentParameters param{{0.f, 1.f}, 1.f, 1, 1.0};
   BoxModus b(conf["Modi"], param);
   Particles Pdef, Pbox;
   create_particle_list(Pdef);
@@ -155,11 +142,14 @@
 TEST(propagate_collider) {
   ModusDefault m;
   Configuration conf(TEST_CONFIG_PATH);
-<<<<<<< HEAD
-  conf["Modi"]["Collider"]["Sqrts"] = 1.0;
-  conf["Modi"]["Collider"]["Projectile"] = "661";
-  conf["Modi"]["Collider"]["Target"] = "661";
-  ExperimentParameters param{{0.f, 1.f}, 1.f, 0.0, 1, 1.0};
+  conf["Modi"]["Collider"]["Sqrtsnn"] = 1.0;
+  conf.take({"Modi", "Collider", "Projectile"});
+  conf.take({"Modi", "Collider", "Target"});
+  conf["Modi"]["Collider"]["Projectile"]["Particles"]["661"] = 1;
+  conf["Modi"]["Collider"]["Target"]["Particles"]["661"] = 1;
+  conf["Modi"]["Collider"]["Sqrts_Reps"][0] = "661";
+  conf["Modi"]["Collider"]["Sqrts_Reps"][1] = "661";
+  ExperimentParameters param{{0.f, 1.f}, 1.f, 1, 1.0};
   ColliderModus c(conf["Modi"], param);
   Particles Pdef, Pcol;
   create_particle_list(Pdef);
@@ -183,57 +173,6 @@
   COMPARE(Pdef.data(5).position(), Pcol.data(5).position());
 }
 
-TEST(propagate_nucleus) {
-  ModusDefault m;
-  Configuration conf(TEST_CONFIG_PATH);
-  conf["Modi"]["Nucleus"]["Sqrtsnn"] = 1.0;
-  conf.take({"Modi", "Nucleus", "Projectile"});
-  conf.take({"Modi", "Nucleus", "Target"});
-  conf["Modi"]["Nucleus"]["Projectile"]["Particles"]["661"] = 1;
-  conf["Modi"]["Nucleus"]["Target"]["Particles"]["661"] = 1;
-  conf["Modi"]["Nucleus"]["Sqrts_Reps"][0] = "661";
-  conf["Modi"]["Nucleus"]["Sqrts_Reps"][1] = "661";
-  ExperimentParameters param{{0.f, 1.f}, 1.f, 0.0, 1, 1.0};
-  NucleusModus n(conf["Modi"], param);
-=======
-  conf["Modi"]["Collider"]["Sqrtsnn"] = 1.0;
-  conf.take({"Modi", "Collider", "Projectile"});
-  conf.take({"Modi", "Collider", "Target"});
-  conf["Modi"]["Collider"]["Projectile"]["Particles"]["661"] = 1;
-  conf["Modi"]["Collider"]["Target"]["Particles"]["661"] = 1;
-  conf["Modi"]["Collider"]["Sqrts_Reps"][0] = "661";
-  conf["Modi"]["Collider"]["Sqrts_Reps"][1] = "661";
-  ExperimentParameters param{{0.f, 1.f}, 1.f, 1};
-  ColliderModus n(conf["Modi"], param);
->>>>>>> bb018780
-  Particles Pdef, Pnuc;
-  create_particle_list(Pdef);
-  create_particle_list(Pnuc);
-  OutputsList out;
-<<<<<<< HEAD
-  Potentials* pot = NULL;
-  m.propagate(&Pdef, param, out, pot);
-  n.propagate(&Pnuc, param, out, pot);
-  // Nucleus and Default modus should do the same everywhere:
-=======
-  m.propagate(&Pdef, param, out);
-  n.propagate(&Pnuc, param, out);
-  // Collider and Default modus should do the same everywhere:
->>>>>>> bb018780
-  COMPARE(Pdef.data(0).momentum(), Pnuc.data(0).momentum());
-  COMPARE(Pdef.data(1).momentum(), Pnuc.data(1).momentum());
-  COMPARE(Pdef.data(2).momentum(), Pnuc.data(2).momentum());
-  COMPARE(Pdef.data(3).momentum(), Pnuc.data(3).momentum());
-  COMPARE(Pdef.data(4).momentum(), Pnuc.data(4).momentum());
-  COMPARE(Pdef.data(5).momentum(), Pnuc.data(5).momentum());
-  COMPARE(Pdef.data(0).position(), Pnuc.data(0).position());
-  COMPARE(Pdef.data(1).position(), Pnuc.data(1).position());
-  COMPARE(Pdef.data(2).position(), Pnuc.data(2).position());
-  COMPARE(Pdef.data(3).position(), Pnuc.data(3).position());
-  COMPARE(Pdef.data(4).position(), Pnuc.data(4).position());
-  COMPARE(Pdef.data(5).position(), Pnuc.data(5).position());
-}
-
 TEST(propagate_sphere) {
    ModusDefault m;
    Configuration conf(TEST_CONFIG_PATH);
@@ -242,11 +181,7 @@
    conf["Modi"]["Sphere"]["Start_Time"] = 0.0;
    conf.take({"Modi", "Sphere", "Init_Multiplicities"});
    conf["Modi"]["Sphere"]["Init_Multiplicities"]["661"] = 500;
-<<<<<<< HEAD
-   ExperimentParameters param{{0.f, 1.f}, 1.f, 0.0, 1, 1.0};
-=======
-   ExperimentParameters param{{0.f, 1.f}, 1.f, 1};
->>>>>>> bb018780
+   ExperimentParameters param{{0.f, 1.f}, 1.f, 1, 1.0};
    SphereModus s(conf["Modi"], param);
    Particles Pdef, Psph;
    create_particle_list(Pdef);
