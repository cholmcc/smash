/*
 *
 *    Copyright (c) 2015-2018
 *      SMASH Team
 *
 *    GNU General Public License (GPLv3 or later)
 *
 */

#include "unittest.h"  // This include has to be first

#include "setup.h"

#include "../include/smash/angles.h"
#include "../include/smash/scatteraction.h"
#include "Pythia8/Pythia.h"

using namespace smash;
using smash::Test::Momentum;
using smash::Test::Position;

TEST(init_particle_types) {
  Test::create_actual_particletypes();
  Test::create_actual_decaymodes();
}

constexpr double r_x = 0.1;
const FourVector pos_a = Position{0., -r_x, 0., 0.};
const FourVector pos_b = Position{0., r_x, 0., 0.};
const FourVector middle = (pos_a + pos_b) / 2.;

TEST(sorting) {
  ParticleData a{ParticleType::find(0x111)};  // pi0
  a.set_4position(pos_a);
  a.set_4momentum(Momentum{1.1, 1.0, 0., 0.});

  ParticleData b{ParticleType::find(0x111)};  // pi0
  b.set_4position(pos_b);
  a.set_4momentum(Momentum{1.1, 1.0, 0., 0.});

  constexpr double time1 = 1.;
  ScatterAction act1(a, b, time1);
  COMPARE(act1.get_interaction_point(), middle);

  constexpr double time2 = 1.1;
  ScatterAction act2(a, b, time2);
  VERIFY(act1 < act2);
}

TEST(elastic_collision) {
  // put particles in list
  Particles particles;
  ParticleData a{ParticleType::find(0x211)};  // pi+
  a.set_4position(pos_a);
  a.set_4momentum(Momentum{1.1, 1.0, 0., 0.});
  a.set_history(3, 1, ProcessType::None, 1.2, ParticleList{});

  ParticleData b{ParticleType::find(0x211)};  // pi+
  b.set_4position(pos_b);
  b.set_4momentum(Momentum{1.1, 1.0, 0., 0.});
  b.set_history(3, 1, ProcessType::None, 1.2, ParticleList{});

  a = particles.insert(a);
  b = particles.insert(b);

  // create action
  constexpr double time = 1.;
  ScatterAction act(a, b, time);
  ScatterAction act_copy(a, b, time);
  VERIFY(act.is_valid(particles));
  VERIFY(act_copy.is_valid(particles));

  // add elastic channel
  constexpr double sigma = 10.0;
  constexpr bool strings_switch = false;
  constexpr NNbarTreatment nnbar_treatment = NNbarTreatment::NoAnnihilation;
  act.add_all_scatterings(sigma, true, Test::all_reactions_included(), 0.,
                          strings_switch, false, false, nnbar_treatment);

  // check cross section
  COMPARE(act.cross_section(), sigma);

  // generate final state
  act.generate_final_state();

  // verify that the action is indeed elastic
  COMPARE(act.get_type(), ProcessType::Elastic);

  // verify that particles didn't change in the collision
  ParticleList in = act.incoming_particles();
  const ParticleList& out = act.outgoing_particles();
  VERIFY((in[0] == out[0] && in[1] == out[1]) ||
         (in[0] == out[1] && in[1] == out[0]));

  // verify that the particles keep their positions after elastic scattering
  COMPARE(out[0].position(), pos_a);
  COMPARE(out[1].position(), pos_b);

  // perform the action
  COMPARE(particles.front().id_process(), 1u);
  uint32_t id_process = 2;
  act.perform(&particles, id_process);
  id_process++;
  // check id_process
  COMPARE(particles.front().id_process(), 2u);
  COMPARE(particles.back().id_process(), 2u);
  COMPARE(id_process, 3u);

  // action should not be valid anymore
  VERIFY(!act.is_valid(particles));
  VERIFY(!act_copy.is_valid(particles));

  // verify that the particles don't change in the particle list
  VERIFY((in[0] == particles.front() && in[1] == particles.back()) ||
         (in[0] == particles.back() && in[1] == particles.front()));
}

TEST(outgoing_valid) {
  // create a proton and a pion
  ParticleData p1{ParticleType::find(0x2212)};
  ParticleData p2{ParticleType::find(0x111)};
  // set position
  p1.set_4position(pos_a);
  p2.set_4position(pos_b);
  // set momenta
  constexpr double p_x = 0.1;
  p1.set_4momentum(p1.pole_mass(), p_x, 0., 0.);
  p2.set_4momentum(p2.pole_mass(), -p_x, 0., 0.);

  // put in particles object
  Particles particles;
  particles.insert(p1);
  particles.insert(p2);

  // get valid copies back
  ParticleList plist = particles.copy_to_vector();
  auto p1_copy = plist[0];
  auto p2_copy = plist[1];
  VERIFY(particles.is_valid(p1_copy) && particles.is_valid(p2_copy));

  // construct action
  ScatterActionPtr act;
  act = make_unique<ScatterAction>(p1_copy, p2_copy, 0.2);
  VERIFY(act != nullptr);
  COMPARE(p2_copy.type(), ParticleType::find(0x111));

  // add processes
  constexpr double elastic_parameter = 0.;  // don't include elastic scattering
  constexpr bool strings_switch = false;
  constexpr NNbarTreatment nnbar_treatment = NNbarTreatment::NoAnnihilation;
  act->add_all_scatterings(elastic_parameter, true,
                           Test::all_reactions_included(), 0., strings_switch,
                           false, false, nnbar_treatment);

  VERIFY(act->cross_section() > 0.);

  // perform actions
  VERIFY(act->is_valid(particles));
  act->generate_final_state();
  VERIFY(act->get_type() != ProcessType::Elastic);
  const uint32_t id_process = 1;
  act->perform(&particles, id_process);
  COMPARE(id_process, 1u);

  // check the outgoing particles
  const ParticleList& outgoing_particles = act->outgoing_particles();
  VERIFY(outgoing_particles.size() > 0u);  // should be at least one
  VERIFY(particles.is_valid(outgoing_particles[0]));
  VERIFY(outgoing_particles[0].id() > p1_copy.id());
  VERIFY(outgoing_particles[0].id() > p2_copy.id());
  // verify that particle is placed in the middle between the incoming ones
  COMPARE(outgoing_particles[0].position(), middle);
}

TEST(pythia_running) {
  // create two protons
  ParticleData p1{ParticleType::find(0x2212)};
  ParticleData p2{ParticleType::find(0x2212)};
  // set position
  p1.set_4position(pos_a);
  p2.set_4position(pos_b);
  // set momenta
  constexpr double p_x = 3.0;
  p1.set_4momentum(p1.pole_mass(), p_x, 0., 0.);
  p2.set_4momentum(p2.pole_mass(), -p_x, 0., 0.);

  // put in particles object
  Particles particles;
  particles.insert(p1);
  particles.insert(p2);

  // get valid copies back
  ParticleList plist = particles.copy_to_vector();
  auto p1_copy = plist[0];
  auto p2_copy = plist[1];
  VERIFY(particles.is_valid(p1_copy) && particles.is_valid(p2_copy));

  // construct action
  ScatterActionPtr act;
  act = make_unique<ScatterAction>(p1_copy, p2_copy, 0.2, false, 1.0);
  std::unique_ptr<StringProcess> string_process_interface =
      make_unique<StringProcess>(1.0, 1.0, 0.5, 0.001, 1.0, 2.5, 0.217, 0.081,
<<<<<<< HEAD
                                 0.7, 0.7, 0.25, 0.68, 0.98, 0.25, 1.0, true);
=======
                                 0.7, 0.68, 0.98, 0.25, 1.0, true, 1. / 3.);
>>>>>>> 5aa9880f
  act->set_string_interface(string_process_interface.get());
  VERIFY(act != nullptr);
  COMPARE(p2_copy.type(), ParticleType::find(0x2212));

  // add processes
  constexpr double elastic_parameter = 0.;  // don't include elastic scattering
  constexpr bool strings_switch = true;
  constexpr NNbarTreatment nnbar_treatment = NNbarTreatment::NoAnnihilation;
  act->add_all_scatterings(elastic_parameter, false, ReactionsBitSet(), 0.,
                           strings_switch, false, false, nnbar_treatment);

  VERIFY(act->cross_section() > 0.);

  // perform actions
  VERIFY(act->is_valid(particles));
  act->generate_final_state();
  VERIFY(act->get_type() != ProcessType::Elastic);
  COMPARE(is_string_soft_process(act->get_type()), true) << act->get_type();
  const uint32_t id_process = 1;
  act->perform(&particles, id_process);
  COMPARE(id_process, 1u);

  // check the outgoing particles
  const ParticleList& outgoing_particles = act->outgoing_particles();
  VERIFY(outgoing_particles.size() > 0u);  // should be at least one
  VERIFY(particles.is_valid(outgoing_particles[0]));
  VERIFY(outgoing_particles[0].id() > p1_copy.id());
  VERIFY(outgoing_particles[0].id() > p2_copy.id());
}

TEST(no_strings) {
  // create two protons
  // TODO(steinberg): test more pairs after Jan's restructuring is merged
  ParticleData p1{ParticleType::find(0x2212)};
  ParticleData p2{ParticleType::find(0x2212)};
  // set position
  p1.set_4position(pos_a);
  p2.set_4position(pos_b);
  // set momenta
  constexpr double p_x = 1.0;
  p1.set_4momentum(p1.pole_mass(), p_x, 0., 0.);
  p2.set_4momentum(p2.pole_mass(), -p_x, 0., 0.);

  // put in particles object
  Particles particles;
  particles.insert(p1);
  particles.insert(p2);

  // get valid copies back
  ParticleList plist = particles.copy_to_vector();
  auto p1_copy = plist[0];
  auto p2_copy = plist[1];
  VERIFY(particles.is_valid(p1_copy) && particles.is_valid(p2_copy));

  // construct action
  ScatterActionPtr act;
  act = make_unique<ScatterAction>(p1_copy, p2_copy, 0.2, false, 1.0);
  VERIFY(act != nullptr);
  COMPARE(p2_copy.type(), ParticleType::find(0x2212));

  // add processes
  constexpr double elastic_parameter = 0.;  // don't include elastic scattering
  constexpr bool strings_switch = false;
  constexpr NNbarTreatment nnbar_treatment = NNbarTreatment::NoAnnihilation;
  act->add_all_scatterings(elastic_parameter, false,
                           Test::all_reactions_included(), 0., strings_switch,
                           false, false, nnbar_treatment);

  VERIFY(act->cross_section() > 0.);

  // perform actions
  VERIFY(act->is_valid(particles));
  act->generate_final_state();
  const uint32_t id_process = 1;
  act->perform(&particles, id_process);
  COMPARE(id_process, 1u);

  // check the outgoing particles
  const ParticleList& outgoing_particles = act->outgoing_particles();
  VERIFY(outgoing_particles.size() > 0u);  // should be at least one
  VERIFY(particles.is_valid(outgoing_particles[0]));
}

TEST(update_incoming) {
  // put particles in list
  Particles particles;
  ParticleData a{ParticleType::find(0x211)};  // pi+
  a.set_4position(pos_a);
  a.set_4momentum(Momentum{1.1, 1.0, 0., 0.});

  ParticleData b{ParticleType::find(0x211)};  // pi+
  b.set_4position(pos_b);
  b.set_4momentum(Momentum{1.1, -1.0, 0., 0.});

  a = particles.insert(a);
  b = particles.insert(b);

  // create action
  constexpr double time = 0.2;
  ScatterAction act(a, b, time);
  VERIFY(act.is_valid(particles));

  // add elastic channel
  constexpr double sigma = 10.0;
  bool string_switch = true;
  NNbarTreatment nnbar_treatment = NNbarTreatment::NoAnnihilation;
  act.add_all_scatterings(sigma, true, Test::all_reactions_included(), 0.,
                          string_switch, false, false, nnbar_treatment);

  // change the position of one of the particles
  const FourVector new_position(0.1, 0., 0., 0.);
  particles.front().set_4position(new_position);

  // update the action
  act.update_incoming(particles);
  COMPARE(act.incoming_particles()[0].position(), new_position);
}

TEST(string_orthonormal_basis) {
  ThreeVector evec_polar = ThreeVector(0., 1., 0.);
  std::array<ThreeVector, 3> evec_basis;
  StringProcess::make_orthonormal_basis(evec_polar, evec_basis);

  VERIFY(std::abs(evec_basis[0].x1()) < really_small);
  VERIFY(std::abs(evec_basis[0].x2() - 1.) < really_small);
  VERIFY(std::abs(evec_basis[0].x3()) < really_small);

  VERIFY(std::abs(evec_basis[1].x1()) < really_small);
  VERIFY(std::abs(evec_basis[1].x2()) < really_small);
  VERIFY(std::abs(evec_basis[1].x3() + 1.) < really_small);

  VERIFY(std::abs(evec_basis[2].x1() + 1.) < really_small);
  VERIFY(std::abs(evec_basis[2].x2()) < really_small);
  VERIFY(std::abs(evec_basis[2].x3()) < really_small);
}

TEST(string_find_excess_constituent) {
  std::array<int, 5> excess_quark;
  std::array<int, 5> excess_antiq;

  PdgCode pdg_piplus = PdgCode(0x211);
  PdgCode pdg_Kplus = PdgCode(0x321);
  StringProcess::find_excess_constituent(pdg_Kplus, pdg_piplus,
                                         excess_quark, excess_antiq);
  VERIFY(excess_quark[0] == 0);
  VERIFY(excess_quark[1] == 0);
  VERIFY(excess_quark[2] == 0);
  VERIFY(excess_quark[3] == 0);
  VERIFY(excess_quark[4] == 0);
  VERIFY(excess_antiq[0] == -1);
  VERIFY(excess_antiq[1] == 0);
  VERIFY(excess_antiq[2] == 1);
  VERIFY(excess_antiq[3] == 0);
  VERIFY(excess_antiq[4] == 0);

  PdgCode pdg_neutron = PdgCode(0x2112);
  PdgCode pdg_Omega = PdgCode(0x3334);
  StringProcess::find_excess_constituent(pdg_Omega, pdg_neutron,
                                         excess_quark, excess_antiq);
  VERIFY(excess_quark[0] == -2);
  VERIFY(excess_quark[1] == -1);
  VERIFY(excess_quark[2] == 3);
  VERIFY(excess_quark[3] == 0);
  VERIFY(excess_quark[4] == 0);
  VERIFY(excess_antiq[0] == 0);
  VERIFY(excess_antiq[1] == 0);
  VERIFY(excess_antiq[2] == 0);
  VERIFY(excess_antiq[3] == 0);
  VERIFY(excess_antiq[4] == 0);

  PdgCode pdg_anti_neutron = PdgCode(-0x2112);
  PdgCode pdg_anti_Xi0 = PdgCode(-0x3322);
  StringProcess::find_excess_constituent(pdg_anti_Xi0, pdg_anti_neutron,
                                         excess_quark, excess_antiq);
  VERIFY(excess_quark[0] == 0);
  VERIFY(excess_quark[1] == 0);
  VERIFY(excess_quark[2] == 0);
  VERIFY(excess_quark[3] == 0);
  VERIFY(excess_quark[4] == 0);
  VERIFY(excess_antiq[0] == -2);
  VERIFY(excess_antiq[1] == 0);
  VERIFY(excess_antiq[2] == 2);
  VERIFY(excess_antiq[3] == 0);
  VERIFY(excess_antiq[4] == 0);
}

TEST(string_quarks_from_diquark) {
  int id_diquark;
  int id1, id2, deg_spin;

  id1 = 0;
  id2 = 0;
  deg_spin = 0;
  // ud-diquark
  id_diquark = 2103;
  StringProcess::quarks_from_diquark(id_diquark, id1, id2, deg_spin);
  VERIFY(id1 == 2);
  VERIFY(id2 == 1);
  VERIFY(deg_spin == 3);

  id1 = 0;
  id2 = 0;
  deg_spin = 0;
  // ud-antidiquark
  id_diquark = -2101;
  StringProcess::quarks_from_diquark(id_diquark, id1, id2, deg_spin);
  VERIFY(id1 == -2);
  VERIFY(id2 == -1);
  VERIFY(deg_spin == 1);
}

TEST(string_diquark_from_quarks) {
  // ud-diquark
  int id1 = 1;
  int id2 = 2;
  int id_diquark = StringProcess::diquark_from_quarks(id1, id2);
  VERIFY(id_diquark == 2101 || id_diquark == 2103);
  // uu-diquark
  id1 = 2;
  id_diquark = StringProcess::diquark_from_quarks(id1, id2);
  VERIFY(id_diquark == 2203);
}

TEST(string_make_string_ends) {
  int id1, id2;
  // decompose pion+ into u, dbar
  PdgCode pdg_piplus = PdgCode(0x211);
  StringProcess::make_string_ends(pdg_piplus, id1, id2, 1. / 3.);
  VERIFY(id1 == 2 && id2 == -1);
  // decompose pion- into d, ubar
  PdgCode pdg_piminus = PdgCode(-0x211);
  StringProcess::make_string_ends(pdg_piminus, id1, id2, 1. / 3.);
  VERIFY(id1 == 1 && id2 == -2);
  // decompose proton into u, ud-diquark or d, uu-diquark
  PdgCode pdg_proton = PdgCode(0x2212);
  StringProcess::make_string_ends(pdg_proton, id1, id2, 1. / 3.);
  VERIFY((id1 == 1 && id2 == 2203) || (id1 == 2 && (id2 == 2101 || 2103)));
  // decompose anti-proton ubar, ud-antidiquark or dbar, uu-antidiquark
  PdgCode pdg_antip = PdgCode(-0x2212);
  StringProcess::make_string_ends(pdg_antip, id1, id2, 1. / 3.);
  VERIFY((id2 == -1 && id1 == -2203) || (id2 == -2 && (id1 == -2101 || -2103)));
}

TEST(string_set_Vec4) {
  // make arbitrary lightlike 4-vector with random direction
  Angles angle_random = Angles(0., 0.);
  angle_random.distribute_isotropically();
  const double energy = 10.;
  const ThreeVector mom = energy * angle_random.threevec();
  Pythia8::Vec4 vector = Pythia8::Vec4(0., 0., 0., 0.);
  // set Pythia8::Vec4
  vector = StringProcess::set_Vec4(energy, mom);
  // check if Pythia8::Vec4 is same with 4-vector from energy and mom
  const double energy_scale = 0.5 * (vector.e() + energy);
  VERIFY(std::abs(vector.e() - energy) < really_small * energy_scale);
  VERIFY(std::abs(vector.px() - mom.x1()) < really_small * energy_scale);
  VERIFY(std::abs(vector.py() - mom.x2()) < really_small * energy_scale);
  VERIFY(std::abs(vector.pz() - mom.x3()) < really_small * energy_scale);
}

TEST(string_scaling_factors) {
  ParticleData a{ParticleType::find(0x2212)};
  ParticleData b{ParticleType::find(0x2212)};
  ParticleList incoming{a, b};
  ParticleData c{ParticleType::find(-0x2212)};  // anti proton
  ParticleData d{ParticleType::find(0x2212)};   // proton
  ParticleData e{ParticleType::find(0x111)};    // pi0
  ParticleData f{ParticleType::find(0x111)};    // pi0
  c.set_id(0);
  d.set_id(1);
  e.set_id(2);
  f.set_id(3);
  c.set_4momentum(0.938, 0., 0., 1.);
  d.set_4momentum(0.938, 0., 0., 0.5);
  e.set_4momentum(0.138, 0., 0., -0.5);
  f.set_4momentum(0.138, 0., 0., -1.);
  ParticleList outgoing = {e, d, c, f};  // here in random order
  constexpr double coherence_factor = 0.7;
  ThreeVector evec_coll = ThreeVector(0., 0., 1.);
  int baryon_string =
      incoming[random::uniform_int(0, 1)].type().baryon_number();
  StringProcess::assign_all_scaling_factors(baryon_string, outgoing, evec_coll,
                                            coherence_factor);
  // outgoing list is now assumed to be sorted by z-velocity (so c,d,e,f)
  VERIFY(outgoing[0] == c);
  VERIFY(outgoing[1] == d);
  VERIFY(outgoing[2] == e);
  VERIFY(outgoing[3] == f);
  // Since the string is baryonic,
  // the most forward proton has to carry the diquark,
  // which leads to a scaling factor of 0.7*2/3 and the most backward pion (f)
  // gets the other quark and a scaling factor of 0.7*1/2
  COMPARE(outgoing[0].initial_xsec_scaling_factor(), 0.);
  COMPARE(outgoing[1].initial_xsec_scaling_factor(),
          coherence_factor * 2. / 3.);
  COMPARE(outgoing[2].initial_xsec_scaling_factor(), 0.);
  COMPARE(outgoing[3].initial_xsec_scaling_factor(), coherence_factor / 2.0);

  incoming = {e, f};  // Mesonic string
  e.set_4momentum(0.138, {0., 0., 1.0});
  f.set_4momentum(0.138, {0., 0., 0.5});
  c.set_4momentum(0.938, {0., 0., -0.5});
  d.set_4momentum(0.938, {0., 0., -1.0});
  outgoing = {f, c, d, e};  // again in random order
  // Since it is a Mesonic string, the valence quarks to distribute are
  // a quark and an anti-quark. Particle d will carry the quark and is assigned
  // a scaling factor of 0.7 * 1/3. On the other side of the string is a meson
  // (Particle e). This contains an anti-quark and will therefore get a scaling
  // factor of 0.7 * 1/2.
  baryon_string = 0;
  StringProcess::assign_all_scaling_factors(baryon_string, outgoing, evec_coll,
                                            coherence_factor);
  COMPARE(outgoing[0].initial_xsec_scaling_factor(), 0.5 * coherence_factor);
  COMPARE(outgoing[1].initial_xsec_scaling_factor(), 0);
  COMPARE(outgoing[2].initial_xsec_scaling_factor(), 0);
  COMPARE(outgoing[3].initial_xsec_scaling_factor(), coherence_factor / 3.);
  VERIFY(outgoing[3] == d);
  // While partile d was now the last particle in the list, if we exchange the
  // momenta of d and c, particle c will be assigned the scaling factor.
  // Even though particle c is an anti-baryon, this is correct, since the meson
  // on the other end of the string can also carry the quark instead.
  c.set_4momentum(0.938, {0., 0., -1.0});
  d.set_4momentum(0.938, {0., 0., -0.5});
  outgoing = {c, d, e, f};
  StringProcess::assign_all_scaling_factors(baryon_string, outgoing, evec_coll,
                                            coherence_factor);
  COMPARE(outgoing[0].initial_xsec_scaling_factor(), 0.5 * coherence_factor);
  COMPARE(outgoing[1].initial_xsec_scaling_factor(), 0.);
  COMPARE(outgoing[2].initial_xsec_scaling_factor(), 0.);
  COMPARE(outgoing[3].initial_xsec_scaling_factor(), coherence_factor / 3.);
  VERIFY(outgoing[3] == c);
}

TEST(pdg_map_for_pythia) {
  int pdgid_mapped = 0;

  // pi+ is mapped onto pi+
  PdgCode pdg_piplus = PdgCode(0x211);
  pdgid_mapped = StringProcess::pdg_map_for_pythia(pdg_piplus);
  VERIFY(pdgid_mapped == 211);

  // pi0 is mapped onto pi+
  PdgCode pdg_pi0 = PdgCode(0x111);
  pdgid_mapped = StringProcess::pdg_map_for_pythia(pdg_pi0);
  VERIFY(pdgid_mapped == 211);

  // pi- is mapped onto pi-
  PdgCode pdg_piminus = PdgCode(-0x211);
  pdgid_mapped = StringProcess::pdg_map_for_pythia(pdg_piminus);
  VERIFY(pdgid_mapped == -211);

  // proton is mapped onto proton
  PdgCode pdg_proton = PdgCode(0x2212);
  pdgid_mapped = StringProcess::pdg_map_for_pythia(pdg_proton);
  VERIFY(pdgid_mapped == 2212);

  // neutron is mapped onto neutron
  PdgCode pdg_neutron = PdgCode(0x2112);
  pdgid_mapped = StringProcess::pdg_map_for_pythia(pdg_neutron);
  VERIFY(pdgid_mapped == 2112);

  // antiproton is mapped onto antiproton
  PdgCode pdg_antip = PdgCode(-0x2212);
  pdgid_mapped = StringProcess::pdg_map_for_pythia(pdg_antip);
  VERIFY(pdgid_mapped == -2212);

  // K+ is mapped onto pi+
  PdgCode pdg_Kplus = PdgCode(0x321);
  pdgid_mapped = StringProcess::pdg_map_for_pythia(pdg_Kplus);
  VERIFY(pdgid_mapped == 211);

  // K- is mapped onto pi-
  PdgCode pdg_Kminus = PdgCode(-0x321);
  pdgid_mapped = StringProcess::pdg_map_for_pythia(pdg_Kminus);
  VERIFY(pdgid_mapped == -211);

  // Lambda is mapped onto neutron
  PdgCode pdg_Lambda = PdgCode(0x3122);
  pdgid_mapped = StringProcess::pdg_map_for_pythia(pdg_Lambda);
  VERIFY(pdgid_mapped == 2112);

  // anti-Lambda is mapped onto anti-neutron
  PdgCode pdg_antiL = PdgCode(-0x3122);
  pdgid_mapped = StringProcess::pdg_map_for_pythia(pdg_antiL);
  VERIFY(pdgid_mapped == -2112);
}<|MERGE_RESOLUTION|>--- conflicted
+++ resolved
@@ -200,11 +200,8 @@
   act = make_unique<ScatterAction>(p1_copy, p2_copy, 0.2, false, 1.0);
   std::unique_ptr<StringProcess> string_process_interface =
       make_unique<StringProcess>(1.0, 1.0, 0.5, 0.001, 1.0, 2.5, 0.217, 0.081,
-<<<<<<< HEAD
-                                 0.7, 0.7, 0.25, 0.68, 0.98, 0.25, 1.0, true);
-=======
-                                 0.7, 0.68, 0.98, 0.25, 1.0, true, 1. / 3.);
->>>>>>> 5aa9880f
+                                 0.7, 0.7, 0.25, 0.68, 0.98, 0.25, 1.0, true,
+                                 1. / 3.);
   act->set_string_interface(string_process_interface.get());
   VERIFY(act != nullptr);
   COMPARE(p2_copy.type(), ParticleType::find(0x2212));
