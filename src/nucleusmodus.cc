--- conflicted
+++ resolved
@@ -258,25 +258,14 @@
         sampling_quadratically_ = false;
       }
     }
-<<<<<<< HEAD
     if (modus_cfg.has_value({"Impact", "Range"})) {
        std::vector<float> range = modus_cfg.take({"Impact", "Range"});
-       min = range.at(0);
-       max = range.at(1);
-    }
-    if (modus_cfg.has_value({"Impact", "Max"})) {
-       min = 0.0;
-       max = modus_cfg.take({"Impact", "Max"});
-=======
-    if (modus_cfg.has_value({"Impact", "RANGE"})) {
-       std::vector<float> range = modus_cfg.take({"Impact", "RANGE"});
        imp_min_ = range.at(0);
        imp_max_ = range.at(1);
     }
-    if (modus_cfg.has_value({"Impact", "MAX"})) {
+    if (modus_cfg.has_value({"Impact", "Max"})) {
        imp_min_ = 0.0;
-       imp_max_ = modus_cfg.take({"Impact", "MAX"});
->>>>>>> be3a7a4a
+       imp_max_ = modus_cfg.take({"Impact", "Max"});
     }
   }
 
