/*
 *
 *    Copyright (c) 2013
 *      maximilian attems <attems@fias.uni-frankfurt.de>
 *      Jussi Auvinen <auvinen@fias.uni-frankfurt.de>
 *
 *    GNU General Public License (GPLv3)
 *
 */
#include <cmath>
#include <cstdio>
#include <cstdlib>

#include "include/constants.h"
#include "include/distributions.h"
#include "include/FourVector.h"
#include "include/macros.h"
#include "include/outputroutines.h"
#include "include/ParticleData.h"
#include "include/Particles.h"
#include "include/Angles.h"

/* boost_CM - boost to center of momentum */
void boost_CM(ParticleData *particle1, ParticleData *particle2,
  FourVector *velocity) {
  FourVector momentum1(particle1->momentum()), momentum2(particle2->momentum());
  FourVector position1(particle1->position()), position2(particle2->position());
  double cms_energy = momentum1.x0() + momentum2.x0();

  // CMS 4-velocity
  velocity->set_x0(1.0);
  velocity->set_x1((momentum1.x1() + momentum2.x1()) / cms_energy);
  velocity->set_x2((momentum1.x2() + momentum2.x2()) / cms_energy);
  velocity->set_x3((momentum1.x3() + momentum2.x3()) / cms_energy);

  // Boost the momenta into CMS frame
  momentum1 = momentum1.LorentzBoost(*velocity);
  momentum2 = momentum2.LorentzBoost(*velocity);

  // Boost the positions into CMS frame
  position1 = position1.LorentzBoost(*velocity);
  position2 = position2.LorentzBoost(*velocity);

  particle1->set_momentum(momentum1);
  particle1->set_position(position1);
  particle2->set_momentum(momentum2);
  particle2->set_position(position2);
}

/* boost_back_CM - boost back from center of momentum */
void boost_back_CM(ParticleData *particle1, ParticleData *particle2,
  FourVector *velocity_orig) {
  FourVector momentum1(particle1->momentum()), momentum2(particle2->momentum());
  FourVector position1(particle1->position()), position2(particle2->position());
  FourVector velocity = *velocity_orig;

  /* To boost back set 1 + velocity */
  velocity *= -1;
  velocity.set_x0(1.0);

  /* Boost the momenta back to lab frame */
  momentum1 = momentum1.LorentzBoost(velocity);
  momentum2 = momentum2.LorentzBoost(velocity);

  /* Boost the positions back to lab frame */
  position1 = position1.LorentzBoost(velocity);
  position2 = position2.LorentzBoost(velocity);

  particle1->set_momentum(momentum1);
  particle1->set_position(position1);
  particle2->set_momentum(momentum2);
  particle2->set_position(position2);
}

/* particle_distance - measure distance between two particles
 *                     in center of momentum
 */
double particle_distance(ParticleData *particle_orig1,
  ParticleData *particle_orig2) {
  /* Copy the particles in order to boost them and to forget the copy */
  ParticleData particle1 = *particle_orig1, particle2 = *particle_orig2;
  FourVector velocity_CM;

  /* boost particles in center of momenta frame */
  boost_CM(&particle1, &particle2, &velocity_CM);
  FourVector position_difference = particle1.position() - particle2.position();
  printd("Particle %d<->%d position difference: %g %g %g %g [fm]\n",
    particle1.id(), particle2.id(), position_difference.x0(),
    position_difference.x1(), position_difference.x2(),
    position_difference.x3());

  FourVector momentum_difference = particle1.momentum() - particle2.momentum();
  printd("Particle %d<->%d momentum difference: %g %g %g %g [fm]\n",
    particle1.id(), particle2.id(), momentum_difference.x0(),
    momentum_difference.x1(), momentum_difference.x2(),
    momentum_difference.x3());
  /* zero momentum leads to infite distance */
  if (fabs(momentum_difference.x1()) < really_small
      && fabs(momentum_difference.x2()) < really_small
      && fabs(momentum_difference.x3()) < really_small)
    return  - position_difference.DotThree(position_difference);

  /* UrQMD squared distance criteria:
   * arXiv:nucl-th/9803035 (3.27): in center of momemtum frame
   * position of particle a: x_a
   * position of particle b: x_b
   * velocity of particle a: v_a
   * velocity of particle b: v_b
   * d^2_{coll} = (x_a - x_b)^2 - ((x_a - x_a) . (v_a - v_b))^2 / (v_a - v_b)^2
   */
  return - position_difference.DotThree(position_difference)
    + position_difference.DotThree(momentum_difference)
      * position_difference.DotThree(momentum_difference)
      / momentum_difference.DotThree(momentum_difference);
}

/* time_collision - measure collision time of two particles */
double collision_time(const ParticleData &particle1,
  const ParticleData &particle2) {
  /* UrQMD collision time
   * arXiv:1203.4418 (5.15): in computational frame
   * position of particle a: x_a
   * position of particle b: x_b
   * momentum of particle a: p_a
   * momentum of particle b: p_b
   * t_{coll} = - (x_a - x_b) . (p_a - p_b) / (p_a - p_b)^2
   */
  FourVector position_difference = particle1.position()
    - particle2.position();
  printd("Particle %d<->%d position difference: %g %g %g %g [fm]\n",
    particle1.id(), particle2.id(), position_difference.x0(),
    position_difference.x1(), position_difference.x2(),
    position_difference.x3());
  FourVector velocity_difference = particle1.momentum()
    / particle1.momentum().x0()
    - particle2.momentum() / particle2.momentum().x0();
  printd("Particle %d<->%d velocity difference: %g %g %g %g [fm]\n",
    particle1.id(), particle2.id(), velocity_difference.x0(),
    velocity_difference.x1(), velocity_difference.x2(),
    velocity_difference.x3());
  /* zero momentum leads to infite distance, particles are not approaching */
  if (fabs(velocity_difference.x1()) < really_small
      && fabs(velocity_difference.x2()) < really_small
      && fabs(velocity_difference.x3()) < really_small)
    return -1.0;
  return - position_difference.DotThree(velocity_difference)
           / velocity_difference.DotThree(velocity_difference);
}

/* momenta_exchange - soft scattering */
void momenta_exchange(ParticleData *particle1, ParticleData *particle2) {
  /* debug output */
  printd_momenta("center of momenta 1", *particle1);
  printd_momenta("center of momenta 2", *particle2);

  /* center of momentum hence this is equal for both particles */
  const double momentum_radial = sqrt(particle1->momentum().x1()
    * particle1->momentum().x1() + particle1->momentum().x2() *
    particle1->momentum().x2() + particle1->momentum().x3() *
    particle1->momentum().x3());

  /* particle exchange momenta and scatter to random direction */
<<<<<<< HEAD
  /* XXX: Should be sampled from differential cross section of this process */
  const double phi =  2.0 * M_PI * drand48();
  const double cos_theta = -1.0 + 2.0 * drand48();
  const double sin_theta = sqrt(1.0 - cos_theta * cos_theta);
  printd("Random momentum: %g %g %g %g \n", momentum_radial, phi, cos_theta,
    sin_theta);
=======
  Angles phitheta;
  phitheta.distribute_isotropously();
  printd("Random momentum: %g %g %g %g \n", momentum_radial, phitheta.phi(),
        phitheta.costheta(), phitheta.sintheta());
>>>>>>> f47f6445

  /* Only direction of 3-momentum, not magnitude, changes in CM frame,
   * thus particle energies remain the same (Lorentz boost will change them for
   * computational frame, however)
   */
  const FourVector momentum1(particle1->momentum().x0(),
     momentum_radial * phitheta.x(),
     momentum_radial * phitheta.y(),
     momentum_radial * phitheta.z());
  particle1->set_momentum(momentum1);
  const FourVector momentum2(particle2->momentum().x0(),
    - momentum_radial * phitheta.x(),
    - momentum_radial * phitheta.y(),
    - momentum_radial * phitheta.z());
  particle2->set_momentum(momentum2);

  /* debug output */
  printd_momenta("exchanged momenta 1", *particle1);
  printd_momenta("exchanged momenta 2", *particle2);
}

void sample_cms_momenta(ParticleData *particle1, ParticleData *particle2,
  const double cms_energy, const double mass1, const double mass2) {
    double energy1 = (cms_energy * cms_energy + mass1 * mass1 - mass2 * mass2)
                    / (2.0 * cms_energy);
    double momentum_radial = sqrt(energy1 * energy1 - mass1 * mass1);
    if (!(momentum_radial > 0.0))
      printf("Warning: radial momenta %g \n", momentum_radial);
    /* phi in the range from [0, 2 * pi) */
    double phi = 2.0 * M_PI * drand48();
    /* cos(theta) in the range from [-1.0, 1.0) */
    /* XXX: Should be sampled from differential cross section of this process */
    double cos_theta = -1.0 + 2.0 * drand48();
    double sin_theta = sqrt(1.0 - cos_theta * cos_theta);
    if (!(energy1  > mass1) || !(abs(cos_theta) < 1)) {
      printf("Particle %d radial momenta %g phi %g cos_theta %g\n",
             particle1->pdgcode(), momentum_radial, phi, cos_theta);
      printf("Etot: %g m_a: %g m_b %g E_a: %g\n", cms_energy,
             mass1, mass2, energy1);
    }
    /* We use fourvector to set 4-momentum, as setting it
     * with doubles requires that particle uses its
     * pole mass, which is not generally true for resonances
     */
    FourVector momentum1(energy1, momentum_radial * cos(phi) * sin_theta,
      momentum_radial * sin(phi) * sin_theta, momentum_radial * cos_theta);
    particle1->set_momentum(momentum1);

    FourVector momentum2(cms_energy - energy1,
      -momentum_radial * cos(phi) * sin_theta,
      -momentum_radial * sin(phi) * sin_theta,
      -momentum_radial * cos_theta);
    particle2->set_momentum(momentum2);

    printd("p0: %g %g \n", momentum1.x0(), momentum2.x0());
    printd("p1: %g %g \n", momentum1.x1(), momentum2.x1());
    printd("p2: %g %g \n", momentum1.x2(), momentum2.x2());
    printd("p3: %g %g \n", momentum1.x3(), momentum2.x3());
}<|MERGE_RESOLUTION|>--- conflicted
+++ resolved
@@ -160,19 +160,11 @@
     particle1->momentum().x3());
 
   /* particle exchange momenta and scatter to random direction */
-<<<<<<< HEAD
   /* XXX: Should be sampled from differential cross section of this process */
-  const double phi =  2.0 * M_PI * drand48();
-  const double cos_theta = -1.0 + 2.0 * drand48();
-  const double sin_theta = sqrt(1.0 - cos_theta * cos_theta);
-  printd("Random momentum: %g %g %g %g \n", momentum_radial, phi, cos_theta,
-    sin_theta);
-=======
   Angles phitheta;
   phitheta.distribute_isotropously();
   printd("Random momentum: %g %g %g %g \n", momentum_radial, phitheta.phi(),
         phitheta.costheta(), phitheta.sintheta());
->>>>>>> f47f6445
 
   /* Only direction of 3-momentum, not magnitude, changes in CM frame,
    * thus particle energies remain the same (Lorentz boost will change them for
