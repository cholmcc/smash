--- conflicted
+++ resolved
@@ -1680,8 +1680,7 @@
      * into 2 mesonic strings of equal mass after annihilating one quark-
      * anti-quark pair. See StringProcess::next_BBbarAnn()
      */
-<<<<<<< HEAD
-    double sig_annihilation;
+    double sig_annihilation = 0.0;
     if (can_annihilate) {
       /* In the case of baryon-antibaryon pair,
        * the parametrized cross section for annihilation will be added.
@@ -1691,17 +1690,6 @@
         xs_param = xs_param * AQM_factor;
       }
       sig_annihilation = std::min(total_string_xs, xs_param);
-    } else {
-      sig_annihilation = 0.;
-=======
-    double sig_annihilation = 0.0;
-    if (BBbar_pair) {
-      /* In the case of baryon-antibaryon pair,
-       * the parametrized cross section for annihilation will be added.
-       * See xs_ppbar_annihilation(). */
-      sig_annihilation =
-          std::min(total_string_xs, xs_ppbar_annihilation(sqrt_s_ * sqrt_s_));
->>>>>>> 36c43743
     }
 
     const double nondiffractive_all =
@@ -1737,49 +1725,6 @@
     /* cross section of soft string excitation including annihilation */
     const double sig_string_soft = total_string_xs - nondiffractive_hard;
 
-<<<<<<< HEAD
-    /* fill cross section arrays */
-    std::array<double, 6> string_sub_cross_sections;
-    std::array<double, 7> string_sub_cross_sections_sum;
-    string_sub_cross_sections[0] = single_diffr_AX;
-    string_sub_cross_sections[1] = single_diffr_XB;
-    string_sub_cross_sections[2] = double_diffr;
-    string_sub_cross_sections[3] = nondiffractive_soft;
-    string_sub_cross_sections[4] = sig_annihilation;
-    string_sub_cross_sections[5] = nondiffractive_hard;
-    string_sub_cross_sections_sum[0] = 0.;
-    for (int i = 0; i < 6; i++) {
-      string_sub_cross_sections_sum[i + 1] =
-          string_sub_cross_sections_sum[i] + string_sub_cross_sections[i];
-    }
-
-    /* soft subprocess selection */
-    StringSoftType iproc = StringSoftType::None;
-    int imax = 0;
-    /* baryon-antibaryon can annihilate and this correspond to
-     * StringSoftType::BBbar. */
-    if (can_annihilate) {
-      imax = 5;
-    } else {
-      imax = 4;
-    }
-    double r_xsec =
-        string_sub_cross_sections_sum[imax] * Random::uniform(0., 1.);
-    for (int i = 0; i < imax; i++) {
-      if ((r_xsec >= string_sub_cross_sections_sum[i]) &&
-          (r_xsec < string_sub_cross_sections_sum[i + 1])) {
-        iproc = static_cast<StringSoftType>(i);
-        break;
-      }
-    }
-    if (iproc == StringSoftType::None) {
-      throw std::runtime_error("soft string subprocess is not specified.");
-    }
-
-    subproc_soft_string_ = iproc;
-
-=======
->>>>>>> 36c43743
     /* fill the list of process channels */
     if (sig_string_soft > 0.) {
       channel_list.push_back(make_unique<CollisionBranch>(
@@ -1792,8 +1737,10 @@
           double_diffr, ProcessType::StringSoftDoubleDiffractive));
       channel_list.push_back(make_unique<CollisionBranch>(
           nondiffractive_soft, ProcessType::StringSoftNonDiffractive));
-      channel_list.push_back(make_unique<CollisionBranch>(
-          sig_annihilation, ProcessType::StringSoftAnnihilation));
+      if (can_annihilate) {
+        channel_list.push_back(make_unique<CollisionBranch>(
+            sig_annihilation, ProcessType::StringSoftAnnihilation));
+      }
     }
     if (nondiffractive_hard > 0.) {
       channel_list.push_back(make_unique<CollisionBranch>(
