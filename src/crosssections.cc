/*
 *
 *    Copyright (c) 2013-2017
 *      SMASH Team
 *
 *    GNU General Public License (GPLv3 or later)
 *
 */

#include "include/crosssections.h"

#include "include/clebschgordan.h"
#include "include/constants.h"
#include "include/kinematics.h"
#include "include/logging.h"
#include "include/parametrizations.h"
#include "include/particletype.h"
#include "include/pow.h"

namespace smash {

/**
 * Helper function:
 * Calculate the detailed balance factor R such that
 * \f[ R = \sigma(AB \to CD) / \sigma(CD \to AB) \f]
 * where \f$ A, B, C, D \f$ are stable.
 */
static double detailed_balance_factor_stable(double s, const ParticleType& a,
                                             const ParticleType& b,
                                             const ParticleType& c,
                                             const ParticleType& d) {
  double spin_factor = (c.spin() + 1) * (d.spin() + 1);
  spin_factor /= (a.spin() + 1) * (b.spin() + 1);
  double symmetry_factor = (1 + (a == b));
  symmetry_factor /= (1 + (c == d));
  const double momentum_factor = pCM_sqr_from_s(s, c.mass(), d.mass()) /
                                 pCM_sqr_from_s(s, a.mass(), b.mass());
  return spin_factor * symmetry_factor * momentum_factor;
}

/**
 * Helper function:
 * Calculate the detailed balance factor R such that
 * \f[ R = \sigma(AB \to CD) / \sigma(CD \to AB) \f]
 * where \f$A\f$ is unstable, \f$B\f$ is a kaon and \f$C, D\f$ are stable.
 */
static double detailed_balance_factor_RK(double sqrts, double pcm,
                                         const ParticleType& a,
                                         const ParticleType& b,
                                         const ParticleType& c,
                                         const ParticleType& d) {
  assert(!a.is_stable());
  assert(b.pdgcode().is_kaon());
  double spin_factor = (c.spin() + 1) * (d.spin() + 1);
  spin_factor /= (a.spin() + 1) * (b.spin() + 1);
  double symmetry_factor = (1 + (a == b));
  symmetry_factor /= (1 + (c == d));
  const double momentum_factor =
      pCM_sqr(sqrts, c.mass(), d.mass()) /
      (pcm * a.iso_multiplet()->get_integral_RK(sqrts));
  return spin_factor * symmetry_factor * momentum_factor;
}

/**
 * Helper function:
 * Calculate the detailed balance factor R such that
 * \f[ R = \sigma(AB \to CD) / \sigma(CD \to AB) \f]
 * where \f$A\f$ and \f$B\f$ are unstable, and \f$C\f$ and \f$D\f$ are stable.
 */
static double detailed_balance_factor_RR(double sqrts, double pcm,
                                         const ParticleType& a,
                                         const ParticleType& b,
                                         const ParticleType& c,
                                         const ParticleType& d) {
  assert(!a.is_stable());
  assert(!b.is_stable());
  double spin_factor = (c.spin() + 1) * (d.spin() + 1);
  spin_factor /= (a.spin() + 1) * (b.spin() + 1);
  double symmetry_factor = (1 + (a == b));
  symmetry_factor /= (1 + (c == d));
  const double momentum_factor =
      pCM_sqr(sqrts, c.mass(), d.mass()) /
      (pcm * a.iso_multiplet()->get_integral_RR(b, sqrts));
  return spin_factor * symmetry_factor * momentum_factor;
}

/**
 * Helper function:
 * Add a 2-to-2 channel to a collision branch list given a cross section.
 *
 * The cross section is only calculated if there is enough energy
 * for the process. If the cross section is small, the branch is not added.
 */
template <typename F>
void add_channel(CollisionBranchList& process_list, F get_xsection,
                 double sqrts, const ParticleType& type_a,
                 const ParticleType& type_b) {
  const double sqrt_s_min =
      type_a.min_mass_spectral() + type_b.min_mass_spectral();
  if (sqrts <= sqrt_s_min) {
    return;
  }
  const auto xsection = get_xsection();
  if (xsection > really_small) {
    process_list.push_back(make_unique<CollisionBranch>(
        type_a, type_b, xsection, ProcessType::TwoToTwo));
  }
}

/**
 * Helper function:
 * Append a list of processes to another (main) list of processes.
 */
static void append_list(CollisionBranchList& main_list,
                        CollisionBranchList in_list) {
  main_list.reserve(main_list.size() + in_list.size());
  for (auto& proc : in_list) {
    main_list.emplace_back(std::move(proc));
  }
}

/**
 * Helper function:
 * Sum all cross sections of the given process list.
 */
static double sum_xs_of(CollisionBranchList& list) {
  double xs_sum = 0.0;
  for (auto& proc : list) {
    xs_sum += proc->weight();
  }
  return xs_sum;
}

cross_sections::cross_sections(const ParticleList& incoming_particles,
                               const double sqrt_s)
    : incoming_particles_(incoming_particles), sqrt_s_(sqrt_s) {}

CollisionBranchList cross_sections::generate_collision_list(
    double elastic_parameter, bool two_to_one_switch,
    ReactionsBitSet included_2to2, double low_snn_cut, bool strings_switch,
    NNbarTreatment nnbar_treatment, StringProcess* string_process) {
  CollisionBranchList process_list;
  const ParticleType& t1 = incoming_particles_[0].type();
  const ParticleType& t2 = incoming_particles_[1].type();
  const bool both_are_nucleons = t1.is_nucleon() && t2.is_nucleon();

  const bool is_pythia = decide_string(strings_switch, both_are_nucleons);

  /* Elastic collisions between two nucleons with sqrt_s below
   * low_snn_cut can not happen. */
  const bool reject_by_nucleon_elastic_cutoff =
      both_are_nucleons && t1.antiparticle_sign() == t2.antiparticle_sign() &&
      sqrt_s_ < low_snn_cut;
  bool incl_elastic = included_2to2[IncludedReactions::Elastic];
  if (incl_elastic && !reject_by_nucleon_elastic_cutoff) {
    process_list.emplace_back(elastic(elastic_parameter));
  }
  if (is_pythia) {
    // string excitation
    append_list(process_list, string_excitation(string_process));
  } else {
    if (two_to_one_switch) {
      // resonance formation (2->1)
      append_list(process_list, two_to_one());
    }
    if (included_2to2.any()) {
      // 2->2 (inelastic)
      append_list(process_list, two_to_two(included_2to2));
    }
  }
  /* NNbar annihilation thru NNbar → ρh₁(1170); combined with the decays
   * ρ → ππ and h₁(1170) → πρ, this gives a final state of 5 pions.
   * Only use in cases when detailed balance MUST happen, i.e. in a box! */
  if (nnbar_treatment == NNbarTreatment::Resonances) {
    if (t1.is_nucleon() && t2.pdgcode() == t1.get_antiparticle()->pdgcode()) {
      /* Has to be called after the other processes are already determined,
       *  so that the sum of the cross sections includes all other processes. */
      process_list.emplace_back(NNbar_annihilation(sum_xs_of(process_list)));
    }
    if ((t1.pdgcode() == pdg::rho_z && t2.pdgcode() == pdg::h1) ||
        (t1.pdgcode() == pdg::h1 && t2.pdgcode() == pdg::rho_z)) {
      append_list(process_list, NNbar_creation());
    }
  }
  return process_list;
}

CollisionBranchPtr cross_sections::elastic(double elast_par) {
  double elastic_xs = 0.;
  if (elast_par >= 0.) {
    // use constant elastic cross section from config file
    elastic_xs = elast_par;
  } else {
    // use parametrization
    elastic_xs = elastic_parametrization();
  }
  return make_unique<CollisionBranch>(incoming_particles_[0].type(),
                                      incoming_particles_[1].type(), elastic_xs,
                                      ProcessType::Elastic);
}

double cross_sections::elastic_parametrization() {
  const PdgCode& pdg_a = incoming_particles_[0].type().pdgcode();
  const PdgCode& pdg_b = incoming_particles_[1].type().pdgcode();
  double elastic_xs = 0.0;
  if ((pdg_a.is_nucleon() && pdg_b.is_pion()) ||
      (pdg_b.is_nucleon() && pdg_a.is_pion())) {
    // Elastic Nucleon Pion Scattering
    elastic_xs = npi_el();
  } else if ((pdg_a.is_nucleon() && pdg_b.is_kaon()) ||
             (pdg_b.is_nucleon() && pdg_a.is_kaon())) {
    // Elastic Nucleon Kaon Scattering
    elastic_xs = nk_el();
  } else if (pdg_a.is_nucleon() && pdg_b.is_nucleon() &&
             pdg_a.antiparticle_sign() == pdg_b.antiparticle_sign()) {
    // Elastic Nucleon Nucleon Scattering
    elastic_xs = nn_el();
  }
  return elastic_xs;
}

double cross_sections::nn_el() {
  const PdgCode& pdg_a = incoming_particles_[0].type().pdgcode();
  const PdgCode& pdg_b = incoming_particles_[1].type().pdgcode();

  const double s = sqrt_s_ * sqrt_s_;

  // Use parametrized cross sections.
  double sig_el;
  if (pdg_a == pdg_b) {
    sig_el = pp_elastic(s);
  } else if (pdg_a.is_antiparticle_of(pdg_b)) {
    sig_el = ppbar_elastic(s);
  } else {
    sig_el = np_elastic(s);
  }
  if (sig_el > 0.) {
    return sig_el;
  } else {
    std::stringstream ss;
    const auto name_a = incoming_particles_[0].type().name();
    const auto name_b = incoming_particles_[1].type().name();
    ss << "problem in CrossSections::elastic: a=" << name_a << " b=" << name_b
       << " j_a=" << pdg_a.spin() << " j_b=" << pdg_b.spin()
       << " sigma=" << sig_el << " s=" << s;
    throw std::runtime_error(ss.str());
  }
}

double cross_sections::npi_el() {
  const PdgCode& pdg_a = incoming_particles_[0].type().pdgcode();
  const PdgCode& pdg_b = incoming_particles_[1].type().pdgcode();

  const PdgCode& nucleon = pdg_a.is_nucleon() ? pdg_a : pdg_b;
  const PdgCode& pion = pdg_a.is_nucleon() ? pdg_b : pdg_a;
  assert(pion != nucleon);

  const double s = sqrt_s_ * sqrt_s_;

  double sig_el = 0.;
  switch (nucleon.code()) {
    case pdg::p:
      switch (pion.code()) {
        case pdg::pi_p:
          sig_el = piplusp_elastic(s);
          break;
        case pdg::pi_m:
          sig_el = piminusp_elastic(s);
          break;
        case pdg::pi_z:
          sig_el = 0.5 * (piplusp_elastic(s) + piminusp_elastic(s));
          break;
      }
      break;
    case pdg::n:
      switch (pion.code()) {
        case pdg::pi_p:
          sig_el = piminusp_elastic(s);
          break;
        case pdg::pi_m:
          sig_el = piplusp_elastic(s);
          break;
        case pdg::pi_z:
          sig_el = 0.5 * (piplusp_elastic(s) + piminusp_elastic(s));
          break;
      }
      break;
    case -pdg::p:
      switch (pion.code()) {
        case pdg::pi_p:
          sig_el = piminusp_elastic(s);
          break;
        case pdg::pi_m:
          sig_el = piplusp_elastic(s);
          break;
        case pdg::pi_z:
          sig_el = 0.5 * (piplusp_elastic(s) + piminusp_elastic(s));
          break;
      }
      break;
    case -pdg::n:
      switch (pion.code()) {
        case pdg::pi_p:
          sig_el = piplusp_elastic(s);
          break;
        case pdg::pi_m:
          sig_el = piminusp_elastic(s);
          break;
        case pdg::pi_z:
          sig_el = 0.5 * (piplusp_elastic(s) + piminusp_elastic(s));
          break;
      }
      break;
    default:
      throw std::runtime_error(
          "only the elastic cross section for proton-pion "
          "is implemented");
  }

  if (sig_el > 0) {
    return sig_el;
  } else {
    std::stringstream ss;
    const auto name_a = incoming_particles_[0].type().name();
    const auto name_b = incoming_particles_[1].type().name();
    ss << "problem in CrossSections::elastic: a=" << name_a << " b=" << name_b
       << " j_a=" << pdg_a.spin() << " j_b=" << pdg_b.spin()
       << " sigma=" << sig_el << " s=" << s;
    throw std::runtime_error(ss.str());
  }
}

double cross_sections::nk_el() {
  const PdgCode& pdg_a = incoming_particles_[0].type().pdgcode();
  const PdgCode& pdg_b = incoming_particles_[1].type().pdgcode();

  const PdgCode& nucleon = pdg_a.is_nucleon() ? pdg_a : pdg_b;
  const PdgCode& kaon = pdg_a.is_nucleon() ? pdg_b : pdg_a;
  assert(kaon != nucleon);

  const double s = sqrt_s_ * sqrt_s_;

  double sig_el = 0.;
  switch (nucleon.code()) {
    case pdg::p:
      switch (kaon.code()) {
        case pdg::K_p:
          sig_el = kplusp_elastic_background(s);
          break;
        case pdg::K_m:
          sig_el = kminusp_elastic_background(s);
          break;
        case pdg::K_z:
          sig_el = k0p_elastic_background(s);
          break;
        case pdg::Kbar_z:
          sig_el = kbar0p_elastic_background(s);
          break;
      }
      break;
    case pdg::n:
      switch (kaon.code()) {
        case pdg::K_p:
          sig_el = kplusn_elastic_background(s);
          break;
        case pdg::K_m:
          sig_el = kminusn_elastic_background(s);
          break;
        case pdg::K_z:
          sig_el = k0n_elastic_background(s);
          break;
        case pdg::Kbar_z:
          sig_el = kbar0n_elastic_background(s);
          break;
      }
      break;
    case -pdg::p:
      switch (kaon.code()) {
        case pdg::K_p:
          sig_el = kminusp_elastic_background(s);
          break;
        case pdg::K_m:
          sig_el = kplusp_elastic_background(s);
          break;
        case pdg::K_z:
          sig_el = kbar0p_elastic_background(s);
          break;
        case pdg::Kbar_z:
          sig_el = k0p_elastic_background(s);
          break;
      }
      break;
    case -pdg::n:
      switch (kaon.code()) {
        case pdg::K_p:
          sig_el = kminusn_elastic_background(s);
          break;
        case pdg::K_m:
          sig_el = kplusn_elastic_background(s);
          break;
        case pdg::K_z:
          sig_el = kbar0n_elastic_background(s);
          break;
        case pdg::Kbar_z:
          sig_el = k0n_elastic_background(s);
          break;
      }
      break;
    default:
      throw std::runtime_error(
          "elastic cross section for antinucleon-kaon "
          "not implemented");
  }

  if (sig_el > 0) {
    return sig_el;
  } else {
    std::stringstream ss;
    const auto name_a = incoming_particles_[0].type().name();
    const auto name_b = incoming_particles_[1].type().name();
    ss << "problem in CrossSections::elastic: a=" << name_a << " b=" << name_b
       << " j_a=" << pdg_a.spin() << " j_b=" << pdg_b.spin()
       << " sigma=" << sig_el << " s=" << s;
    throw std::runtime_error(ss.str());
  }
}

CollisionBranchList cross_sections::two_to_one() {
  const auto& log = logger<LogArea::CrossSections>();
  CollisionBranchList resonance_process_list;
  const ParticleType& type_particle_a = incoming_particles_[0].type();
  const ParticleType& type_particle_b = incoming_particles_[1].type();

  const double m1 = incoming_particles_[0].effective_mass();
  const double m2 = incoming_particles_[1].effective_mass();
  const double p_cm_sqr = pCM_sqr(sqrt_s_, m1, m2);

  // Find all the possible resonances
  for (const ParticleType& type_resonance : ParticleType::list_all()) {
    /* Not a resonance, go to next type of particle */
    if (type_resonance.is_stable()) {
      continue;
    }

    // Same resonance as in the beginning, ignore
    if ((!type_particle_a.is_stable() &&
         type_resonance.pdgcode() == type_particle_a.pdgcode()) ||
        (!type_particle_b.is_stable() &&
         type_resonance.pdgcode() == type_particle_b.pdgcode())) {
      continue;
    }

    double resonance_xsection = formation(type_resonance, p_cm_sqr);

    // If cross section is non-negligible, add resonance to the list
    if (resonance_xsection > really_small) {
      resonance_process_list.push_back(make_unique<CollisionBranch>(
          type_resonance, resonance_xsection, ProcessType::TwoToOne));
      log.debug("Found resonance: ", type_resonance);
      log.debug(type_particle_a.name(), type_particle_b.name(), "->",
                type_resonance.name(), " at sqrt(s)[GeV] = ", sqrt_s_,
                " with xs[mb] = ", resonance_xsection);
    }
  }
  return resonance_process_list;
}

double cross_sections::formation(const ParticleType& type_resonance,
                                 double cm_momentum_sqr) {
  const ParticleType& type_particle_a = incoming_particles_[0].type();
  const ParticleType& type_particle_b = incoming_particles_[1].type();
  // Check for charge conservation.
  if (type_resonance.charge() !=
      type_particle_a.charge() + type_particle_b.charge()) {
    return 0.;
  }

  // Check for baryon-number conservation.
  if (type_resonance.baryon_number() !=
      type_particle_a.baryon_number() + type_particle_b.baryon_number()) {
    return 0.;
  }

  // Calculate partial in-width.
  const double partial_width = type_resonance.get_partial_in_width(
      sqrt_s_, incoming_particles_[0], incoming_particles_[1]);
  if (partial_width <= 0.) {
    return 0.;
  }

  // Calculate spin factor
  const double spinfactor =
      static_cast<double>(type_resonance.spin() + 1) /
      ((type_particle_a.spin() + 1) * (type_particle_b.spin() + 1));
  const int sym_factor =
      (type_particle_a.pdgcode() == type_particle_b.pdgcode()) ? 2 : 1;
  /** Calculate resonance production cross section
   * using the Breit-Wigner distribution as probability amplitude.
   * See Eq. (176) in \iref{Buss:2011mx}. */
  return spinfactor * sym_factor * 2. * M_PI * M_PI / cm_momentum_sqr *
         type_resonance.spectral_function(sqrt_s_) * partial_width * hbarc *
         hbarc / fm2_mb;
}

CollisionBranchList cross_sections::two_to_two(ReactionsBitSet included_2to2) {
  CollisionBranchList process_list;
  const ParticleData& data_a = incoming_particles_[0];
  const ParticleData& data_b = incoming_particles_[1];
  const ParticleType& type_a = data_a.type();
  const ParticleType& type_b = data_b.type();
  const auto& pdg_a = data_a.pdgcode();
  const auto& pdg_b = data_b.pdgcode();
  if (data_a.is_baryon() && data_b.is_baryon()) {
    if (pdg_a.is_nucleon() && pdg_b.is_nucleon() &&
        pdg_a.antiparticle_sign() == pdg_b.antiparticle_sign()) {
      // Nucleon Nucleon Scattering
      process_list = nn_xx(included_2to2);
    } else {
      // Baryon Baryon Scattering
      process_list = bb_xx_except_nn(included_2to2);
    }
  } else if ((type_a.is_baryon() && type_b.is_meson()) ||
             (type_a.is_meson() && type_b.is_baryon())) {
    // Baryon Meson Scattering
    if ((pdg_a.is_nucleon() && pdg_b.is_kaon()) ||
        (pdg_b.is_nucleon() && pdg_a.is_kaon())) {
      // Nucleon Kaon Scattering
      process_list = nk_xx(included_2to2);
    } else if ((pdg_a.is_hyperon() && pdg_b.is_pion()) ||
               (pdg_b.is_hyperon() && pdg_a.is_pion())) {
      // Hyperon Pion Scattering
      process_list = ypi_xx(included_2to2);
    } else if ((pdg_a.is_Delta() && pdg_b.is_kaon()) ||
               (pdg_b.is_Delta() && pdg_a.is_kaon())) {
      // Delta Kaon Scattering
      process_list = deltak_xx(included_2to2);
    }
  } else if (type_a.is_nucleus() || type_b.is_nucleus()) {
    if ((type_a.is_nucleon() && type_b.is_nucleus()) ||
        (type_b.is_nucleon() && type_a.is_nucleus())) {
      // Nucleon Deuteron and Nucleon d' Scattering
      process_list = dn_xx(included_2to2);
    } else if (((type_a.is_deuteron() || type_a.is_dprime()) &&
                pdg_b.is_pion()) ||
               ((type_b.is_deuteron() || type_b.is_dprime()) &&
                pdg_a.is_pion())) {
      // Pion Deuteron and Pion d' Scattering
      process_list = dpi_xx(included_2to2);
    }
  }
  return process_list;
}

CollisionBranchList cross_sections::bb_xx_except_nn(
    ReactionsBitSet included_2to2) {
  CollisionBranchList process_list;
  const ParticleType& type_a = incoming_particles_[0].type();
  const ParticleType& type_b = incoming_particles_[1].type();

  bool same_sign = type_a.antiparticle_sign() == type_b.antiparticle_sign();
  bool any_nucleus = type_a.is_nucleus() || type_b.is_nucleus();
  if (!same_sign && !any_nucleus) {
    return process_list;
  }
  bool anti_particles = type_a.antiparticle_sign() == -1;
  if (type_a.is_nucleon() || type_b.is_nucleon()) {
    // N R → N N, N̅ R → N̅ N̅
    if (included_2to2[IncludedReactions::NN_to_NR] == 1) {
      process_list = bar_bar_to_nuc_nuc(anti_particles);
    }
  } else if (type_a.is_Delta() || type_b.is_Delta()) {
    // Δ R → N N, Δ̅ R → N̅ N̅
    if (included_2to2[IncludedReactions::NN_to_DR] == 1) {
      process_list = bar_bar_to_nuc_nuc(anti_particles);
    }
  }

  return process_list;
}

CollisionBranchList cross_sections::nn_xx(ReactionsBitSet included_2to2) {
  CollisionBranchList process_list, channel_list;

  const double sqrts = sqrt_s_;

  /* Find whether colliding particles are nucleons or anti-nucleons;
   * adjust lists of produced particles. */
  bool both_antinucleons =
      (incoming_particles_[0].type().antiparticle_sign() == -1) &&
      (incoming_particles_[1].type().antiparticle_sign() == -1);
  const ParticleTypePtrList& nuc_or_anti_nuc =
      both_antinucleons ? ParticleType::list_anti_nucleons()
                        : ParticleType::list_nucleons();
  const ParticleTypePtrList& delta_or_anti_delta =
      both_antinucleons ? ParticleType::list_anti_Deltas()
                        : ParticleType::list_Deltas();
  // Find N N → N R channels.
  if (included_2to2[IncludedReactions::NN_to_NR] == 1) {
    channel_list = find_nn_xsection_from_type(
        ParticleType::list_baryon_resonances(), nuc_or_anti_nuc,
        [&sqrts](const ParticleType& type_res_1, const ParticleType&) {
          return type_res_1.iso_multiplet()->get_integral_NR(sqrts);
        });
    process_list.reserve(process_list.size() + channel_list.size());
    std::move(channel_list.begin(), channel_list.end(),
              std::inserter(process_list, process_list.end()));
    channel_list.clear();
  }

  // Find N N → Δ R channels.
  if (included_2to2[IncludedReactions::NN_to_DR] == 1) {
    channel_list = find_nn_xsection_from_type(
        ParticleType::list_baryon_resonances(), delta_or_anti_delta,
        [&sqrts](const ParticleType& type_res_1,
                 const ParticleType& type_res_2) {
          return type_res_1.iso_multiplet()->get_integral_RR(type_res_2, sqrts);
        });
    process_list.reserve(process_list.size() + channel_list.size());
    std::move(channel_list.begin(), channel_list.end(),
              std::inserter(process_list, process_list.end()));
    channel_list.clear();
  }

  // Find N N → dπ and N̅ N̅→ d̅π channels.
  ParticleTypePtr deutron =
      ParticleType::try_find(PdgCode::from_decimal(pdg::decimal_d));
  ParticleTypePtr antideutron =
      ParticleType::try_find(PdgCode::from_decimal(pdg::decimal_antid));
  ParticleTypePtr pim = ParticleType::try_find(pdg::pi_m);
  ParticleTypePtr pi0 = ParticleType::try_find(pdg::pi_z);
  ParticleTypePtr pip = ParticleType::try_find(pdg::pi_p);
  // Make sure all the necessary particle types are found
  if (deutron && antideutron && pim && pi0 && pip) {
    const ParticleTypePtrList deutron_list = {deutron};
    const ParticleTypePtrList antideutron_list = {antideutron};
    const ParticleTypePtrList pion_list = {pim, pi0, pip};
    channel_list = find_nn_xsection_from_type(
        (both_antinucleons ? antideutron_list : deutron_list), pion_list,
        [&sqrts](const ParticleType &type_res_1,
                 const ParticleType &type_res_2) {
          return pCM(sqrts, type_res_1.mass(), type_res_2.mass());
        });
    process_list.reserve(process_list.size() + channel_list.size());
    std::move(channel_list.begin(), channel_list.end(),
              std::inserter(process_list, process_list.end()));
    channel_list.clear();
  }

  return process_list;
}

CollisionBranchList cross_sections::nk_xx(ReactionsBitSet included_2to2) {
  const ParticleType& a = incoming_particles_[0].type();
  const ParticleType& b = incoming_particles_[1].type();
  const ParticleType& type_nucleon = a.pdgcode().is_nucleon() ? a : b;
  const ParticleType& type_kaon = a.pdgcode().is_nucleon() ? b : a;

  const auto pdg_nucleon = type_nucleon.pdgcode().code();
  const auto pdg_kaon = type_kaon.pdgcode().code();

  const double s = sqrt_s_ * sqrt_s_;

  // Some variable declarations for frequently used quantities
  const auto sigma_kplusp = kplusp_inelastic_background(s);
  const auto sigma_kplusn = kplusn_inelastic_background(s);

  bool incl_KN_to_KN = included_2to2[IncludedReactions::KN_to_KN] == 1;
  bool incl_KN_to_KDelta = included_2to2[IncludedReactions::KN_to_KDelta] == 1;
  bool incl_Strangeness_exchange =
      included_2to2[IncludedReactions::Strangeness_exchange] == 1;

  CollisionBranchList process_list;
  switch (pdg_kaon) {
    case pdg::K_m: {
      /* All inelastic K- N channels here are strangeness exchange, plus one
       * charge exchange. */
      switch (pdg_nucleon) {
        case pdg::p: {
          if (incl_Strangeness_exchange) {
            const auto& type_pi_z = ParticleType::find(pdg::pi_z);
            const auto& type_pi_m = ParticleType::find(pdg::pi_m);
            const auto& type_pi_p = ParticleType::find(pdg::pi_p);
            const auto& type_Sigma_p = ParticleType::find(pdg::Sigma_p);
            const auto& type_Sigma_m = ParticleType::find(pdg::Sigma_m);
            const auto& type_Sigma_z = ParticleType::find(pdg::Sigma_z);
            const auto& type_Lambda = ParticleType::find(pdg::Lambda);
            add_channel(process_list,
                        [&] { return kminusp_piminussigmaplus(sqrt_s_); },
                        sqrt_s_, type_pi_m, type_Sigma_p);
            add_channel(process_list,
                        [&] { return kminusp_piplussigmaminus(sqrt_s_); },
                        sqrt_s_, type_pi_p, type_Sigma_m);
            add_channel(process_list,
                        [&] { return kminusp_pi0sigma0(sqrt_s_); }, sqrt_s_,
                        type_pi_z, type_Sigma_z);
            add_channel(process_list,
                        [&] { return kminusp_pi0lambda(sqrt_s_); }, sqrt_s_,
                        type_pi_z, type_Lambda);
          }
          if (incl_KN_to_KN) {
            const auto& type_n = ParticleType::find(pdg::n);
            const auto& type_Kbar_z = ParticleType::find(pdg::Kbar_z);
            add_channel(process_list, [&] { return kminusp_kbar0n(s); },
                        sqrt_s_, type_Kbar_z, type_n);
          }
          break;
        }
        case pdg::n: {
          if (incl_Strangeness_exchange) {
            const auto& type_pi_z = ParticleType::find(pdg::pi_z);
            const auto& type_pi_m = ParticleType::find(pdg::pi_m);
            const auto& type_Sigma_m = ParticleType::find(pdg::Sigma_m);
            const auto& type_Sigma_z = ParticleType::find(pdg::Sigma_z);
            const auto& type_Lambda = ParticleType::find(pdg::Lambda);
            add_channel(process_list,
                        [&] { return kminusn_piminussigma0(sqrt_s_); }, sqrt_s_,
                        type_pi_m, type_Sigma_z);
            add_channel(process_list,
                        [&] { return kminusn_pi0sigmaminus(sqrt_s_); }, sqrt_s_,
                        type_pi_z, type_Sigma_m);
            add_channel(process_list,
                        [&] { return kminusn_piminuslambda(sqrt_s_); }, sqrt_s_,
                        type_pi_m, type_Lambda);
          }
          break;
        }
        case -pdg::p: {
          if (incl_KN_to_KDelta) {
            const auto& type_K_m = ParticleType::find(pdg::K_m);
            const auto& type_Kbar_z = ParticleType::find(pdg::Kbar_z);
            const auto& type_Delta_pp_bar = ParticleType::find(-pdg::Delta_pp);
            const auto& type_Delta_p_bar = ParticleType::find(-pdg::Delta_p);
            add_channel(process_list,
                        [&] {
                          return sigma_kplusp *
                                 kplusn_ratios.get_ratio(type_nucleon,
                                                         type_kaon, type_Kbar_z,
                                                         type_Delta_pp_bar);
                        },
                        sqrt_s_, type_Kbar_z, type_Delta_pp_bar);
            add_channel(process_list,
                        [&] {
                          return sigma_kplusp * kplusn_ratios.get_ratio(
                                                    type_nucleon, type_kaon,
                                                    type_K_m, type_Delta_p_bar);
                        },
                        sqrt_s_, type_K_m, type_Delta_p_bar);
          }
          break;
        }
        case -pdg::n: {
          if (incl_KN_to_KDelta) {
            const auto& type_K_m = ParticleType::find(pdg::K_m);
            const auto& type_Kbar_z = ParticleType::find(pdg::Kbar_z);
            const auto& type_Delta_p_bar = ParticleType::find(-pdg::Delta_p);
            const auto& type_Delta_z_bar = ParticleType::find(-pdg::Delta_z);
            add_channel(process_list,
                        [&] {
                          return sigma_kplusn *
                                 kplusn_ratios.get_ratio(type_nucleon,
                                                         type_kaon, type_Kbar_z,
                                                         type_Delta_p_bar);
                        },
                        sqrt_s_, type_Kbar_z, type_Delta_p_bar);
            add_channel(process_list,
                        [&] {
                          return sigma_kplusn * kplusn_ratios.get_ratio(
                                                    type_nucleon, type_kaon,
                                                    type_K_m, type_Delta_z_bar);
                        },
                        sqrt_s_, type_K_m, type_Delta_z_bar);
          }
          if (incl_KN_to_KN) {
            const auto& type_Kbar_z = ParticleType::find(pdg::Kbar_z);
            const auto& type_p_bar = ParticleType::find(-pdg::p);
            add_channel(process_list, [&] { return kplusn_k0p(s); }, sqrt_s_,
                        type_Kbar_z, type_p_bar);
          }
          break;
        }
      }
      break;
    }
    case pdg::K_p: {
      /* All inelastic channels are K+ N -> K Delta -> K pi N, with identical
       * cross section, weighted by the isospin factor. */
      switch (pdg_nucleon) {
        case pdg::p: {
          if (incl_KN_to_KDelta) {
            const auto& type_K_p = ParticleType::find(pdg::K_p);
            const auto& type_K_z = ParticleType::find(pdg::K_z);
            const auto& type_Delta_pp = ParticleType::find(pdg::Delta_pp);
            const auto& type_Delta_p = ParticleType::find(pdg::Delta_p);
            add_channel(process_list,
                        [&] {
                          return sigma_kplusp * kplusn_ratios.get_ratio(
                                                    type_nucleon, type_kaon,
                                                    type_K_z, type_Delta_pp);
                        },
                        sqrt_s_, type_K_z, type_Delta_pp);
            add_channel(process_list,
                        [&] {
                          return sigma_kplusp * kplusn_ratios.get_ratio(
                                                    type_nucleon, type_kaon,
                                                    type_K_p, type_Delta_p);
                        },
                        sqrt_s_, type_K_p, type_Delta_p);
          }
          break;
        }
        case pdg::n: {
          if (incl_KN_to_KDelta) {
            const auto& type_K_p = ParticleType::find(pdg::K_p);
            const auto& type_K_z = ParticleType::find(pdg::K_z);
            const auto& type_Delta_p = ParticleType::find(pdg::Delta_p);
            const auto& type_Delta_z = ParticleType::find(pdg::Delta_z);
            add_channel(process_list,
                        [&] {
                          return sigma_kplusn * kplusn_ratios.get_ratio(
                                                    type_nucleon, type_kaon,
                                                    type_K_z, type_Delta_p);
                        },
                        sqrt_s_, type_K_z, type_Delta_p);
            add_channel(process_list,
                        [&] {
                          return sigma_kplusn * kplusn_ratios.get_ratio(
                                                    type_nucleon, type_kaon,
                                                    type_K_p, type_Delta_z);
                        },
                        sqrt_s_, type_K_p, type_Delta_z);
          }
          if (incl_KN_to_KN) {
            const auto& type_K_z = ParticleType::find(pdg::K_z);
            const auto& type_p = ParticleType::find(pdg::p);
            add_channel(process_list, [&] { return kplusn_k0p(s); }, sqrt_s_,
                        type_K_z, type_p);
          }
          break;
        }
        case -pdg::p: {
          if (incl_Strangeness_exchange) {
            const auto& type_pi_z = ParticleType::find(pdg::pi_z);
            const auto& type_pi_m = ParticleType::find(pdg::pi_m);
            const auto& type_pi_p = ParticleType::find(pdg::pi_p);
            const auto& type_Sigma_p_bar = ParticleType::find(-pdg::Sigma_p);
            const auto& type_Sigma_m_bar = ParticleType::find(-pdg::Sigma_m);
            const auto& type_Sigma_z_bar = ParticleType::find(-pdg::Sigma_z);
            const auto& type_Lambda_bar = ParticleType::find(-pdg::Lambda);
            add_channel(process_list,
                        [&] { return kminusp_piminussigmaplus(sqrt_s_); },
                        sqrt_s_, type_pi_p, type_Sigma_p_bar);
            add_channel(process_list,
                        [&] { return kminusp_piplussigmaminus(sqrt_s_); },
                        sqrt_s_, type_pi_m, type_Sigma_m_bar);
            add_channel(process_list,
                        [&] { return kminusp_pi0sigma0(sqrt_s_); }, sqrt_s_,
                        type_pi_z, type_Sigma_z_bar);
            add_channel(process_list,
                        [&] { return kminusp_pi0lambda(sqrt_s_); }, sqrt_s_,
                        type_pi_z, type_Lambda_bar);
          }
          if (incl_KN_to_KN) {
            const auto& type_n_bar = ParticleType::find(-pdg::n);
            const auto& type_K_z = ParticleType::find(pdg::K_z);
            add_channel(process_list, [&] { return kminusp_kbar0n(s); },
                        sqrt_s_, type_K_z, type_n_bar);
          }
          break;
        }
        case -pdg::n: {
          if (incl_Strangeness_exchange) {
            const auto& type_pi_z = ParticleType::find(pdg::pi_z);
            const auto& type_pi_p = ParticleType::find(pdg::pi_p);
            const auto& type_Sigma_m_bar = ParticleType::find(-pdg::Sigma_m);
            const auto& type_Sigma_z_bar = ParticleType::find(-pdg::Sigma_z);
            const auto& type_Lambda_bar = ParticleType::find(-pdg::Lambda);
            add_channel(process_list,
                        [&] { return kminusn_piminussigma0(sqrt_s_); }, sqrt_s_,
                        type_pi_p, type_Sigma_z_bar);
            add_channel(process_list,
                        [&] { return kminusn_pi0sigmaminus(sqrt_s_); }, sqrt_s_,
                        type_pi_z, type_Sigma_m_bar);
            add_channel(process_list,
                        [&] { return kminusn_piminuslambda(sqrt_s_); }, sqrt_s_,
                        type_pi_p, type_Lambda_bar);
          }
          break;
        }
      }
      break;
    }
    case pdg::K_z: {
      /* K+ and K0 have the same isospin projection, they are assumed to have
       * the same cross section here. */

      switch (pdg_nucleon) {
        case pdg::p: {
          if (incl_KN_to_KDelta) {
            const auto& type_K_p = ParticleType::find(pdg::K_p);
            const auto& type_K_z = ParticleType::find(pdg::K_z);
            const auto& type_Delta_p = ParticleType::find(pdg::Delta_p);
            const auto& type_Delta_z = ParticleType::find(pdg::Delta_z);
            add_channel(process_list,
                        [&] {
                          return sigma_kplusp * kplusn_ratios.get_ratio(
                                                    type_nucleon, type_kaon,
                                                    type_K_z, type_Delta_p);
                        },
                        sqrt_s_, type_K_z, type_Delta_p);
            add_channel(process_list,
                        [&] {
                          return sigma_kplusp * kplusn_ratios.get_ratio(
                                                    type_nucleon, type_kaon,
                                                    type_K_p, type_Delta_z);
                        },
                        sqrt_s_, type_K_p, type_Delta_z);
          }
          if (incl_KN_to_KN) {
            const auto& type_K_p = ParticleType::find(pdg::K_p);
            const auto& type_n = ParticleType::find(pdg::n);
            add_channel(process_list,
                        [&] {
                          return kplusn_k0p(s) *
                                 kplusn_ratios.get_ratio(
                                     type_nucleon, type_kaon, type_K_p, type_n);
                        },
                        sqrt_s_, type_K_p, type_n);
          }
          break;
        }
        case pdg::n: {
          if (incl_KN_to_KDelta) {
            const auto& type_K_p = ParticleType::find(pdg::K_p);
            const auto& type_K_z = ParticleType::find(pdg::K_z);
            const auto& type_Delta_z = ParticleType::find(pdg::Delta_z);
            const auto& type_Delta_m = ParticleType::find(pdg::Delta_m);
            add_channel(process_list,
                        [&] {
                          return sigma_kplusn * kplusn_ratios.get_ratio(
                                                    type_nucleon, type_kaon,
                                                    type_K_z, type_Delta_z);
                        },
                        sqrt_s_, type_K_z, type_Delta_z);
            add_channel(process_list,
                        [&] {
                          return sigma_kplusn * kplusn_ratios.get_ratio(
                                                    type_nucleon, type_kaon,
                                                    type_K_p, type_Delta_m);
                        },
                        sqrt_s_, type_K_p, type_Delta_m);
          }
          break;
        }
        case -pdg::n: {
          if (incl_KN_to_KN) {
            const auto& type_K_p = ParticleType::find(pdg::K_p);
            const auto& type_p_bar = ParticleType::find(-pdg::p);
            add_channel(process_list, [&] { return kminusp_kbar0n(s); },
                        sqrt_s_, type_K_p, type_p_bar);
          }
          break;
        }
      }
      break;
    }
    case pdg::Kbar_z:
      switch (pdg_nucleon) {
        case pdg::n: {
          if (incl_KN_to_KN) {
            const auto& type_p = ParticleType::find(pdg::p);
            const auto& type_K_m = ParticleType::find(pdg::K_m);
            add_channel(process_list, [&] { return kminusp_kbar0n(s); },
                        sqrt_s_, type_K_m, type_p);
          }
          break;
        }
        case -pdg::p: {
          if (incl_KN_to_KDelta) {
            const auto& type_K_m = ParticleType::find(pdg::K_m);
            const auto& type_Kbar_z = ParticleType::find(pdg::Kbar_z);
            const auto& type_Delta_p_bar = ParticleType::find(-pdg::Delta_p);
            const auto& type_Delta_z_bar = ParticleType::find(-pdg::Delta_z);
            add_channel(process_list,
                        [&] {
                          return sigma_kplusp *
                                 kplusn_ratios.get_ratio(type_nucleon,
                                                         type_kaon, type_Kbar_z,
                                                         type_Delta_p_bar);
                        },
                        sqrt_s_, type_Kbar_z, type_Delta_p_bar);
            add_channel(process_list,
                        [&] {
                          return sigma_kplusp * kplusn_ratios.get_ratio(
                                                    type_nucleon, type_kaon,
                                                    type_K_m, type_Delta_z_bar);
                        },
                        sqrt_s_, type_K_m, type_Delta_z_bar);
          }
          if (incl_KN_to_KN) {
            const auto& type_K_m = ParticleType::find(pdg::K_m);
            const auto& type_n_bar = ParticleType::find(-pdg::n);
            add_channel(process_list,
                        [&] {
                          return kplusn_k0p(s) * kplusn_ratios.get_ratio(
                                                     type_nucleon, type_kaon,
                                                     type_K_m, type_n_bar);
                        },
                        sqrt_s_, type_K_m, type_n_bar);
          }
          break;
        }
        case -pdg::n: {
          if (incl_KN_to_KDelta) {
            const auto& type_K_m = ParticleType::find(pdg::K_m);
            const auto& type_Kbar_z = ParticleType::find(pdg::Kbar_z);
            const auto& type_Delta_z_bar = ParticleType::find(-pdg::Delta_z);
            const auto& type_Delta_m_bar = ParticleType::find(-pdg::Delta_m);
            add_channel(process_list,
                        [&] {
                          return sigma_kplusn *
                                 kplusn_ratios.get_ratio(type_nucleon,
                                                         type_kaon, type_Kbar_z,
                                                         type_Delta_z_bar);
                        },
                        sqrt_s_, type_Kbar_z, type_Delta_z_bar);
            add_channel(process_list,
                        [&] {
                          return sigma_kplusn * kplusn_ratios.get_ratio(
                                                    type_nucleon, type_kaon,
                                                    type_K_m, type_Delta_m_bar);
                        },
                        sqrt_s_, type_K_m, type_Delta_m_bar);
          }
          break;
        }
      }
      break;
  }

  return process_list;
}

CollisionBranchList cross_sections::deltak_xx(ReactionsBitSet included_2to2) {
  CollisionBranchList process_list;
  if (included_2to2[IncludedReactions::KN_to_KDelta] == 0) {
    return process_list;
  }
  const ParticleType& a = incoming_particles_[0].type();
  const ParticleType& b = incoming_particles_[1].type();
  const ParticleType& type_delta = a.pdgcode().is_Delta() ? a : b;
  const ParticleType& type_kaon = a.pdgcode().is_Delta() ? b : a;

  const auto pdg_delta = type_delta.pdgcode().code();
  const auto pdg_kaon = type_kaon.pdgcode().code();

  const double s = sqrt_s_ * sqrt_s_;
  const double pcm = cm_momentum();
  /* The cross sections are determined from the backward reactions via
   * detailed balance. The same isospin factors as for the backward reaction
   * are used. */
  switch (pack(pdg_delta, pdg_kaon)) {
    case pack(pdg::Delta_pp, pdg::K_z):
    case pack(pdg::Delta_p, pdg::K_p): {
      const auto& type_p = ParticleType::find(pdg::p);
      const auto& type_K_p = ParticleType::find(pdg::K_p);
      add_channel(process_list,
                  [&] {
                    return detailed_balance_factor_RK(sqrt_s_, pcm, type_delta,
                                                      type_kaon, type_p,
                                                      type_K_p) *
                           kplusn_ratios.get_ratio(type_p, type_K_p, type_kaon,
                                                   type_delta) *
                           kplusp_inelastic_background(s);
                  },
                  sqrt_s_, type_p, type_K_p);
      break;
    }
    case pack(-pdg::Delta_pp, pdg::Kbar_z):
    case pack(-pdg::Delta_p, pdg::K_m): {
      const auto& type_p_bar = ParticleType::find(-pdg::p);
      const auto& type_K_m = ParticleType::find(pdg::K_m);
      add_channel(process_list,
                  [&] {
                    return detailed_balance_factor_RK(sqrt_s_, pcm, type_delta,
                                                      type_kaon, type_p_bar,
                                                      type_K_m) *
                           kplusn_ratios.get_ratio(type_p_bar, type_K_m,
                                                   type_kaon, type_delta) *
                           kplusp_inelastic_background(s);
                  },
                  sqrt_s_, type_p_bar, type_K_m);
      break;
    }
    case pack(pdg::Delta_p, pdg::K_z):
    case pack(pdg::Delta_z, pdg::K_p): {
      const auto& type_n = ParticleType::find(pdg::n);
      const auto& type_p = ParticleType::find(pdg::p);
      const auto& type_K_p = ParticleType::find(pdg::K_p);
      const auto& type_K_z = ParticleType::find(pdg::K_z);
      add_channel(process_list,
                  [&] {
                    return detailed_balance_factor_RK(sqrt_s_, pcm, type_delta,
                                                      type_kaon, type_n,
                                                      type_K_p) *
                           kplusn_ratios.get_ratio(type_n, type_K_p, type_kaon,
                                                   type_delta) *
                           kplusn_inelastic_background(s);
                  },
                  sqrt_s_, type_n, type_K_p);

      add_channel(process_list,
                  [&] {
                    return detailed_balance_factor_RK(sqrt_s_, pcm, type_delta,
                                                      type_kaon, type_p,
                                                      type_K_z) *
                           kplusn_ratios.get_ratio(type_p, type_K_z, type_kaon,
                                                   type_delta) *
                           kplusp_inelastic_background(s);
                  },
                  sqrt_s_, type_p, type_K_z);
      break;
    }
    case pack(-pdg::Delta_p, pdg::Kbar_z):
    case pack(-pdg::Delta_z, pdg::K_m): {
      const auto& type_n_bar = ParticleType::find(-pdg::n);
      const auto& type_p_bar = ParticleType::find(-pdg::p);
      const auto& type_K_m = ParticleType::find(pdg::K_m);
      const auto& type_Kbar_z = ParticleType::find(pdg::Kbar_z);
      add_channel(process_list,
                  [&] {
                    return detailed_balance_factor_RK(sqrt_s_, pcm, type_delta,
                                                      type_kaon, type_n_bar,
                                                      type_K_m) *
                           kplusn_ratios.get_ratio(type_n_bar, type_K_m,
                                                   type_kaon, type_delta) *
                           kplusn_inelastic_background(s);
                  },
                  sqrt_s_, type_n_bar, type_K_m);

      add_channel(process_list,
                  [&] {
                    return detailed_balance_factor_RK(sqrt_s_, pcm, type_delta,
                                                      type_kaon, type_p_bar,
                                                      type_Kbar_z) *
                           kplusn_ratios.get_ratio(type_p_bar, type_Kbar_z,
                                                   type_kaon, type_delta) *
                           kplusp_inelastic_background(s);
                  },
                  sqrt_s_, type_p_bar, type_Kbar_z);
      break;
    }
    case pack(pdg::Delta_z, pdg::K_z):
    case pack(pdg::Delta_m, pdg::K_p): {
      const auto& type_n = ParticleType::find(pdg::n);
      const auto& type_K_z = ParticleType::find(pdg::K_z);
      add_channel(process_list,
                  [&] {
                    return detailed_balance_factor_RK(sqrt_s_, pcm, type_delta,
                                                      type_kaon, type_n,
                                                      type_K_z) *
                           kplusn_ratios.get_ratio(type_n, type_K_z, type_kaon,
                                                   type_delta) *
                           kplusn_inelastic_background(s);
                  },
                  sqrt_s_, type_n, type_K_z);
      break;
    }
    case pack(-pdg::Delta_z, pdg::Kbar_z):
    case pack(-pdg::Delta_m, pdg::K_m): {
      const auto& type_n_bar = ParticleType::find(-pdg::n);
      const auto& type_Kbar_z = ParticleType::find(pdg::Kbar_z);
      add_channel(process_list,
                  [&] {
                    return detailed_balance_factor_RK(sqrt_s_, pcm, type_delta,
                                                      type_kaon, type_n_bar,
                                                      type_Kbar_z) *
                           kplusn_ratios.get_ratio(type_n_bar, type_Kbar_z,
                                                   type_kaon, type_delta) *
                           kplusn_inelastic_background(s);
                  },
                  sqrt_s_, type_n_bar, type_Kbar_z);
      break;
    }
    default:
      break;
  }

  return process_list;
}

CollisionBranchList cross_sections::ypi_xx(ReactionsBitSet included_2to2) {
  CollisionBranchList process_list;
  if (included_2to2[IncludedReactions::Strangeness_exchange] == 0) {
    return process_list;
  }
  const ParticleType& a = incoming_particles_[0].type();
  const ParticleType& b = incoming_particles_[1].type();
  const ParticleType& type_hyperon = a.pdgcode().is_hyperon() ? a : b;
  const ParticleType& type_pion = a.pdgcode().is_hyperon() ? b : a;

  const auto pdg_hyperon = type_hyperon.pdgcode().code();
  const auto pdg_pion = type_pion.pdgcode().code();

  const double s = sqrt_s_ * sqrt_s_;

  switch (pack(pdg_hyperon, pdg_pion)) {
    case pack(pdg::Sigma_z, pdg::pi_m): {
      const auto& type_n = ParticleType::find(pdg::n);
      const auto& type_K_m = ParticleType::find(pdg::K_m);
      add_channel(process_list,
                  [&] {
                    return detailed_balance_factor_stable(
                               s, type_hyperon, type_pion, type_n, type_K_m) *
                           kminusn_piminussigma0(sqrt_s_);
                  },
                  sqrt_s_, type_n, type_K_m);
      break;
    }
    case pack(-pdg::Sigma_z, pdg::pi_p): {
      const auto& type_n_bar = ParticleType::find(-pdg::n);
      const auto& type_K_p = ParticleType::find(pdg::K_p);
      add_channel(process_list,
                  [&] {
                    return detailed_balance_factor_stable(s, type_hyperon,
                                                          type_pion, type_n_bar,
                                                          type_K_p) *
                           kminusn_piminussigma0(sqrt_s_);
                  },
                  sqrt_s_, type_n_bar, type_K_p);
      break;
    }
    case pack(pdg::Sigma_m, pdg::pi_z): {
      const auto& type_n = ParticleType::find(pdg::n);
      const auto& type_K_m = ParticleType::find(pdg::K_m);
      add_channel(process_list,
                  [&] {
                    return detailed_balance_factor_stable(
                               s, type_hyperon, type_pion, type_n, type_K_m) *
                           kminusn_pi0sigmaminus(sqrt_s_);
                  },
                  sqrt_s_, type_n, type_K_m);
      break;
    }
    case pack(-pdg::Sigma_m, pdg::pi_z): {
      const auto& type_n_bar = ParticleType::find(-pdg::n);
      const auto& type_K_p = ParticleType::find(pdg::K_p);
      add_channel(process_list,
                  [&] {
                    return detailed_balance_factor_stable(s, type_hyperon,
                                                          type_pion, type_n_bar,
                                                          type_K_p) *
                           kminusn_pi0sigmaminus(sqrt_s_);
                  },
                  sqrt_s_, type_n_bar, type_K_p);
      break;
    }
    case pack(pdg::Lambda, pdg::pi_m): {
      const auto& type_n = ParticleType::find(pdg::n);
      const auto& type_K_m = ParticleType::find(pdg::K_m);
      add_channel(process_list,
                  [&] {
                    return detailed_balance_factor_stable(
                               s, type_hyperon, type_pion, type_n, type_K_m) *
                           kminusn_piminuslambda(sqrt_s_);
                  },
                  sqrt_s_, type_n, type_K_m);
      break;
    }
    case pack(-pdg::Lambda, pdg::pi_p): {
      const auto& type_n_bar = ParticleType::find(-pdg::n);
      const auto& type_K_p = ParticleType::find(pdg::K_p);
      add_channel(process_list,
                  [&] {
                    return detailed_balance_factor_stable(s, type_hyperon,
                                                          type_pion, type_n_bar,
                                                          type_K_p) *
                           kminusn_piminuslambda(sqrt_s_);
                  },
                  sqrt_s_, type_n_bar, type_K_p);
      break;
    }
    case pack(pdg::Sigma_z, pdg::pi_z): {
      const auto& type_p = ParticleType::find(pdg::p);
      const auto& type_K_m = ParticleType::find(pdg::K_m);
      add_channel(process_list,
                  [&] {
                    return detailed_balance_factor_stable(
                               s, type_hyperon, type_pion, type_p, type_K_m) *
                           kminusp_pi0sigma0(sqrt_s_);
                  },
                  sqrt_s_, type_p, type_K_m);
      break;
    }
    case pack(-pdg::Sigma_z, pdg::pi_z): {
      const auto& type_p_bar = ParticleType::find(-pdg::p);
      const auto& type_K_p = ParticleType::find(pdg::K_p);
      add_channel(process_list,
                  [&] {
                    return detailed_balance_factor_stable(s, type_hyperon,
                                                          type_pion, type_p_bar,
                                                          type_K_p) *
                           kminusp_pi0sigma0(sqrt_s_);
                  },
                  sqrt_s_, type_p_bar, type_K_p);
      break;
    }
    case pack(pdg::Sigma_m, pdg::pi_p): {
      const auto& type_p = ParticleType::find(pdg::p);
      const auto& type_K_m = ParticleType::find(pdg::K_m);
      add_channel(process_list,
                  [&] {
                    return detailed_balance_factor_stable(
                               s, type_hyperon, type_pion, type_p, type_K_m) *
                           kminusp_piplussigmaminus(sqrt_s_);
                  },
                  sqrt_s_, type_p, type_K_m);
      break;
    }
    case pack(-pdg::Sigma_m, pdg::pi_m): {
      const auto& type_p_bar = ParticleType::find(-pdg::p);
      const auto& type_K_p = ParticleType::find(pdg::K_p);
      add_channel(process_list,
                  [&] {
                    return detailed_balance_factor_stable(s, type_hyperon,
                                                          type_pion, type_p_bar,
                                                          type_K_p) *
                           kminusp_piplussigmaminus(sqrt_s_);
                  },
                  sqrt_s_, type_p_bar, type_K_p);
      break;
    }
    case pack(pdg::Lambda, pdg::pi_z): {
      const auto& type_p = ParticleType::find(pdg::p);
      const auto& type_K_m = ParticleType::find(pdg::K_m);
      add_channel(process_list,
                  [&] {
                    return detailed_balance_factor_stable(
                               s, type_hyperon, type_pion, type_p, type_K_m) *
                           kminusp_pi0lambda(sqrt_s_);
                  },
                  sqrt_s_, type_p, type_K_m);
      break;
    }
    case pack(-pdg::Lambda, pdg::pi_z): {
      const auto& type_p_bar = ParticleType::find(-pdg::p);
      const auto& type_K_p = ParticleType::find(pdg::K_p);
      add_channel(process_list,
                  [&] {
                    return detailed_balance_factor_stable(s, type_hyperon,
                                                          type_pion, type_p_bar,
                                                          type_K_p) *
                           kminusp_pi0lambda(sqrt_s_);
                  },
                  sqrt_s_, type_p_bar, type_K_p);
      break;
    }
    case pack(pdg::Sigma_p, pdg::pi_m): {
      const auto& type_p = ParticleType::find(pdg::p);
      const auto& type_K_m = ParticleType::find(pdg::K_m);
      add_channel(process_list,
                  [&] {
                    return detailed_balance_factor_stable(
                               s, type_hyperon, type_pion, type_p, type_K_m) *
                           kminusp_piminussigmaplus(sqrt_s_);
                  },
                  sqrt_s_, type_p, type_K_m);
      break;
    }
    case pack(-pdg::Sigma_p, pdg::pi_p): {
      const auto& type_p_bar = ParticleType::find(-pdg::p);
      const auto& type_K_p = ParticleType::find(pdg::K_p);
      add_channel(process_list,
                  [&] {
                    return detailed_balance_factor_stable(s, type_hyperon,
                                                          type_pion, type_p_bar,
                                                          type_K_p) *
                           kminusp_piminussigmaplus(sqrt_s_);
                  },
                  sqrt_s_, type_p_bar, type_K_p);
      break;
    }
    default:
      break;
  }

  return process_list;
}

CollisionBranchList cross_sections::dpi_xx(ReactionsBitSet
                                           /*included_2to2*/) {
  const auto& log = logger<LogArea::ScatterAction>();
  CollisionBranchList process_list;
  const double sqrts = sqrt_s_;
  const ParticleType& type_a = incoming_particles_[0].type();
  const ParticleType& type_b = incoming_particles_[1].type();

  // pi d -> N N
  if ((type_a.is_deuteron() && type_b.pdgcode().is_pion()) ||
      (type_b.is_deuteron() && type_a.pdgcode().is_pion())) {
    const int baryon_number = type_a.baryon_number() + type_b.baryon_number();
    ParticleTypePtrList nuc = (baryon_number > 0)
                                  ? ParticleType::list_nucleons()
                                  : ParticleType::list_anti_nucleons();
    const double s = sqrt_s_ * sqrt_s_;
    for (ParticleTypePtr nuc_a : nuc) {
      for (ParticleTypePtr nuc_b : nuc) {
        if (type_a.charge() + type_b.charge() !=
            nuc_a->charge() + nuc_b->charge()) {
          continue;
        }
        // loop over total isospin
        for (const int twoI : I_tot_range(*nuc_a, *nuc_b)) {
          const double isospin_factor = isospin_clebsch_gordan_sqr_2to2(
              type_a, type_b, *nuc_a, *nuc_b, twoI);
          // If Clebsch-Gordan coefficient = 0, don't bother with the rest.
          if (std::abs(isospin_factor) < really_small) {
            continue;
          }

          // Calculate matrix element for inverse process.
          const double matrix_element =
              nn_to_resonance_matrix_element(sqrts, type_a, type_b, twoI);
          if (matrix_element <= 0.) {
            continue;
          }

          const double spin_factor = (nuc_a->spin() + 1) * (nuc_b->spin() + 1);
          const int sym_fac_in =
              (type_a.iso_multiplet() == type_b.iso_multiplet()) ? 2 : 1;
          const int sym_fac_out =
              (nuc_a->iso_multiplet() == nuc_b->iso_multiplet()) ? 2 : 1;
          double p_cm_final = pCM_from_s(s, nuc_a->mass(), nuc_b->mass());
          const double xsection = isospin_factor * spin_factor * sym_fac_in /
                                  sym_fac_out * p_cm_final * matrix_element /
                                  (s * cm_momentum());

          if (xsection > really_small) {
            process_list.push_back(make_unique<CollisionBranch>(
                *nuc_a, *nuc_b, xsection, ProcessType::TwoToTwo));
            log.debug(type_a.name(), type_b.name(), "->", nuc_a->name(),
                      nuc_b->name(), " at sqrts [GeV] = ", sqrts,
                      " with cs[mb] = ", xsection);
          }
        }
      }
    }
  }

  // pi d -> pi d' (effectively pi d -> pi p n)  AND reverse, pi d' -> pi d
  if (((type_a.is_deuteron() || type_a.is_dprime()) &&
       type_b.pdgcode().is_pion()) ||
      ((type_b.is_deuteron() || type_b.is_dprime()) &&
       type_a.pdgcode().is_pion())) {
    const ParticleType& type_pi = type_a.pdgcode().is_pion() ? type_a : type_b;
    const ParticleType& type_nucleus = type_a.is_nucleus() ? type_a : type_b;
    ParticleTypePtrList nuclei = ParticleType::list_light_nuclei();
    const double s = sqrt_s_ * sqrt_s_;
    for (ParticleTypePtr produced_nucleus : nuclei) {
      // No elastic collisions for now
      if (produced_nucleus == &type_nucleus ||
          produced_nucleus->charge() != type_nucleus.charge() ||
          produced_nucleus->baryon_number() != type_nucleus.baryon_number()) {
        continue;
      }
      // same matrix element for πd and πd̅
      const double tmp =
          sqrts - type_a.min_mass_kinematic() - type_b.min_mass_kinematic();
      /* Matrix element is fit to match the inelastic pi+ d -> pi+ n p
       * cross-section from the Fig. 5 of [\iref{Arndt:1994bs}]. */
      const double matrix_element =
          295.5 + 2.862 / (0.00283735 + pow_int(sqrts - 2.181, 2)) +
          0.0672 / pow_int(tmp, 2) - 6.61753 / tmp;
      const double spin_factor =
          (produced_nucleus->spin() + 1) * (type_pi.spin() + 1);
      /* Isospin factor is always the same, so it is included into the
       * matrix element.
       * Symmetry factor is always 1 here.
       * The (hbarc)^2/16 pi factor is absorbed into matrix element. */
      double xsection = matrix_element * spin_factor / (s * cm_momentum());
      if (produced_nucleus->is_stable()) {
        assert(!type_nucleus.stable());
        xsection *= pCM_from_s(s, type_pi.mass(), produced_nucleus->mass());
      } else {
        assert(type_nucleus.stable());
        const double resonance_integral =
            produced_nucleus->iso_multiplet()->get_integral_piR(sqrts);
        xsection *= resonance_integral;
        log.debug("Resonance integral ", resonance_integral,
                  ", matrix element: ", matrix_element,
                  ", cm_momentum: ", cm_momentum());
      }
      process_list.push_back(make_unique<CollisionBranch>(
          type_pi, *produced_nucleus, xsection, ProcessType::TwoToTwo));
      log.debug(type_pi.name(), type_nucleus.name(), "→ ", type_pi.name(),
                produced_nucleus->name(), " at ", sqrts,
                " GeV, xs[mb] = ", xsection);
    }
  }
  return process_list;
}

CollisionBranchList cross_sections::dn_xx(ReactionsBitSet /*included_2to2*/) {
  const ParticleType& type_a = incoming_particles_[0].type();
  const ParticleType& type_b = incoming_particles_[1].type();
  const ParticleType& type_N = type_a.is_nucleon() ? type_a : type_b;
  const ParticleType& type_nucleus = type_a.is_nucleus() ? type_a : type_b;
  CollisionBranchList process_list;
  ParticleTypePtrList nuclei = ParticleType::list_light_nuclei();
  const double s = sqrt_s_ * sqrt_s_;
  const double sqrts = sqrt_s_;

  for (ParticleTypePtr produced_nucleus : nuclei) {
    // No elastic collisions for now, respect conservation laws
    if (produced_nucleus == &type_nucleus ||
        produced_nucleus->charge() != type_nucleus.charge() ||
        produced_nucleus->baryon_number() != type_nucleus.baryon_number()) {
      continue;
    }
    double matrix_element = 0.0;
    if (std::signbit(type_N.baryon_number()) ==
        std::signbit(type_nucleus.baryon_number())) {
      // Nd → Nd', N̅d̅→ N̅d̅' and reverse
      const double tmp = sqrts - type_N.min_mass_kinematic() -
                         type_nucleus.min_mass_kinematic();
      assert(tmp >= 0.0);
      /* Fit to match experimental cross-section Nd -> Nnp from
       * [\iref{Carlson1973}] */
      matrix_element = 79.0474 / std::pow(tmp, 0.7897) + 654.596 * tmp;
    } else {
      /* N̅d →  N̅d', Nd̅→ Nd̅' and reverse
       * Fit to roughly match experimental cross-section N̅d -> N̅ np from
       * [\iref{Bizzarri:1973sp}]. */
      matrix_element = 681.4;
    }
    const double spin_factor =
        (produced_nucleus->spin() + 1) * (type_N.spin() + 1);
    /* Isospin factor is always the same, so it is included into matrix element
     * Symmetry factor is always 1 here
     * Absorb (hbarc)^2/16 pi factor into matrix element */
    double xsection = matrix_element * spin_factor / (s * cm_momentum());
    if (produced_nucleus->is_stable()) {
      assert(!type_nucleus.stable());
      xsection *= pCM_from_s(s, type_N.mass(), produced_nucleus->mass());
    } else {
      assert(type_nucleus.stable());
      const double resonance_integral =
          produced_nucleus->iso_multiplet()->get_integral_NR(sqrts);
      xsection *= resonance_integral;
    }
    process_list.push_back(make_unique<CollisionBranch>(
        type_N, *produced_nucleus, xsection, ProcessType::TwoToTwo));
    const auto& log = logger<LogArea::ScatterAction>();
    log.debug(type_N.name(), type_nucleus.name(), "→ ", type_N.name(),
              produced_nucleus->name(), " at ", sqrts,
              " GeV, xs[mb] = ", xsection);
  }
  return process_list;
}

CollisionBranchList cross_sections::string_excitation(
    StringProcess* string_process) {
  const auto& log = logger<LogArea::CrossSections>();
  /* Calculate string-excitation cross section:
   * Parametrized total minus all other present channels. */
  double sig_string_all =
      std::max(0., high_energy() - elastic_parametrization());

  /* get PDG id for evaluation of the parametrized cross sections
   * for diffractive processes.
   * (anti-)proton is used for (anti-)baryons and
   * pion is used for mesons.
   * This must be rescaled according to additive quark model
   * in the case of exotic hadrons. */
  std::array<int, 2> pdgid;
  for (int i = 0; i < 2; i++) {
    PdgCode pdg = incoming_particles_[i].type().pdgcode();
    pdg.deexcite();
    if (pdg.baryon_number() == 1) {
      pdgid[i] = 2212;
    } else if (pdg.baryon_number() == -1) {
      pdgid[i] = -2212;
    } else {
      pdgid[i] = 211;
    }
  }

  CollisionBranchList channel_list;
  if (sig_string_all > 0.) {
    if (!string_process) {
      throw std::runtime_error("string_process should be initialized.");
    }

    /*
     * The case for baryon/anti-baryon annihilation is treated separately,
     * as in this case we use only one way to break up the particles, namely
     * into 2 mesonic strings of equal mass after annihilating one quark-
     * anti-quark pair. See StringProcess::next_BBbarAnn()
     */
    if (pdgid[0] + pdgid[1] == 0) {
      /// \todo JB:not sure if there should be a hard string here as well
      channel_list.push_back(make_unique<CollisionBranch>(
                             sig_string_all, ProcessType::StringSoft));
      string_process->set_subproc(StringSoftType::BBbar);
    } else {
      /* Total parametrized cross-section (I) and pythia-produced total
       * cross-section (II) do not necessarily coincide. If I > II then
       * non-diffractive cross-section is reinforced to get I == II.
       * If I < II then partial cross-sections are drained one-by-one
       * to reduce II until I == II:
       * first non-diffractive, then double-diffractive, then
       * single-diffractive AB->AX and AB->XB in equal proportion.
       * The way it is done here is not unique. I (ryu) think that at high energy
       * collision this is not an issue, but at sqrt_s < 10 GeV it may
       * matter. */
      std::array<double, 3> xs =
        string_process->cross_sections_diffractive(pdgid[0], pdgid[1], sqrt_s_);
<<<<<<< HEAD
      double single_diffr_AX = xs[0], single_diffr_XB = xs[1],
             double_diffr = xs[2];
      double single_diffr = single_diffr_AX + single_diffr_XB;
      double diffractive = single_diffr + double_diffr;
      const double nondiffractive_all =
          std::max(0., sig_string_all - diffractive);
      diffractive = sig_string_all - nondiffractive_all;
      double_diffr = std::max(0., diffractive - single_diffr);
      const double a = (diffractive - double_diffr) / single_diffr;
      single_diffr_AX *= a;
      single_diffr_XB *= a;
      assert(std::abs(single_diffr_AX + single_diffr_XB + double_diffr +
                      nondiffractive_all - sig_string_all) < 1.e-6);

      /* Hard string process is added by hard cross section
       * in conjunction with multipartion interaction picture
       * \iref{Sjostrand:1987su}. */
      const double hard_xsec = string_hard_cross_section();
      const double nondiffractive_soft =
          nondiffractive_all * std::exp(-hard_xsec / nondiffractive_all);
      const double nondiffractive_hard = nondiffractive_all
                                       - nondiffractive_soft;
      log.debug("String cross sections [mb] are");
      log.debug("Single-diffractive AB->AX: ", single_diffr_AX);
      log.debug("Single-diffractive AB->XB: ", single_diffr_XB);
      log.debug("Double-diffractive AB->XX: ", double_diffr);
      log.debug("Soft non-diffractive: ", nondiffractive_soft);
      log.debug("Hard non-diffractive: ", nondiffractive_hard);

      /* cross section of soft string excitation */
      const double sig_string_soft = sig_string_all - nondiffractive_hard;

      /* fill cross section arrays */
      std::array<double, 5> string_sub_cross_sections;
      std::array<double, 6> string_sub_cross_sections_sum;
      string_sub_cross_sections[0] = single_diffr_AX;
      string_sub_cross_sections[1] = single_diffr_XB;
      string_sub_cross_sections[2] = double_diffr;
      string_sub_cross_sections[3] = nondiffractive_soft;
      string_sub_cross_sections[4] = nondiffractive_hard;
      string_sub_cross_sections_sum[0] = 0.;
      for (int i = 0; i < 5; i++) {
        string_sub_cross_sections_sum[i + 1] =
            string_sub_cross_sections_sum[i] + string_sub_cross_sections[i];
      }

      /* soft subprocess selection */
      StringSoftType iproc = StringSoftType::None;
      double r_xsec = string_sub_cross_sections_sum[4]
                    * Random::uniform(0., 1.);
      for (int i = 0; i < 4; i++) {
        if ((r_xsec >= string_sub_cross_sections_sum[i]) &&
            (r_xsec < string_sub_cross_sections_sum[i + 1])) {
          iproc = static_cast<StringSoftType>(i);
          break;
        }
      }
      if (iproc == StringSoftType::None) {
        throw std::runtime_error("soft string subprocess is not specified.");
=======
    double single_diffr_AX = xs[0], single_diffr_XB = xs[1],
           double_diffr = xs[2];
    double single_diffr = single_diffr_AX + single_diffr_XB;
    double diffractive = single_diffr + double_diffr;
    const double nondiffractive_all =
        std::max(0., sig_string_all - diffractive);
    diffractive = sig_string_all - nondiffractive_all;
    double_diffr = std::max(0., diffractive - single_diffr);
    const double a = (diffractive - double_diffr) / single_diffr;
    single_diffr_AX *= a;
    single_diffr_XB *= a;
    assert(std::abs(single_diffr_AX + single_diffr_XB + double_diffr +
                    nondiffractive_all - sig_string_all) < 1.e-6);

    /* Hard string process is added by hard cross section
     * in conjunction with multipartion interaction picture
     * \iref{Sjostrand:1987su}. */
    const double hard_xsec = string_hard_cross_section();
    const double nondiffractive_soft =
        nondiffractive_all * std::exp(-hard_xsec / nondiffractive_all);
    const double nondiffractive_hard = nondiffractive_all - nondiffractive_soft;
    log.debug("String cross sections [mb] are");
    log.debug("Single-diffractive AB->AX: ", single_diffr_AX);
    log.debug("Single-diffractive AB->XB: ", single_diffr_XB);
    log.debug("Double-diffractive AB->XX: ", double_diffr);
    log.debug("Soft non-diffractive: ", nondiffractive_soft);
    log.debug("Hard non-diffractive: ", nondiffractive_hard);

    // cross section of soft string excitation
    const double sig_string_soft = sig_string_all - nondiffractive_hard;

    // fill cross section arrays
    std::array<double, 5> string_sub_cross_sections;
    std::array<double, 6> string_sub_cross_sections_sum;
    string_sub_cross_sections[0] = single_diffr_AX;
    string_sub_cross_sections[1] = single_diffr_XB;
    string_sub_cross_sections[2] = double_diffr;
    string_sub_cross_sections[3] = nondiffractive_soft;
    string_sub_cross_sections[4] = nondiffractive_hard;
    string_sub_cross_sections_sum[0] = 0.;
    for (int i = 0; i < 5; i++) {
      string_sub_cross_sections_sum[i + 1] =
          string_sub_cross_sections_sum[i] + string_sub_cross_sections[i];
    }

    // soft subprocess selection
    StringSoftType iproc = StringSoftType::None;
    double r_xsec = string_sub_cross_sections_sum[4] * Random::uniform(0., 1.);
    for (int i = 0; i < 4; i++) {
      if ((r_xsec >= string_sub_cross_sections_sum[i]) &&
          (r_xsec < string_sub_cross_sections_sum[i + 1])) {
        iproc = static_cast<StringSoftType>(i);
        break;
>>>>>>> 4b7eca08
      }

      string_process->set_subproc(iproc);

<<<<<<< HEAD
      /* fill the list of process channels */
      if (sig_string_soft > 0.) {
        channel_list.push_back(make_unique<CollisionBranch>(
            sig_string_soft, ProcessType::StringSoft));
      }
      if (nondiffractive_hard > 0.) {
        channel_list.push_back(make_unique<CollisionBranch>(
            nondiffractive_hard, ProcessType::StringHard));
      }
=======
    // fill the list of process channels
    if (sig_string_soft > 0.) {
      channel_list.push_back(make_unique<CollisionBranch>(
          sig_string_soft, ProcessType::StringSoft));
    }
    if (nondiffractive_hard > 0.) {
      channel_list.push_back(make_unique<CollisionBranch>(
          nondiffractive_hard, ProcessType::StringHard));
>>>>>>> 4b7eca08
    }
  }
  return channel_list;
}

double cross_sections::high_energy() const {
  const PdgCode& pdg_a = incoming_particles_[0].type().pdgcode();
  const PdgCode& pdg_b = incoming_particles_[1].type().pdgcode();
  const double s = sqrt_s_ * sqrt_s_;

  // Currently all BB collisions use the nucleon-nucleon parametrizations.
  if (pdg_a.is_baryon() && pdg_b.is_baryon()) {
    if (pdg_a == pdg_b) {
      return pp_high_energy(s);     // pp, nn
    } else if (pdg_a.is_antiparticle_of(pdg_b)) {
      return ppbar_high_energy(s);  // ppbar, nnbar
    } else if (pdg_a.antiparticle_sign() * pdg_b.antiparticle_sign() == 1) {
      return np_high_energy(s);     // np, nbarpbar
    } else {
      return npbar_high_energy(s);  // npbar, nbarp
    }
  }

  // Pion nucleon interaction.
  if ((pdg_a == pdg::pi_p && pdg_b == pdg::p) ||
      (pdg_b == pdg::pi_p && pdg_a == pdg::p) ||
      (pdg_a == pdg::pi_m && pdg_b == pdg::n) ||
      (pdg_b == pdg::pi_m && pdg_a == pdg::n)) {
    return piplusp_high_energy(s);  // pi+ p, pi- n
  } else if ((pdg_a == pdg::pi_m && pdg_b == pdg::p) ||
             (pdg_b == pdg::pi_m && pdg_a == pdg::p) ||
             (pdg_a == pdg::pi_p && pdg_b == pdg::n) ||
             (pdg_b == pdg::pi_p && pdg_a == pdg::n)) {
    return piminusp_high_energy(s);  // pi- p, pi+ n
  } else {
    return 0;
  }
}

double cross_sections::string_hard_cross_section() const {
  double cross_sec = 0.;
  const ParticleData& data_a = incoming_particles_[0];
  const ParticleData& data_b = incoming_particles_[1];
  if (data_a.is_baryon() && data_b.is_baryon()) {
    /* Currently nucleon-nucleon cross section is used for all baryon-baryon
     * casees. This will be changed later by applying additive quark model.
     */
    cross_sec = NN_string_hard(sqrt_s_ * sqrt_s_);
  } else if (data_a.is_baryon() || data_b.is_baryon()) {
    /* Currently nucleon-pion cross section is used for all baryon-meson cases.
     * This will be changed later by applying additive quark model.
     */
    cross_sec = Npi_string_hard(sqrt_s_ * sqrt_s_);
  } else {
    /* Currently pion-pion cross section is used for all meson-meson cases.
     * This will be changed later by applying additive quark model.
     */
    cross_sec = pipi_string_hard(sqrt_s_ * sqrt_s_);
  }
  return cross_sec;
}

CollisionBranchPtr cross_sections::NNbar_annihilation(const double current_xs) {
  const auto& log = logger<LogArea::CrossSections>();
  /* Calculate NNbar cross section:
   * Parametrized total minus all other present channels.*/
  const double s = sqrt_s_ * sqrt_s_;
  double nnbar_xsec = std::max(0., ppbar_total(s) - current_xs);
  log.debug("NNbar cross section is: ", nnbar_xsec);
  // Make collision channel NNbar -> ρh₁(1170); eventually decays into 5π
  return make_unique<CollisionBranch>(ParticleType::find(pdg::h1),
                                      ParticleType::find(pdg::rho_z),
                                      nnbar_xsec, ProcessType::TwoToTwo);
}

CollisionBranchList cross_sections::NNbar_creation() {
  const auto& log = logger<LogArea::CrossSections>();
  CollisionBranchList channel_list;
  /* Calculate NNbar reverse cross section:
   * from reverse reaction (see NNbar_annihilation_cross_section).*/
  const double s = sqrt_s_ * sqrt_s_;
  const double pcm = cm_momentum();

  const auto& type_N = ParticleType::find(pdg::p);
  const auto& type_Nbar = ParticleType::find(-pdg::p);

  // Check available energy
  if (sqrt_s_ - 2 * type_N.mass() < 0) {
    return channel_list;
  }

  double xsection = detailed_balance_factor_RR(
                        sqrt_s_, pcm, incoming_particles_[0].type(),
                        incoming_particles_[1].type(), type_N, type_Nbar) *
                    std::max(0., ppbar_total(s) - ppbar_elastic(s));
  log.debug("NNbar reverse cross section is: ", xsection);
  channel_list.push_back(make_unique<CollisionBranch>(
      type_N, type_Nbar, xsection, ProcessType::TwoToTwo));
  channel_list.push_back(make_unique<CollisionBranch>(
      ParticleType::find(pdg::n), ParticleType::find(-pdg::n), xsection,
      ProcessType::TwoToTwo));
  return channel_list;
}

CollisionBranchList cross_sections::bar_bar_to_nuc_nuc(
    const bool is_anti_particles) {
  const ParticleType& type_a = incoming_particles_[0].type();
  const ParticleType& type_b = incoming_particles_[1].type();
  CollisionBranchList process_list;

  const double s = sqrt_s_ * sqrt_s_;
  // CM momentum in final state
  double p_cm_final = std::sqrt(s - 4. * nucleon_mass * nucleon_mass) / 2.;

  ParticleTypePtrList nuc_or_anti_nuc;
  if (is_anti_particles) {
    nuc_or_anti_nuc = ParticleType::list_anti_nucleons();
  } else {
    nuc_or_anti_nuc = ParticleType::list_nucleons();
  }

  // Loop over all nucleon or anti-nucleon charge states.
  for (ParticleTypePtr nuc_a : nuc_or_anti_nuc) {
    for (ParticleTypePtr nuc_b : nuc_or_anti_nuc) {
      /* Check for charge conservation. */
      if (type_a.charge() + type_b.charge() !=
          nuc_a->charge() + nuc_b->charge()) {
        continue;
      }
      // loop over total isospin
      for (const int twoI : I_tot_range(*nuc_a, *nuc_b)) {
        const double isospin_factor = isospin_clebsch_gordan_sqr_2to2(
            type_a, type_b, *nuc_a, *nuc_b, twoI);
        // If Clebsch-Gordan coefficient is zero, don't bother with the rest
        if (std::abs(isospin_factor) < really_small) {
          continue;
        }

        // Calculate matrix element for inverse process.
        const double matrix_element =
            nn_to_resonance_matrix_element(sqrt_s_, type_a, type_b, twoI);
        if (matrix_element <= 0.) {
          continue;
        }

        /** Cross section for 2->2 resonance absorption, obtained via detailed
         * balance from the inverse reaction.
         * See eqs. (B.6), (B.9) and (181) in \iref{Buss:2011mx}.
         * There are factors for spin, isospin and symmetry involved. */
        const double spin_factor = (nuc_a->spin() + 1) * (nuc_b->spin() + 1);
        const int sym_fac_in =
            (type_a.iso_multiplet() == type_b.iso_multiplet()) ? 2 : 1;
        const int sym_fac_out =
            (nuc_a->iso_multiplet() == nuc_b->iso_multiplet()) ? 2 : 1;
        const double xsection = isospin_factor * spin_factor * sym_fac_in /
                                sym_fac_out * p_cm_final * matrix_element /
                                (s * cm_momentum());

        if (xsection > really_small) {
          process_list.push_back(make_unique<CollisionBranch>(
              *nuc_a, *nuc_b, xsection, ProcessType::TwoToTwo));
          const auto& log = logger<LogArea::CrossSections>();
          log.debug("2->2 absorption with original particles: ", type_a,
                    type_b);
        }
      }
    }
  }
  return process_list;
}

double cross_sections::nn_to_resonance_matrix_element(
    double sqrts, const ParticleType& type_a, const ParticleType& type_b,
    const int twoI) {
  const double m_a = type_a.mass();
  const double m_b = type_b.mass();
  const double msqr = 2. * (m_a * m_a + m_b * m_b);
  /* If the c.m. energy is larger than the sum of the pole masses of the
   * outgoing particles plus three times of the sum of the widths plus 3 GeV,
   * the collision will be neglected.*/
  const double w_a = type_a.width_at_pole();
  const double w_b = type_b.width_at_pole();
  const double uplmt = m_a + m_b + 3.0 * (w_a + w_b) + 3.0;
  if (sqrts > uplmt) {
    return 0.;
  }
  /// NN → NΔ: fit sqrt(s)-dependence to OBE model [\iref{Dmitriev:1986st}]
  if (((type_a.is_Delta() && type_b.is_nucleon()) ||
       (type_b.is_Delta() && type_a.is_nucleon())) &&
      (type_a.antiparticle_sign() == type_b.antiparticle_sign())) {
    return 68. / std::pow(sqrts - 1.104, 1.951);
    /** All other processes use a constant matrix element,
     *  similar to \iref{Bass:1998ca}, equ. (3.35). */
  } else if (((type_a.is_Nstar() && type_b.is_nucleon()) ||
              (type_b.is_Nstar() && type_a.is_nucleon())) &&
             type_a.antiparticle_sign() == type_b.antiparticle_sign()) {
    // NN → NN*
    if (twoI == 2) {
      return 7. / msqr;
    } else if (twoI == 0) {
      const double parametrization = 14. / msqr;
      /** pn → pnη cross section is known to be larger than the corresponding
       * pp → ppη cross section by a factor of 6.5 [\iref{Calen:1998vh}].
       * Since the eta is mainly produced by an intermediate N*(1535) we
       * introduce an explicit isospin asymmetry for the production of N*(1535)
       * produced in pn vs. pp similar to [\iref{Teis:1996kx}], eq. 29. */
      if (type_a.is_Nstar1535() || type_b.is_Nstar1535()) {
        return 6.5 * parametrization;
      } else {
        return parametrization;
      }
    }
  } else if (((type_a.is_Deltastar() && type_b.is_nucleon()) ||
              (type_b.is_Deltastar() && type_a.is_nucleon())) &&
             type_a.antiparticle_sign() == type_b.antiparticle_sign()) {
    // NN → NΔ*
    return 15. / msqr;
  } else if ((type_a.is_Delta() && type_b.is_Delta()) &&
             (type_a.antiparticle_sign() == type_b.antiparticle_sign())) {
    // NN → ΔΔ
    if (twoI == 2) {
      return 45. / msqr;
    } else if (twoI == 0) {
      return 120. / msqr;
    }
  } else if (((type_a.is_Nstar() && type_b.is_Delta()) ||
              (type_b.is_Nstar() && type_a.is_Delta())) &&
             type_a.antiparticle_sign() == type_b.antiparticle_sign()) {
    // NN → ΔN*
    return 7. / msqr;
  } else if (((type_a.is_Deltastar() && type_b.is_Delta()) ||
              (type_b.is_Deltastar() && type_a.is_Delta())) &&
             type_a.antiparticle_sign() == type_b.antiparticle_sign()) {
    // NN → ΔΔ*
    if (twoI == 2) {
      return 15. / msqr;
    } else if (twoI == 0) {
      return 25. / msqr;
    }
  } else if ((type_a.is_deuteron() && type_b.pdgcode().is_pion()) ||
             (type_b.is_deuteron() && type_a.pdgcode().is_pion())) {
    /* This parametrization is the result of fitting d+pi->NN cross-section.
     * Already Breit-Wigner-like part provides a good fit, exponential fixes
     * behaviour around the treshold. The d+pi experimental cross-section
     * was taken from Fig. 2 of [\iref{Tanabe:1987vg}]. */
    return 0.055 / (pow_int(sqrts - 2.145, 2) + pow_int(0.065, 2)) *
           (1.0 - std::exp(-(sqrts - 2.0) * 20.0));
  }

  // all cases not listed: zero!
  return 0.;
}

template <class IntegrationMethod>
CollisionBranchList cross_sections::find_nn_xsection_from_type(
    const ParticleTypePtrList& list_res_1,
    const ParticleTypePtrList& list_res_2, const IntegrationMethod integrator) {
  const ParticleType& type_particle_a = incoming_particles_[0].type();
  const ParticleType& type_particle_b = incoming_particles_[1].type();

  const auto& log = logger<LogArea::CrossSections>();
  CollisionBranchList channel_list;
  const double s = sqrt_s_ * sqrt_s_;

  // Loop over specified first resonance list
  for (ParticleTypePtr type_res_1 : list_res_1) {
    // Loop over specified second resonance list
    for (ParticleTypePtr type_res_2 : list_res_2) {
      // Check for charge conservation.
      if (type_res_1->charge() + type_res_2->charge() !=
          type_particle_a.charge() + type_particle_b.charge()) {
        continue;
      }

      // loop over total isospin
      for (const int twoI : I_tot_range(type_particle_a, type_particle_b)) {
        const double isospin_factor = isospin_clebsch_gordan_sqr_2to2(
            type_particle_a, type_particle_b, *type_res_1, *type_res_2, twoI);
        // If Clebsch-Gordan coefficient is zero, don't bother with the rest.
        if (std::abs(isospin_factor) < really_small) {
          continue;
        }

        // Integration limits.
        const double lower_limit = type_res_1->min_mass_kinematic();
        const double upper_limit = sqrt_s_ - type_res_2->mass();
        /* Check the available energy (requiring it to be a little above the
         * threshold, because the integration will not work if it's too close). */
        if (upper_limit - lower_limit < 1E-3) {
          continue;
        }

        // Calculate matrix element.
        const double matrix_element = nn_to_resonance_matrix_element(
            sqrt_s_, *type_res_1, *type_res_2, twoI);
        if (matrix_element <= 0.) {
          continue;
        }

        /* Calculate resonance production cross section
         * using the Breit-Wigner distribution as probability amplitude.
         * Integrate over the allowed resonance mass range. */
        const double resonance_integral = integrator(*type_res_1, *type_res_2);

        /** Cross section for 2->2 process with 1/2 resonance(s) in final state.
         * Based on Eq. (46) in \iref{Weil:2013mya} and Eq. (3.29) in
         * \iref{Bass:1998ca} */
        const double spin_factor =
            (type_res_1->spin() + 1) * (type_res_2->spin() + 1);
        const double xsection = isospin_factor * spin_factor * matrix_element *
                                resonance_integral / (s * cm_momentum());

        if (xsection > really_small) {
          channel_list.push_back(make_unique<CollisionBranch>(
              *type_res_1, *type_res_2, xsection, ProcessType::TwoToTwo));
          log.debug("Found 2->2 creation process for resonance ", type_res_1,
                    ", ", type_res_2);
          log.debug("2->2 with original particles: ", type_particle_a,
                    type_particle_b);
        }
      }
    }
  }
  return channel_list;
}

bool cross_sections::decide_string(bool strings_switch,
<<<<<<< HEAD
                                   bool treat_nnbar_with_strings) const {
  // Determine the energy region of the mixed scattering type for two types of
  // scattering.
=======
                                   const bool both_are_nucleons) const {
  /* Determine the energy region of the mixed scattering type for two types of
   * scattering. */
>>>>>>> 4b7eca08
  const ParticleType& t1 = incoming_particles_[0].type();
  const ParticleType& t2 = incoming_particles_[1].type();
  bool include_pythia = false;
  // Whether the scattering is through string fragmentaion
  bool is_pythia = false;
  double mix_scatter_type_energy;
  double mix_scatter_type_window_width;
<<<<<<< HEAD
  if (t1.is_nucleon() && t2.is_nucleon() &&
      t1.antiparticle_sign() == t2.antiparticle_sign()) {
    // The energy region of the mixed scattering type for nucleon-nucleon
    // collision is 4.0 - 5.0 GeV.
=======
  if (both_are_nucleons) {
    /* The energy region of the mixed scattering type for nucleon-nucleon
     * collision is 4.0 - 5.0 GeV. */
>>>>>>> 4b7eca08
    mix_scatter_type_energy = 4.5;
    mix_scatter_type_window_width = 0.5;
    // nucleon-nucleon collisions are included in pythia.
    include_pythia = true;
  /// \todo JB:figure out whether is_baryon() is true also for anti-baryons
  } else if (treat_nnbar_with_strings &&
             t1.is_baryon() && t2.is_baryon() &&
             t1.antiparticle_sign() != t2.antiparticle_sign()) {
      // NNbar only goes through strings, so there is no "window" considerations
      is_pythia = true;
  } else if ((t1.pdgcode().is_pion() && t2.is_nucleon()) ||
             (t1.is_nucleon() && t2.pdgcode().is_pion())) {
    /* The energy region of the mixed scattering type for pion-nucleon collision
     * is 2.3 - 3.1 GeV. */
    mix_scatter_type_energy = 2.7;
    mix_scatter_type_window_width = 0.4;
    // pion-nucleon collisions are included in pythia.
    include_pythia = true;
  }
  /* string fragmentation is enabled when strings_switch is on and the process
   * is included in pythia. */
  const bool enable_pythia = strings_switch && include_pythia;
  // Whether the scattering is through string fragmentaion
  if (enable_pythia) {
    if (sqrt_s_ > mix_scatter_type_energy + mix_scatter_type_window_width) {
      // scatterings at high energies are through string fragmentation
      is_pythia = true;
    } else if (sqrt_s_ >
               mix_scatter_type_energy - mix_scatter_type_window_width) {
      const double probability_pythia =
          (sqrt_s_ - mix_scatter_type_energy + mix_scatter_type_window_width) /
          mix_scatter_type_window_width / 2.0;
      if (probability_pythia > Random::uniform(0., 1.)) {
        /* scatterings at the middle energies are through string
         * fragmentation by chance. */
        is_pythia = true;
      }
    }
  }
  return is_pythia;
}

}  // namespace smash<|MERGE_RESOLUTION|>--- conflicted
+++ resolved
@@ -1614,7 +1614,6 @@
        * matter. */
       std::array<double, 3> xs =
         string_process->cross_sections_diffractive(pdgid[0], pdgid[1], sqrt_s_);
-<<<<<<< HEAD
       double single_diffr_AX = xs[0], single_diffr_XB = xs[1],
              double_diffr = xs[2];
       double single_diffr = single_diffr_AX + single_diffr_XB;
@@ -1674,66 +1673,10 @@
       }
       if (iproc == StringSoftType::None) {
         throw std::runtime_error("soft string subprocess is not specified.");
-=======
-    double single_diffr_AX = xs[0], single_diffr_XB = xs[1],
-           double_diffr = xs[2];
-    double single_diffr = single_diffr_AX + single_diffr_XB;
-    double diffractive = single_diffr + double_diffr;
-    const double nondiffractive_all =
-        std::max(0., sig_string_all - diffractive);
-    diffractive = sig_string_all - nondiffractive_all;
-    double_diffr = std::max(0., diffractive - single_diffr);
-    const double a = (diffractive - double_diffr) / single_diffr;
-    single_diffr_AX *= a;
-    single_diffr_XB *= a;
-    assert(std::abs(single_diffr_AX + single_diffr_XB + double_diffr +
-                    nondiffractive_all - sig_string_all) < 1.e-6);
-
-    /* Hard string process is added by hard cross section
-     * in conjunction with multipartion interaction picture
-     * \iref{Sjostrand:1987su}. */
-    const double hard_xsec = string_hard_cross_section();
-    const double nondiffractive_soft =
-        nondiffractive_all * std::exp(-hard_xsec / nondiffractive_all);
-    const double nondiffractive_hard = nondiffractive_all - nondiffractive_soft;
-    log.debug("String cross sections [mb] are");
-    log.debug("Single-diffractive AB->AX: ", single_diffr_AX);
-    log.debug("Single-diffractive AB->XB: ", single_diffr_XB);
-    log.debug("Double-diffractive AB->XX: ", double_diffr);
-    log.debug("Soft non-diffractive: ", nondiffractive_soft);
-    log.debug("Hard non-diffractive: ", nondiffractive_hard);
-
-    // cross section of soft string excitation
-    const double sig_string_soft = sig_string_all - nondiffractive_hard;
-
-    // fill cross section arrays
-    std::array<double, 5> string_sub_cross_sections;
-    std::array<double, 6> string_sub_cross_sections_sum;
-    string_sub_cross_sections[0] = single_diffr_AX;
-    string_sub_cross_sections[1] = single_diffr_XB;
-    string_sub_cross_sections[2] = double_diffr;
-    string_sub_cross_sections[3] = nondiffractive_soft;
-    string_sub_cross_sections[4] = nondiffractive_hard;
-    string_sub_cross_sections_sum[0] = 0.;
-    for (int i = 0; i < 5; i++) {
-      string_sub_cross_sections_sum[i + 1] =
-          string_sub_cross_sections_sum[i] + string_sub_cross_sections[i];
-    }
-
-    // soft subprocess selection
-    StringSoftType iproc = StringSoftType::None;
-    double r_xsec = string_sub_cross_sections_sum[4] * Random::uniform(0., 1.);
-    for (int i = 0; i < 4; i++) {
-      if ((r_xsec >= string_sub_cross_sections_sum[i]) &&
-          (r_xsec < string_sub_cross_sections_sum[i + 1])) {
-        iproc = static_cast<StringSoftType>(i);
-        break;
->>>>>>> 4b7eca08
       }
 
       string_process->set_subproc(iproc);
 
-<<<<<<< HEAD
       /* fill the list of process channels */
       if (sig_string_soft > 0.) {
         channel_list.push_back(make_unique<CollisionBranch>(
@@ -1743,16 +1686,6 @@
         channel_list.push_back(make_unique<CollisionBranch>(
             nondiffractive_hard, ProcessType::StringHard));
       }
-=======
-    // fill the list of process channels
-    if (sig_string_soft > 0.) {
-      channel_list.push_back(make_unique<CollisionBranch>(
-          sig_string_soft, ProcessType::StringSoft));
-    }
-    if (nondiffractive_hard > 0.) {
-      channel_list.push_back(make_unique<CollisionBranch>(
-          nondiffractive_hard, ProcessType::StringHard));
->>>>>>> 4b7eca08
     }
   }
   return channel_list;
@@ -2080,15 +2013,9 @@
 }
 
 bool cross_sections::decide_string(bool strings_switch,
-<<<<<<< HEAD
                                    bool treat_nnbar_with_strings) const {
-  // Determine the energy region of the mixed scattering type for two types of
-  // scattering.
-=======
-                                   const bool both_are_nucleons) const {
   /* Determine the energy region of the mixed scattering type for two types of
    * scattering. */
->>>>>>> 4b7eca08
   const ParticleType& t1 = incoming_particles_[0].type();
   const ParticleType& t2 = incoming_particles_[1].type();
   bool include_pythia = false;
@@ -2096,16 +2023,10 @@
   bool is_pythia = false;
   double mix_scatter_type_energy;
   double mix_scatter_type_window_width;
-<<<<<<< HEAD
   if (t1.is_nucleon() && t2.is_nucleon() &&
       t1.antiparticle_sign() == t2.antiparticle_sign()) {
-    // The energy region of the mixed scattering type for nucleon-nucleon
-    // collision is 4.0 - 5.0 GeV.
-=======
-  if (both_are_nucleons) {
     /* The energy region of the mixed scattering type for nucleon-nucleon
      * collision is 4.0 - 5.0 GeV. */
->>>>>>> 4b7eca08
     mix_scatter_type_energy = 4.5;
     mix_scatter_type_window_width = 0.5;
     // nucleon-nucleon collisions are included in pythia.
