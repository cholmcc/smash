--- conflicted
+++ resolved
@@ -138,20 +138,15 @@
 CollisionBranchList CrossSections::generate_collision_list(
     double elastic_parameter, bool two_to_one_switch,
     ReactionsBitSet included_2to2, double low_snn_cut,
-<<<<<<< HEAD
-    bool strings_switch, bool use_AQM, bool use_transition_probability,
-=======
-    bool strings_switch, bool strings_with_probability,
->>>>>>> 45b93f3e
+    bool strings_switch, bool use_AQM, bool strings_with_probability,
     NNbarTreatment nnbar_treatment, StringProcess* string_process) {
   CollisionBranchList process_list;
   const ParticleType& t1 = incoming_particles_[0].type();
   const ParticleType& t2 = incoming_particles_[1].type();
-<<<<<<< HEAD
-
-  const bool is_pythia = use_transition_probability &&
+
+  const bool is_pythia = strings_with_probability &&
                          decide_string(strings_switch,
-                         use_transition_probability, use_AQM,
+                         strings_with_probability, use_AQM,
                          nnbar_treatment == NNbarTreatment::Strings);
 
   /* Elastic collisions between two nucleons with sqrt_s below
@@ -159,36 +154,17 @@
   const bool reject_by_nucleon_elastic_cutoff =
       t1.is_nucleon() && t2.is_nucleon() &&
       t1.antiparticle_sign() == t2.antiparticle_sign() &&
-=======
-  const bool is_pythia = strings_with_probability &&
-                   decide_string(strings_switch);
-  /* Elastic collisions between two nucleons with sqrt_s below
-   * low_snn_cut can not happen. */
-  const bool reject_by_nucleon_elastic_cutoff =
-      both_are_nucleons_ && t1.antiparticle_sign() == t2.antiparticle_sign() &&
->>>>>>> 45b93f3e
       sqrt_s_ < low_snn_cut;
   bool incl_elastic = included_2to2[IncludedReactions::Elastic];
   if (incl_elastic && !reject_by_nucleon_elastic_cutoff) {
     process_list.emplace_back(elastic(elastic_parameter, use_AQM));
   }
   if (is_pythia) {
-<<<<<<< HEAD
-    /* string excitation
-     *
-     * Calculate string-excitation cross section:
-     * string-excitation cross section =
+    /* String-excitation cross section =
      * Parametrized total cross - the contributions
      * from all other present channels. */
     const double sig_string =
       std::max(0., high_energy() - elastic_parametrization(use_AQM));
-=======
-    /* String-excitation cross section =
-     * Parametrized total cross - the contributions
-     * from all other present channels. */
-    const double sig_string =
-      std::max(0., high_energy() - elastic_parametrization());
->>>>>>> 45b93f3e
     append_list(process_list, string_excitation(sig_string, string_process));
   } else {
     if (two_to_one_switch) {
@@ -1608,7 +1584,6 @@
 }
 
 CollisionBranchList CrossSections::string_excitation(
-<<<<<<< HEAD
     double total_string_xs, StringProcess* string_process) {
   const auto& log = logger<LogArea::CrossSections>();
 
@@ -1616,10 +1591,6 @@
     throw std::runtime_error("string_process should be initialized.");
   }
 
-=======
-    double sig_string_all, StringProcess* string_process) {
-  const auto& log = logger<LogArea::CrossSections>();
->>>>>>> 45b93f3e
   /* get PDG id for evaluation of the parametrized cross sections
    * for diffractive processes.
    * (anti-)proton is used for (anti-)baryons and
@@ -1685,7 +1656,6 @@
     single_diffr_AX *= a;
     single_diffr_XB *= a;
     assert(std::abs(single_diffr_AX + single_diffr_XB + double_diffr +
-<<<<<<< HEAD
                     sig_annihilation + nondiffractive_all -
                     total_string_xs) < 1.e-6);
 
@@ -1700,17 +1670,6 @@
           nondiffractive_all * std::exp(-hard_xsec / nondiffractive_all);
       nondiffractive_hard = nondiffractive_all - nondiffractive_soft;
     }
-=======
-                    nondiffractive_all - sig_string_all) < 1.e-6);
-
-    /* Hard string process is added by hard cross section
-     * in conjunction with multipartion interaction picture
-     * \iref{Sjostrand:1987su}. */
-    const double hard_xsec = string_hard_cross_section();
-    const double nondiffractive_soft = (nondiffractive_all > 0. ?
-        nondiffractive_all * std::exp(-hard_xsec / nondiffractive_all) : 0.);
-    const double nondiffractive_hard = nondiffractive_all - nondiffractive_soft;
->>>>>>> 45b93f3e
     log.debug("String cross sections [mb] are");
     log.debug("Single-diffractive AB->AX: ", single_diffr_AX);
     log.debug("Single-diffractive AB->XB: ", single_diffr_XB);
@@ -2111,7 +2070,6 @@
   return channel_list;
 }
 
-<<<<<<< HEAD
 bool CrossSections::decide_string(bool strings_switch,
                                    bool use_transition_probability,
                                    bool use_AQM,
@@ -2158,52 +2116,6 @@
         return true;
       } else {
         return false;
-=======
-bool CrossSections::included_in_string() const {
-  const ParticleType& t1 = incoming_particles_[0].type();
-  const ParticleType& t2 = incoming_particles_[1].type();
-  /* Either both of the incoming particles are nucleons, or one is a nucleon
-   * while the other is a pion. */
-  return both_are_nucleons_ || (t1.pdgcode().is_pion() && t2.is_nucleon())
-        || (t1.is_nucleon() && t2.pdgcode().is_pion());
-}
-
-bool CrossSections::decide_string(bool strings_switch) const {
-  /* Determine the energy region of the mixed scattering type for two types of
-   * scattering. */
-  const bool included = included_in_string();
-  double mix_scatter_type_energy;
-  double mix_scatter_type_window_width;
-  if (both_are_nucleons_) {
-    /* The energy region of the mixed scattering type for nucleon-nucleon
-     * collision is 4.0 - 5.0 GeV. */
-    mix_scatter_type_energy = 4.5;
-    mix_scatter_type_window_width = 0.5;
-  } else if (included) {
-    /* The energy region of the mixed scattering type for pion-nucleon collision
-     * is 1.9 - 2.2 GeV. */
-    mix_scatter_type_energy = 2.05;
-    mix_scatter_type_window_width = 0.15;
-  }
-  /* string fragmentation is enabled when strings_switch is on and the process
-   * is included in pythia. */
-  const bool enable_pythia = strings_switch && included;
-  // Whether the scattering is through string fragmentaion
-  bool is_pythia = false;
-  if (enable_pythia) {
-    if (sqrt_s_ > mix_scatter_type_energy + mix_scatter_type_window_width) {
-      // scatterings at high energies are through string fragmentation
-      is_pythia = true;
-    } else if (sqrt_s_ >
-               mix_scatter_type_energy - mix_scatter_type_window_width) {
-      const double probability_pythia = 0.5 +
-                    0.5 * sin(0.5 * M_PI * (sqrt_s_ - mix_scatter_type_energy)
-                    / mix_scatter_type_window_width);
-      if (probability_pythia > Random::uniform(0., 1.)) {
-        /* scatterings at the middle energies are through string
-         * fragmentation by chance. */
-        is_pythia = true;
->>>>>>> 45b93f3e
       }
     }
     /* No strings at low energy, only strings at high energy and
