/*
 *
 *    Copyright (c) 2016
 *      SMASH Team
 *
 *    GNU General Public License (GPLv3 or later)
 *
 */

#include "include/photoncrosssections.h"

<<<<<<< HEAD
=======
namespace {
>>>>>>> a79b4662
typedef double (*Fun2D)(double, double);
typedef double (*Fun3D)(double, double, double);

template <Fun2D F>
double xs_wrapper(const double s, const double m) {
<<<<<<< HEAD
=======
  // std::cout << s << " " << m << std::endl;

>>>>>>> a79b4662
  if (std::sqrt(s) > m)
    return F(s, m);
  else
    return 0;
}
<<<<<<< HEAD

template <Fun3D F>
double xs_wrapper(const double s, const double t, const double m) {
  if (std::sqrt(s) > m)
    return F(s, t, m);
  else
    return 0;
}
=======

template <Fun3D F>
double xs_wrapper(const double s, const double t, const double m) {
  // std::cout << s << " " << t << " " << m << std::endl;
  if (std::sqrt(s) > m)
    return F(s, t, m);
  else
    return 0;
}

}  // anonymous namespace
>>>>>>> a79b4662

/*
   The cross sections presented in this file are calculated applying an average
   over initial states and sum over final states. In transport simulations
         individual particles are propagated which have a specific degeneracy
   state such that an average over initial states is superflous. The cross
   sections need thus be divided by the spin degeneracy factor of the initial
   particles to account for these particle properties.
*/

<<<<<<< HEAD
using namespace Smash;
=======

using namespace smash;
>>>>>>> a79b4662

template class PhotonCrossSection<ComputationMethod::Analytic>;
template class PhotonCrossSection<ComputationMethod::Lookup>;

constexpr double PhotonCrossSection<ComputationMethod::Analytic>::m_pion_;

/*----------------------------------------------------------------------------*/
/*				 Pi + Rho -> Pi + Photon channels mediated by
 * (Pi, Rho, a1) 				*/
/*----------------------------------------------------------------------------*/

// C11
double PhotonCrossSection<ComputationMethod::Analytic>::xs_pi_rho0_pi(
    const double s, const double mrho) {
  using std::atan;
  using std::pow;
  using std::sqrt;
  // const double m_pi = m_pion_;
  const double &mpion = m_pion_;
  // const double &mrho = m_rho;
  auto t_mandelstam = get_t_range(sqrt(s), m_pion_, mrho, m_pion_, 0.);
  const double &tmax = t_mandelstam[0];
  const double &tmin = t_mandelstam[1];
  const double &t2 = tmax;
  const double &t1 = tmin;
  const double spin_deg_factor = 3.0;

  const double xs =
      (pow(Const, 2) * pow(ghat, 4) *
       ((pow(eta1 - eta2, 2) *
         (-2 * eta1 * eta2 *
              (pow(ma1, 8) + pow(mpion, 8) - pow(mpion, 4) * pow(mrho, 4) -
               2 * pow(ma1, 2) * pow(mpion, 2) *
                   (pow(mpion, 2) - pow(mrho, 2)) * (pow(mrho, 2) + s) +
               pow(ma1, 6) * (-4 * pow(mpion, 2) + 2 * s) +
               pow(ma1, 4) * (4 * pow(mpion, 4) - pow(mrho, 4) +
                              2 * pow(mpion, 2) * (pow(mrho, 2) - 2 * s) -
                              2 * pow(mrho, 2) * s + 2 * pow(s, 2))) +
          pow(eta2, 2) *
              (pow(ma1, 8) +
               pow(mpion, 4) * pow(pow(mpion, 2) - pow(mrho, 2), 2) +
               2 * pow(ma1, 6) * (-2 * pow(mpion, 2) + pow(mrho, 2) + s) +
               2 * pow(ma1, 2) * pow(mpion, 2) *
                   (-pow(mrho, 4) + pow(mpion, 2) * (2 * pow(mrho, 2) - s) +
                    pow(mrho, 2) * s) +
               pow(ma1, 4) *
                   (4 * pow(mpion, 4) + pow(mrho, 4) - 2 * pow(mrho, 2) * s +
                    2 * pow(s, 2) - 4 * pow(mpion, 2) * (pow(mrho, 2) + s))) +
          pow(eta1, 2) *
              (pow(ma1, 8) + pow(mpion, 8) - 2 * pow(mpion, 6) * pow(mrho, 2) -
               2 * pow(ma1, 6) * (2 * pow(mpion, 2) + pow(mrho, 2) - s) -
               2 * pow(mpion, 2) * pow(mrho, 4) * s +
               pow(mpion, 4) * (3 * pow(mrho, 4) + 2 * pow(mrho, 2) * s) +
               pow(ma1, 4) * (4 * pow(mpion, 4) + pow(mrho, 4) +
                              pow(mpion, 2) * (8 * pow(mrho, 2) - 4 * s) -
                              4 * pow(mrho, 2) * s + 2 * pow(s, 2)) -
               2 * pow(ma1, 2) *
                   (pow(mrho, 2) * s * (-pow(mrho, 2) + s) +
                    pow(mpion, 4) * (3 * pow(mrho, 2) + s) +
                    pow(mpion, 2) *
                        (2 * pow(mrho, 4) - 3 * pow(mrho, 2) * s))))) /
            ((pow(mpion, 4) + pow(pow(mrho, 2) - s, 2) -
              2 * pow(mpion, 2) * (pow(mrho, 2) + s)) *
             (pow(ma1, 2) - tmax)) +
        (8 * pow(-2 + delta, 2) * pow(mpion, 2) *
         (4 * pow(mpion, 2) - pow(mrho, 2))) /
            ((pow(mpion, 4) + pow(pow(mrho, 2) - s, 2) -
              2 * pow(mpion, 2) * (pow(mrho, 2) + s)) *
             (pow(mpion, 2) - tmax)) -
        (8 * pow(-2 + delta, 2) * pow(mpion, 2) * tmax) /
            (pow(mrho, 2) * pow(pow(mpion, 2) - s, 2)) -
        (8 * pow(-2 + delta, 2) * pow(mpion, 2) * tmax) /
            (pow(mrho, 2) * (pow(mpion, 4) + pow(pow(mrho, 2) - s, 2) -
                             2 * pow(mpion, 2) * (pow(mrho, 2) + s))) -
        (8 * (-2 + delta) *
         (-8 * C4 * pow(mrho, 4) +
          pow(mpion, 2) * (2 + delta - 8 * C4 * pow(mrho, 2)) -
          (2 + 3 * delta) * s + pow(mrho, 2) * (-2 + 3 * delta + 16 * C4 * s)) *
         tmax) /
            (pow(mrho, 2) * (pow(mpion, 4) + pow(pow(mrho, 2) - s, 2) -
                             2 * pow(mpion, 2) * (pow(mrho, 2) + s))) -
        (4 * (-2 + delta) * (eta1 - eta2) * (pow(ma1, 2) - s) *
         (eta2 * (pow(mpion, 2) + pow(mrho, 2) - 2 * s) * (pow(mpion, 2) + s) +
          eta1 * (-2 * pow(mpion, 4) + pow(mrho, 4) - 3 * pow(mrho, 2) * s +
                  2 * pow(s, 2) + pow(mpion, 2) * (pow(mrho, 2) + s))) *
         tmax) /
            ((pow(Gammaa1, 2) * pow(ma1, 2) + pow(pow(ma1, 2) - s, 2)) *
             (pow(mpion, 4) + pow(pow(mrho, 2) - s, 2) -
              2 * pow(mpion, 2) * (pow(mrho, 2) + s))) +
        (pow(eta1 - eta2, 2) *
         (pow(eta1, 2) *
              (3 * pow(ma1, 4) + 4 * pow(mpion, 4) + pow(mrho, 4) +
               pow(mpion, 2) * (8 * pow(mrho, 2) - 4 * s) -
               4 * pow(ma1, 2) * (2 * pow(mpion, 2) + pow(mrho, 2) - s) -
               4 * pow(mrho, 2) * s + 2 * pow(s, 2)) +
          pow(eta2, 2) *
              (3 * pow(ma1, 4) + 4 * pow(mpion, 4) + pow(mrho, 4) -
               2 * pow(mrho, 2) * s + 2 * pow(s, 2) -
               4 * pow(mpion, 2) * (pow(mrho, 2) + s) +
               4 * pow(ma1, 2) * (-2 * pow(mpion, 2) + pow(mrho, 2) + s)) -
          2 * eta1 * eta2 *
              (3 * pow(ma1, 4) + 4 * pow(mpion, 4) - pow(mrho, 4) +
               2 * pow(mpion, 2) * (pow(mrho, 2) - 2 * s) -
               2 * pow(mrho, 2) * s + 2 * pow(s, 2) +
               pow(ma1, 2) * (-8 * pow(mpion, 2) + 4 * s))) *
         tmax) /
            (pow(mpion, 4) + pow(pow(mrho, 2) - s, 2) -
             2 * pow(mpion, 2) * (pow(mrho, 2) + s)) +
        (8 *
         (pow(delta, 2) * (8 * pow(mpion, 4) + 3 * pow(mrho, 4) +
                           4 * pow(mpion, 2) * (3 * pow(mrho, 2) - 2 * s) -
                           6 * pow(mrho, 2) * s + 2 * pow(s, 2)) +
          4 * pow(mrho, 4) *
              (3 + 12 * C4 * (2 * pow(mpion, 2) - s) +
               8 * pow(C4, 2) * pow(-2 * pow(mpion, 2) + s, 2)) -
          4 * delta * pow(mrho, 2) *
              (16 * C4 * pow(mpion, 4) +
               2 * pow(mpion, 2) * (3 + 6 * C4 * pow(mrho, 2) - 8 * C4 * s) +
               pow(mrho, 2) * (3 - 6 * C4 * s) + s * (-3 + 4 * C4 * s))) *
         tmax) /
            (pow(mrho, 4) * (pow(mpion, 4) + pow(pow(mrho, 2) - s, 2) -
                             2 * pow(mpion, 2) * (pow(mrho, 2) + s))) +
        (8 * (-2 + delta) *
         (pow(mpion, 4) * (-2 + 3 * delta - 8 * C4 * pow(mrho, 2)) +
          (pow(mrho, 2) - s) * ((-2 + 3 * delta) * s +
                                pow(mrho, 2) * (-2 + delta - 8 * C4 * s)) +
          4 * pow(mpion, 2) *
              (2 * C4 * pow(mrho, 4) + delta * s -
               pow(mrho, 2) * (-1 + delta + 4 * C4 * s))) *
         tmax) /
            (pow(mrho, 2) * (pow(mpion, 2) - s) *
             (pow(mpion, 4) + pow(pow(mrho, 2) - s, 2) -
              2 * pow(mpion, 2) * (pow(mrho, 2) + s))) +
        (4 * (-2 + delta) * (eta1 - eta2) * (pow(ma1, 2) - s) *
         (eta2 * (pow(mpion, 2) + s) *
              (pow(mpion, 4) - pow(mpion, 2) * (pow(mrho, 2) - 2 * s) +
               (pow(mrho, 2) - s) * s) +
          eta1 * (-4 * pow(mpion, 6) + pow(pow(mrho, 2) - s, 2) * s +
                  pow(mpion, 4) * (3 * pow(mrho, 2) + s) -
                  pow(mpion, 2) *
                      (pow(mrho, 4) - pow(mrho, 2) * s + 2 * pow(s, 2)))) *
         tmax) /
            ((pow(Gammaa1, 2) * pow(ma1, 2) + pow(pow(ma1, 2) - s, 2)) *
             (pow(mpion, 2) - s) *
             (pow(mpion, 4) + pow(pow(mrho, 2) - s, 2) -
              2 * pow(mpion, 2) * (pow(mrho, 2) + s))) +
        (pow(eta1 - eta2, 2) *
         (-2 * eta1 * eta2 *
              (pow(mpion, 8) - pow(mrho, 4) * pow(s, 2) + pow(s, 4) -
               pow(mpion, 4) *
                   (pow(mrho, 4) + 2 * pow(mrho, 2) * s - 4 * pow(s, 2)) +
               2 * pow(mpion, 2) * s *
                   (pow(mrho, 4) + pow(mrho, 2) * s - 2 * pow(s, 2))) +
          pow(eta2, 2) *
              (pow(mpion, 8) - 2 * pow(mpion, 6) * pow(mrho, 2) +
               pow(s, 2) * pow(pow(mrho, 2) + s, 2) +
               pow(mpion, 4) * pow(pow(mrho, 2) + 2 * s, 2) -
               2 * pow(mpion, 2) * s *
                   (pow(mrho, 4) + 2 * pow(mrho, 2) * s + 2 * pow(s, 2))) +
          pow(eta1, 2) *
              (pow(mpion, 8) - 2 * pow(mpion, 6) * pow(mrho, 2) -
               4 * pow(mpion, 2) * pow(pow(mrho, 2) - s, 2) * s +
               pow(pow(mrho, 2) - s, 2) * pow(s, 2) +
               pow(mpion, 4) *
                   (3 * pow(mrho, 4) - 6 * pow(mrho, 2) * s + 4 * pow(s, 2)))) *
         tmax) /
            ((pow(Gammaa1, 2) * pow(ma1, 2) + pow(pow(ma1, 2) - s, 2)) *
             (pow(mpion, 4) + pow(pow(mrho, 2) - s, 2) -
              2 * pow(mpion, 2) * (pow(mrho, 2) + s))) -
        (2 * pow(eta1 - eta2, 2) * (pow(ma1, 2) - s) *
         (pow(eta1, 2) *
              (pow(ma1, 4) * s + pow(mpion, 4) * (-3 * pow(mrho, 2) + 2 * s) +
               s * (2 * pow(mrho, 4) - 3 * pow(mrho, 2) * s + pow(s, 2)) -
               2 * pow(mpion, 2) *
                   (pow(mrho, 4) - 4 * pow(mrho, 2) * s + 2 * pow(s, 2)) +
               pow(ma1, 2) * (2 * pow(mpion, 2) * (pow(mrho, 2) - 2 * s) +
                              3 * s * (-pow(mrho, 2) + s))) -
          2 * eta1 * eta2 *
              (pow(ma1, 4) * s +
               s * (2 * pow(mpion, 4) + 4 * pow(mpion, 2) * (pow(mrho, 2) - s) +
                    s * (-2 * pow(mrho, 2) + s)) +
               pow(ma1, 2) * (pow(mpion, 2) * (pow(mrho, 2) - 4 * s) +
                              s * (-2 * pow(mrho, 2) + 3 * s))) +
          pow(eta2, 2) *
              (-4 * pow(mpion, 2) * s * (pow(ma1, 2) + pow(mrho, 2) + s) +
               pow(mpion, 4) * (pow(mrho, 2) + 2 * s) +
               s * (pow(ma1, 4) + s * (pow(mrho, 2) + s) +
                    pow(ma1, 2) * (pow(mrho, 2) + 3 * s)))) *
         tmax) /
            ((pow(Gammaa1, 2) * pow(ma1, 2) + pow(pow(ma1, 2) - s, 2)) *
             (pow(mpion, 4) + pow(pow(mrho, 2) - s, 2) -
              2 * pow(mpion, 2) * (pow(mrho, 2) + s))) +
        (4 * (eta1 - eta2) * (pow(ma1, 2) - s) *
         (eta1 * (-4 * pow(mpion, 4) *
                      (6 * C4 * pow(mrho, 4) + 2 * delta * s +
                       pow(mrho, 2) * (1 - 2 * delta - 8 * C4 * s)) +
                  2 * pow(mpion, 2) *
                      (4 * delta * pow(s, 2) +
                       pow(mrho, 2) * s * (6 - 7 * delta - 16 * C4 * s) +
                       2 * pow(mrho, 4) * (-2 + delta + 8 * C4 * s)) -
                  (pow(mrho, 2) - s) * s *
                      (-2 * delta * s +
                       pow(mrho, 2) * (-6 + 3 * delta + 8 * C4 * s))) +
          eta2 * (delta * (2 * pow(mpion, 4) * (pow(mrho, 2) + 4 * s) +
                           pow(mpion, 2) * (2 * pow(mrho, 4) +
                                            pow(mrho, 2) * s - 8 * pow(s, 2)) +
                           s * (-2 * pow(mrho, 4) - pow(mrho, 2) * s +
                                2 * pow(s, 2))) -
                  2 * pow(mrho, 2) *
                      (4 * C4 * pow(mpion, 4) * (pow(mrho, 2) + 4 * s) +
                       pow(mpion, 2) * (s * (5 - 16 * C4 * s) +
                                        pow(mrho, 2) * (2 - 8 * C4 * s)) +
                       s * (s * (-3 + 4 * C4 * s) +
                            pow(mrho, 2) * (-2 + 4 * C4 * s))))) *
         tmax) /
            (pow(mrho, 2) *
             (pow(Gammaa1, 2) * pow(ma1, 2) + pow(pow(ma1, 2) - s, 2)) *
             (pow(mpion, 4) + pow(pow(mrho, 2) - s, 2) -
              2 * pow(mpion, 2) * (pow(mrho, 2) + s))) +
        (8 * (eta1 - eta2) *
         (delta *
              (eta1 *
                   (4 * pow(mpion, 6) +
                    pow(mpion, 4) * (7 * pow(mrho, 2) - 8 * s) +
                    pow(ma1, 4) * (pow(mpion, 2) - s) -
                    pow(ma1, 2) * (2 * pow(mpion, 2) + pow(mrho, 2) - 2 * s) *
                        (2 * pow(mpion, 2) - s) +
                    pow(mpion, 2) * s * (-8 * pow(mrho, 2) + 5 * s) +
                    s * (pow(mrho, 4) + pow(mrho, 2) * s - pow(s, 2))) +
               eta2 *
                   (-4 * pow(mpion, 6) -
                    pow(mpion, 4) * (pow(mrho, 2) - 8 * s) +
                    pow(ma1, 4) * (-pow(mpion, 2) + s) +
                    pow(mpion, 2) * (2 * pow(mrho, 4) - 5 * pow(s, 2)) +
                    s * (-2 * pow(mrho, 4) + pow(mrho, 2) * s + pow(s, 2)) +
                    pow(ma1, 2) * (4 * pow(mpion, 4) - 6 * pow(mpion, 2) * s +
                                   s * (pow(mrho, 2) + 2 * s)))) -
          2 * pow(mrho, 2) *
              (eta1 *
                   (8 * C4 * pow(mpion, 6) +
                    pow(mpion, 4) * (3 + 8 * C4 * (pow(mrho, 2) - 2 * s)) +
                    2 * C4 * pow(ma1, 4) * (pow(mpion, 2) - s) +
                    2 * pow(mpion, 2) * s *
                        (-1 - 6 * C4 * pow(mrho, 2) + 5 * C4 * s) -
                    pow(ma1, 2) *
                        (8 * C4 * pow(mpion, 4) +
                         pow(mpion, 2) * (1 + 2 * C4 * (pow(mrho, 2) - 6 * s)) +
                         2 * C4 * s * (-pow(mrho, 2) + 2 * s)) +
                    s * (-(s * (1 + 2 * C4 * s)) +
                         pow(mrho, 2) * (1 + 4 * C4 * s))) +
               eta2 * (2 * C4 * pow(ma1, 4) * (-pow(mpion, 2) + s) -
                       (pow(mpion, 2) - s) *
                           (8 * C4 * pow(mpion, 4) - 2 * pow(mrho, 2) + s +
                            2 * C4 * pow(s, 2) +
                            pow(mpion, 2) *
                                (3 - 4 * C4 * (pow(mrho, 2) + 2 * s))) +
                       pow(ma1, 2) *
                           (8 * C4 * pow(mpion, 4) +
                            2 * C4 * s * (pow(mrho, 2) + 2 * s) +
                            pow(mpion, 2) *
                                (1 - 2 * C4 * (pow(mrho, 2) + 6 * s)))))) *
         tmax) /
            (pow(mrho, 2) * (pow(mpion, 2) - s) *
             (pow(mpion, 4) + pow(pow(mrho, 2) - s, 2) -
              2 * pow(mpion, 2) * (pow(mrho, 2) + s))) +
        (8 * (-2 + delta) * (delta - 4 * C4 * pow(mrho, 2)) * pow(tmax, 2)) /
            (pow(mrho, 2) * (pow(mpion, 4) + pow(pow(mrho, 2) - s, 2) -
                             2 * pow(mpion, 2) * (pow(mrho, 2) + s))) -
        (16 * (-2 + delta) * (delta - 4 * C4 * pow(mrho, 2)) * s *
         pow(tmax, 2)) /
            (pow(mrho, 2) * (pow(mpion, 2) - s) *
             (pow(mpion, 4) + pow(pow(mrho, 2) - s, 2) -
              2 * pow(mpion, 2) * (pow(mrho, 2) + s))) +
        (pow(eta1 - eta2, 2) *
         (pow(eta1, 2) * (pow(mrho, 2) - s) + 2 * eta1 * eta2 * s -
          pow(eta2, 2) * s) *
         (pow(mpion, 4) - pow(mpion, 2) * (pow(mrho, 2) - 2 * s) +
          (pow(mrho, 2) - s) * s) *
         pow(tmax, 2)) /
            ((pow(Gammaa1, 2) * pow(ma1, 2) + pow(pow(ma1, 2) - s, 2)) *
             (pow(mpion, 4) + pow(pow(mrho, 2) - s, 2) -
              2 * pow(mpion, 2) * (pow(mrho, 2) + s))) -
        (2 * (-2 + delta) * (eta1 - eta2) * (pow(ma1, 2) - s) *
         (-(eta1 * (pow(mpion, 2) + 2 * pow(mrho, 2) - 3 * s)) -
          eta2 * (pow(mpion, 2) + s)) *
         pow(tmax, 2)) /
            ((pow(Gammaa1, 2) * pow(ma1, 2) + pow(pow(ma1, 2) - s, 2)) *
             (pow(mpion, 4) + pow(pow(mrho, 2) - s, 2) -
              2 * pow(mpion, 2) * (pow(mrho, 2) + s))) +
        (2 * (-2 + delta) * (eta1 - eta2) * (pow(ma1, 2) - s) *
         (pow(mpion, 2) + s) *
         (-2 * eta2 * s + eta1 * (pow(mpion, 2) - pow(mrho, 2) + s)) *
         pow(tmax, 2)) /
            ((pow(Gammaa1, 2) * pow(ma1, 2) + pow(pow(ma1, 2) - s, 2)) *
             (pow(mpion, 2) - s) *
             (pow(mpion, 4) + pow(pow(mrho, 2) - s, 2) -
              2 * pow(mpion, 2) * (pow(mrho, 2) + s))) +
        (pow(eta1 - eta2, 3) *
         (eta1 * (pow(ma1, 2) - 2 * pow(mpion, 2) - pow(mrho, 2) + s) -
          eta2 * (pow(ma1, 2) - 2 * pow(mpion, 2) + pow(mrho, 2) + s)) *
         pow(tmax, 2)) /
            (pow(mpion, 4) + pow(pow(mrho, 2) - s, 2) -
             2 * pow(mpion, 2) * (pow(mrho, 2) + s)) -
        (8 * (delta - 4 * C4 * pow(mrho, 2)) *
         (delta * (4 * pow(mpion, 2) + 3 * pow(mrho, 2) - 2 * s) -
          2 * pow(mrho, 2) * (3 + 8 * C4 * pow(mpion, 2) - 4 * C4 * s)) *
         pow(tmax, 2)) /
            (pow(mrho, 4) * (pow(mpion, 4) + pow(pow(mrho, 2) - s, 2) -
                             2 * pow(mpion, 2) * (pow(mrho, 2) + s))) -
        (pow(eta1 - eta2, 2) * (pow(ma1, 2) - s) *
         (pow(eta2, 2) * s *
              (pow(ma1, 2) - 4 * pow(mpion, 2) + pow(mrho, 2) + 3 * s) +
          pow(eta1, 2) * (2 * pow(mpion, 2) * (pow(mrho, 2) - 2 * s) +
                          s * (pow(ma1, 2) - 3 * pow(mrho, 2) + 3 * s)) -
          2 * eta1 * eta2 *
              (pow(mpion, 2) * (pow(mrho, 2) - 4 * s) +
               s * (pow(ma1, 2) - 2 * pow(mrho, 2) + 3 * s))) *
         pow(tmax, 2)) /
            ((pow(Gammaa1, 2) * pow(ma1, 2) + pow(pow(ma1, 2) - s, 2)) *
             (pow(mpion, 4) + pow(pow(mrho, 2) - s, 2) -
              2 * pow(mpion, 2) * (pow(mrho, 2) + s))) -
        (2 * (eta1 - eta2) * (pow(ma1, 2) - s) *
         (eta1 * (4 * delta * pow(s, 2) -
                  2 * pow(mrho, 2) * s * (-2 + 3 * delta + 8 * C4 * s) +
                  pow(mrho, 4) * (-2 + delta + 16 * C4 * s) -
                  2 * pow(mpion, 2) *
                      (8 * C4 * pow(mrho, 4) + 4 * delta * s +
                       pow(mrho, 2) * (2 - 3 * delta - 16 * C4 * s))) +
          eta2 * (pow(mpion, 2) * (8 * delta * s +
                                   pow(mrho, 2) * (-2 + delta - 32 * C4 * s)) +
                  s * (-4 * delta * s +
                       pow(mrho, 2) * (-2 + delta + 16 * C4 * s)))) *
         pow(tmax, 2)) /
            (pow(mrho, 2) *
             (pow(Gammaa1, 2) * pow(ma1, 2) + pow(pow(ma1, 2) - s, 2)) *
             (pow(mpion, 4) + pow(pow(mrho, 2) - s, 2) -
              2 * pow(mpion, 2) * (pow(mrho, 2) + s))) +
        (4 * (eta1 - eta2) *
         (delta * (eta1 * (pow(ma1, 2) * (pow(mpion, 2) - s) -
                           (2 * pow(mpion, 2) + pow(mrho, 2) - 2 * s) *
                               (2 * pow(mpion, 2) - s)) +
                   eta2 * (4 * pow(mpion, 4) - 6 * pow(mpion, 2) * s +
                           pow(ma1, 2) * (-pow(mpion, 2) + s) +
                           s * (pow(mrho, 2) + 2 * s))) +
          2 * pow(mrho, 2) *
              (eta1 *
                   (8 * C4 * pow(mpion, 4) +
                    2 * C4 * s * (pow(ma1, 2) - pow(mrho, 2) + 2 * s) +
                    pow(mpion, 2) *
                        (1 - 2 * C4 * (pow(ma1, 2) - pow(mrho, 2) + 6 * s))) -
               eta2 * (8 * C4 * pow(mpion, 4) +
                       2 * C4 * s * (pow(ma1, 2) + pow(mrho, 2) + 2 * s) -
                       pow(mpion, 2) *
                           (-1 +
                            2 * C4 * (pow(ma1, 2) + pow(mrho, 2) + 6 * s))))) *
         pow(tmax, 2)) /
            (pow(mrho, 2) * (pow(mpion, 2) - s) *
             (pow(mpion, 4) + pow(pow(mrho, 2) - s, 2) -
              2 * pow(mpion, 2) * (pow(mrho, 2) + s))) +
        (pow(eta1 - eta2, 4) * pow(tmax, 3)) /
            (3. * (pow(mpion, 4) + pow(pow(mrho, 2) - s, 2) -
                   2 * pow(mpion, 2) * (pow(mrho, 2) + s))) +
        (8 * pow(eta1 - eta2, 2) * (delta - 4 * C4 * pow(mrho, 2)) *
         pow(tmax, 3)) /
            (3. * pow(mrho, 2) *
             (pow(mpion, 4) + pow(pow(mrho, 2) - s, 2) -
              2 * pow(mpion, 2) * (pow(mrho, 2) + s))) +
        (16 * pow(delta - 4 * C4 * pow(mrho, 2), 2) * pow(tmax, 3)) /
            (3. * pow(mrho, 4) *
             (pow(mpion, 4) + pow(pow(mrho, 2) - s, 2) -
              2 * pow(mpion, 2) * (pow(mrho, 2) + s))) -
        (4 * (-2 + delta) * eta1 * (eta1 - eta2) * (pow(ma1, 2) - s) *
         pow(tmax, 3)) /
            (3. * (pow(Gammaa1, 2) * pow(ma1, 2) + pow(pow(ma1, 2) - s, 2)) *
             (pow(mpion, 4) + pow(pow(mrho, 2) - s, 2) -
              2 * pow(mpion, 2) * (pow(mrho, 2) + s))) -
        (2 * pow(eta1 - eta2, 4) * (pow(ma1, 2) - s) * s * pow(tmax, 3)) /
            (3. * (pow(Gammaa1, 2) * pow(ma1, 2) + pow(pow(ma1, 2) - s, 2)) *
             (pow(mpion, 4) + pow(pow(mrho, 2) - s, 2) -
              2 * pow(mpion, 2) * (pow(mrho, 2) + s))) +
        (2 * pow(eta1 - eta2, 2) * s *
         (-2 * eta1 * eta2 * s + pow(eta2, 2) * s +
          pow(eta1, 2) * (-pow(mrho, 2) + s)) *
         pow(tmax, 3)) /
            (3. * (pow(Gammaa1, 2) * pow(ma1, 2) + pow(pow(ma1, 2) - s, 2)) *
             (pow(mpion, 4) + pow(pow(mrho, 2) - s, 2) -
              2 * pow(mpion, 2) * (pow(mrho, 2) + s))) +
        (4 * (eta1 - eta2) * (pow(ma1, 2) - s) *
         (2 * eta2 * (delta - 4 * C4 * pow(mrho, 2)) * s +
          eta1 * (-2 * delta * s + pow(mrho, 2) * (-2 + delta + 8 * C4 * s))) *
         pow(tmax, 3)) /
            (3. * pow(mrho, 2) *
             (pow(Gammaa1, 2) * pow(ma1, 2) + pow(pow(ma1, 2) - s, 2)) *
             (pow(mpion, 4) + pow(pow(mrho, 2) - s, 2) -
              2 * pow(mpion, 2) * (pow(mrho, 2) + s))) -
        (pow(eta1 - eta2, 2) *
         (-2 * eta1 * eta2 *
              (pow(ma1, 8) + pow(mpion, 8) - pow(mpion, 4) * pow(mrho, 4) -
               2 * pow(ma1, 2) * pow(mpion, 2) *
                   (pow(mpion, 2) - pow(mrho, 2)) * (pow(mrho, 2) + s) +
               pow(ma1, 6) * (-4 * pow(mpion, 2) + 2 * s) +
               pow(ma1, 4) * (4 * pow(mpion, 4) - pow(mrho, 4) +
                              2 * pow(mpion, 2) * (pow(mrho, 2) - 2 * s) -
                              2 * pow(mrho, 2) * s + 2 * pow(s, 2))) +
          pow(eta2, 2) *
              (pow(ma1, 8) +
               pow(mpion, 4) * pow(pow(mpion, 2) - pow(mrho, 2), 2) +
               2 * pow(ma1, 6) * (-2 * pow(mpion, 2) + pow(mrho, 2) + s) +
               2 * pow(ma1, 2) * pow(mpion, 2) *
                   (-pow(mrho, 4) + pow(mpion, 2) * (2 * pow(mrho, 2) - s) +
                    pow(mrho, 2) * s) +
               pow(ma1, 4) *
                   (4 * pow(mpion, 4) + pow(mrho, 4) - 2 * pow(mrho, 2) * s +
                    2 * pow(s, 2) - 4 * pow(mpion, 2) * (pow(mrho, 2) + s))) +
          pow(eta1, 2) *
              (pow(ma1, 8) + pow(mpion, 8) - 2 * pow(mpion, 6) * pow(mrho, 2) -
               2 * pow(ma1, 6) * (2 * pow(mpion, 2) + pow(mrho, 2) - s) -
               2 * pow(mpion, 2) * pow(mrho, 4) * s +
               pow(mpion, 4) * (3 * pow(mrho, 4) + 2 * pow(mrho, 2) * s) +
               pow(ma1, 4) * (4 * pow(mpion, 4) + pow(mrho, 4) +
                              pow(mpion, 2) * (8 * pow(mrho, 2) - 4 * s) -
                              4 * pow(mrho, 2) * s + 2 * pow(s, 2)) -
               2 * pow(ma1, 2) *
                   (pow(mrho, 2) * s * (-pow(mrho, 2) + s) +
                    pow(mpion, 4) * (3 * pow(mrho, 2) + s) +
                    pow(mpion, 2) *
                        (2 * pow(mrho, 4) - 3 * pow(mrho, 2) * s))))) /
            ((pow(mpion, 4) + pow(pow(mrho, 2) - s, 2) -
              2 * pow(mpion, 2) * (pow(mrho, 2) + s)) *
             (pow(ma1, 2) - tmin)) -
        (8 * pow(-2 + delta, 2) * pow(mpion, 2) *
         (4 * pow(mpion, 2) - pow(mrho, 2))) /
            ((pow(mpion, 4) + pow(pow(mrho, 2) - s, 2) -
              2 * pow(mpion, 2) * (pow(mrho, 2) + s)) *
             (pow(mpion, 2) - tmin)) +
        (8 * pow(-2 + delta, 2) * pow(mpion, 2) * tmin) /
            (pow(mrho, 2) * pow(pow(mpion, 2) - s, 2)) +
        (8 * pow(-2 + delta, 2) * pow(mpion, 2) * tmin) /
            (pow(mrho, 2) * (pow(mpion, 4) + pow(pow(mrho, 2) - s, 2) -
                             2 * pow(mpion, 2) * (pow(mrho, 2) + s))) +
        (8 * (-2 + delta) *
         (-8 * C4 * pow(mrho, 4) +
          pow(mpion, 2) * (2 + delta - 8 * C4 * pow(mrho, 2)) -
          (2 + 3 * delta) * s + pow(mrho, 2) * (-2 + 3 * delta + 16 * C4 * s)) *
         tmin) /
            (pow(mrho, 2) * (pow(mpion, 4) + pow(pow(mrho, 2) - s, 2) -
                             2 * pow(mpion, 2) * (pow(mrho, 2) + s))) +
        (4 * (-2 + delta) * (eta1 - eta2) * (pow(ma1, 2) - s) *
         (eta2 * (pow(mpion, 2) + pow(mrho, 2) - 2 * s) * (pow(mpion, 2) + s) +
          eta1 * (-2 * pow(mpion, 4) + pow(mrho, 4) - 3 * pow(mrho, 2) * s +
                  2 * pow(s, 2) + pow(mpion, 2) * (pow(mrho, 2) + s))) *
         tmin) /
            ((pow(Gammaa1, 2) * pow(ma1, 2) + pow(pow(ma1, 2) - s, 2)) *
             (pow(mpion, 4) + pow(pow(mrho, 2) - s, 2) -
              2 * pow(mpion, 2) * (pow(mrho, 2) + s))) -
        (pow(eta1 - eta2, 2) *
         (pow(eta1, 2) *
              (3 * pow(ma1, 4) + 4 * pow(mpion, 4) + pow(mrho, 4) +
               pow(mpion, 2) * (8 * pow(mrho, 2) - 4 * s) -
               4 * pow(ma1, 2) * (2 * pow(mpion, 2) + pow(mrho, 2) - s) -
               4 * pow(mrho, 2) * s + 2 * pow(s, 2)) +
          pow(eta2, 2) *
              (3 * pow(ma1, 4) + 4 * pow(mpion, 4) + pow(mrho, 4) -
               2 * pow(mrho, 2) * s + 2 * pow(s, 2) -
               4 * pow(mpion, 2) * (pow(mrho, 2) + s) +
               4 * pow(ma1, 2) * (-2 * pow(mpion, 2) + pow(mrho, 2) + s)) -
          2 * eta1 * eta2 *
              (3 * pow(ma1, 4) + 4 * pow(mpion, 4) - pow(mrho, 4) +
               2 * pow(mpion, 2) * (pow(mrho, 2) - 2 * s) -
               2 * pow(mrho, 2) * s + 2 * pow(s, 2) +
               pow(ma1, 2) * (-8 * pow(mpion, 2) + 4 * s))) *
         tmin) /
            (pow(mpion, 4) + pow(pow(mrho, 2) - s, 2) -
             2 * pow(mpion, 2) * (pow(mrho, 2) + s)) -
        (8 *
         (pow(delta, 2) * (8 * pow(mpion, 4) + 3 * pow(mrho, 4) +
                           4 * pow(mpion, 2) * (3 * pow(mrho, 2) - 2 * s) -
                           6 * pow(mrho, 2) * s + 2 * pow(s, 2)) +
          4 * pow(mrho, 4) *
              (3 + 12 * C4 * (2 * pow(mpion, 2) - s) +
               8 * pow(C4, 2) * pow(-2 * pow(mpion, 2) + s, 2)) -
          4 * delta * pow(mrho, 2) *
              (16 * C4 * pow(mpion, 4) +
               2 * pow(mpion, 2) * (3 + 6 * C4 * pow(mrho, 2) - 8 * C4 * s) +
               pow(mrho, 2) * (3 - 6 * C4 * s) + s * (-3 + 4 * C4 * s))) *
         tmin) /
            (pow(mrho, 4) * (pow(mpion, 4) + pow(pow(mrho, 2) - s, 2) -
                             2 * pow(mpion, 2) * (pow(mrho, 2) + s))) -
        (8 * (-2 + delta) *
         (pow(mpion, 4) * (-2 + 3 * delta - 8 * C4 * pow(mrho, 2)) +
          (pow(mrho, 2) - s) * ((-2 + 3 * delta) * s +
                                pow(mrho, 2) * (-2 + delta - 8 * C4 * s)) +
          4 * pow(mpion, 2) *
              (2 * C4 * pow(mrho, 4) + delta * s -
               pow(mrho, 2) * (-1 + delta + 4 * C4 * s))) *
         tmin) /
            (pow(mrho, 2) * (pow(mpion, 2) - s) *
             (pow(mpion, 4) + pow(pow(mrho, 2) - s, 2) -
              2 * pow(mpion, 2) * (pow(mrho, 2) + s))) -
        (4 * (-2 + delta) * (eta1 - eta2) * (pow(ma1, 2) - s) *
         (eta2 * (pow(mpion, 2) + s) *
              (pow(mpion, 4) - pow(mpion, 2) * (pow(mrho, 2) - 2 * s) +
               (pow(mrho, 2) - s) * s) +
          eta1 * (-4 * pow(mpion, 6) + pow(pow(mrho, 2) - s, 2) * s +
                  pow(mpion, 4) * (3 * pow(mrho, 2) + s) -
                  pow(mpion, 2) *
                      (pow(mrho, 4) - pow(mrho, 2) * s + 2 * pow(s, 2)))) *
         tmin) /
            ((pow(Gammaa1, 2) * pow(ma1, 2) + pow(pow(ma1, 2) - s, 2)) *
             (pow(mpion, 2) - s) *
             (pow(mpion, 4) + pow(pow(mrho, 2) - s, 2) -
              2 * pow(mpion, 2) * (pow(mrho, 2) + s))) -
        (pow(eta1 - eta2, 2) *
         (-2 * eta1 * eta2 *
              (pow(mpion, 8) - pow(mrho, 4) * pow(s, 2) + pow(s, 4) -
               pow(mpion, 4) *
                   (pow(mrho, 4) + 2 * pow(mrho, 2) * s - 4 * pow(s, 2)) +
               2 * pow(mpion, 2) * s *
                   (pow(mrho, 4) + pow(mrho, 2) * s - 2 * pow(s, 2))) +
          pow(eta2, 2) *
              (pow(mpion, 8) - 2 * pow(mpion, 6) * pow(mrho, 2) +
               pow(s, 2) * pow(pow(mrho, 2) + s, 2) +
               pow(mpion, 4) * pow(pow(mrho, 2) + 2 * s, 2) -
               2 * pow(mpion, 2) * s *
                   (pow(mrho, 4) + 2 * pow(mrho, 2) * s + 2 * pow(s, 2))) +
          pow(eta1, 2) *
              (pow(mpion, 8) - 2 * pow(mpion, 6) * pow(mrho, 2) -
               4 * pow(mpion, 2) * pow(pow(mrho, 2) - s, 2) * s +
               pow(pow(mrho, 2) - s, 2) * pow(s, 2) +
               pow(mpion, 4) *
                   (3 * pow(mrho, 4) - 6 * pow(mrho, 2) * s + 4 * pow(s, 2)))) *
         tmin) /
            ((pow(Gammaa1, 2) * pow(ma1, 2) + pow(pow(ma1, 2) - s, 2)) *
             (pow(mpion, 4) + pow(pow(mrho, 2) - s, 2) -
              2 * pow(mpion, 2) * (pow(mrho, 2) + s))) +
        (2 * pow(eta1 - eta2, 2) * (pow(ma1, 2) - s) *
         (pow(eta1, 2) *
              (pow(ma1, 4) * s + pow(mpion, 4) * (-3 * pow(mrho, 2) + 2 * s) +
               s * (2 * pow(mrho, 4) - 3 * pow(mrho, 2) * s + pow(s, 2)) -
               2 * pow(mpion, 2) *
                   (pow(mrho, 4) - 4 * pow(mrho, 2) * s + 2 * pow(s, 2)) +
               pow(ma1, 2) * (2 * pow(mpion, 2) * (pow(mrho, 2) - 2 * s) +
                              3 * s * (-pow(mrho, 2) + s))) -
          2 * eta1 * eta2 *
              (pow(ma1, 4) * s +
               s * (2 * pow(mpion, 4) + 4 * pow(mpion, 2) * (pow(mrho, 2) - s) +
                    s * (-2 * pow(mrho, 2) + s)) +
               pow(ma1, 2) * (pow(mpion, 2) * (pow(mrho, 2) - 4 * s) +
                              s * (-2 * pow(mrho, 2) + 3 * s))) +
          pow(eta2, 2) *
              (-4 * pow(mpion, 2) * s * (pow(ma1, 2) + pow(mrho, 2) + s) +
               pow(mpion, 4) * (pow(mrho, 2) + 2 * s) +
               s * (pow(ma1, 4) + s * (pow(mrho, 2) + s) +
                    pow(ma1, 2) * (pow(mrho, 2) + 3 * s)))) *
         tmin) /
            ((pow(Gammaa1, 2) * pow(ma1, 2) + pow(pow(ma1, 2) - s, 2)) *
             (pow(mpion, 4) + pow(pow(mrho, 2) - s, 2) -
              2 * pow(mpion, 2) * (pow(mrho, 2) + s))) +
        (4 * (eta1 - eta2) * (pow(ma1, 2) - s) *
         (eta1 * (4 * pow(mpion, 4) *
                      (6 * C4 * pow(mrho, 4) + 2 * delta * s +
                       pow(mrho, 2) * (1 - 2 * delta - 8 * C4 * s)) -
                  2 * pow(mpion, 2) *
                      (4 * delta * pow(s, 2) +
                       pow(mrho, 2) * s * (6 - 7 * delta - 16 * C4 * s) +
                       2 * pow(mrho, 4) * (-2 + delta + 8 * C4 * s)) +
                  (pow(mrho, 2) - s) * s *
                      (-2 * delta * s +
                       pow(mrho, 2) * (-6 + 3 * delta + 8 * C4 * s))) +
          eta2 *
              (-(delta *
                 (2 * pow(mpion, 4) * (pow(mrho, 2) + 4 * s) +
                  pow(mpion, 2) *
                      (2 * pow(mrho, 4) + pow(mrho, 2) * s - 8 * pow(s, 2)) +
                  s * (-2 * pow(mrho, 4) - pow(mrho, 2) * s + 2 * pow(s, 2)))) +
               2 * pow(mrho, 2) *
                   (4 * C4 * pow(mpion, 4) * (pow(mrho, 2) + 4 * s) +
                    pow(mpion, 2) * (s * (5 - 16 * C4 * s) +
                                     pow(mrho, 2) * (2 - 8 * C4 * s)) +
                    s * (s * (-3 + 4 * C4 * s) +
                         pow(mrho, 2) * (-2 + 4 * C4 * s))))) *
         tmin) /
            (pow(mrho, 2) *
             (pow(Gammaa1, 2) * pow(ma1, 2) + pow(pow(ma1, 2) - s, 2)) *
             (pow(mpion, 4) + pow(pow(mrho, 2) - s, 2) -
              2 * pow(mpion, 2) * (pow(mrho, 2) + s))) -
        (8 * (eta1 - eta2) *
         (delta *
              (eta1 *
                   (4 * pow(mpion, 6) +
                    pow(mpion, 4) * (7 * pow(mrho, 2) - 8 * s) +
                    pow(ma1, 4) * (pow(mpion, 2) - s) -
                    pow(ma1, 2) * (2 * pow(mpion, 2) + pow(mrho, 2) - 2 * s) *
                        (2 * pow(mpion, 2) - s) +
                    pow(mpion, 2) * s * (-8 * pow(mrho, 2) + 5 * s) +
                    s * (pow(mrho, 4) + pow(mrho, 2) * s - pow(s, 2))) +
               eta2 *
                   (-4 * pow(mpion, 6) -
                    pow(mpion, 4) * (pow(mrho, 2) - 8 * s) +
                    pow(ma1, 4) * (-pow(mpion, 2) + s) +
                    pow(mpion, 2) * (2 * pow(mrho, 4) - 5 * pow(s, 2)) +
                    s * (-2 * pow(mrho, 4) + pow(mrho, 2) * s + pow(s, 2)) +
                    pow(ma1, 2) * (4 * pow(mpion, 4) - 6 * pow(mpion, 2) * s +
                                   s * (pow(mrho, 2) + 2 * s)))) -
          2 * pow(mrho, 2) *
              (eta1 *
                   (8 * C4 * pow(mpion, 6) +
                    pow(mpion, 4) * (3 + 8 * C4 * (pow(mrho, 2) - 2 * s)) +
                    2 * C4 * pow(ma1, 4) * (pow(mpion, 2) - s) +
                    2 * pow(mpion, 2) * s *
                        (-1 - 6 * C4 * pow(mrho, 2) + 5 * C4 * s) -
                    pow(ma1, 2) *
                        (8 * C4 * pow(mpion, 4) +
                         pow(mpion, 2) * (1 + 2 * C4 * (pow(mrho, 2) - 6 * s)) +
                         2 * C4 * s * (-pow(mrho, 2) + 2 * s)) +
                    s * (-(s * (1 + 2 * C4 * s)) +
                         pow(mrho, 2) * (1 + 4 * C4 * s))) +
               eta2 * (2 * C4 * pow(ma1, 4) * (-pow(mpion, 2) + s) -
                       (pow(mpion, 2) - s) *
                           (8 * C4 * pow(mpion, 4) - 2 * pow(mrho, 2) + s +
                            2 * C4 * pow(s, 2) +
                            pow(mpion, 2) *
                                (3 - 4 * C4 * (pow(mrho, 2) + 2 * s))) +
                       pow(ma1, 2) *
                           (8 * C4 * pow(mpion, 4) +
                            2 * C4 * s * (pow(mrho, 2) + 2 * s) +
                            pow(mpion, 2) *
                                (1 - 2 * C4 * (pow(mrho, 2) + 6 * s)))))) *
         tmin) /
            (pow(mrho, 2) * (pow(mpion, 2) - s) *
             (pow(mpion, 4) + pow(pow(mrho, 2) - s, 2) -
              2 * pow(mpion, 2) * (pow(mrho, 2) + s))) -
        (8 * (-2 + delta) * (delta - 4 * C4 * pow(mrho, 2)) * pow(tmin, 2)) /
            (pow(mrho, 2) * (pow(mpion, 4) + pow(pow(mrho, 2) - s, 2) -
                             2 * pow(mpion, 2) * (pow(mrho, 2) + s))) +
        (16 * (-2 + delta) * (delta - 4 * C4 * pow(mrho, 2)) * s *
         pow(tmin, 2)) /
            (pow(mrho, 2) * (pow(mpion, 2) - s) *
             (pow(mpion, 4) + pow(pow(mrho, 2) - s, 2) -
              2 * pow(mpion, 2) * (pow(mrho, 2) + s))) -
        (pow(eta1 - eta2, 2) *
         (pow(eta1, 2) * (pow(mrho, 2) - s) + 2 * eta1 * eta2 * s -
          pow(eta2, 2) * s) *
         (pow(mpion, 4) - pow(mpion, 2) * (pow(mrho, 2) - 2 * s) +
          (pow(mrho, 2) - s) * s) *
         pow(tmin, 2)) /
            ((pow(Gammaa1, 2) * pow(ma1, 2) + pow(pow(ma1, 2) - s, 2)) *
             (pow(mpion, 4) + pow(pow(mrho, 2) - s, 2) -
              2 * pow(mpion, 2) * (pow(mrho, 2) + s))) +
        (2 * (-2 + delta) * (eta1 - eta2) * (pow(ma1, 2) - s) *
         (-(eta1 * (pow(mpion, 2) + 2 * pow(mrho, 2) - 3 * s)) -
          eta2 * (pow(mpion, 2) + s)) *
         pow(tmin, 2)) /
            ((pow(Gammaa1, 2) * pow(ma1, 2) + pow(pow(ma1, 2) - s, 2)) *
             (pow(mpion, 4) + pow(pow(mrho, 2) - s, 2) -
              2 * pow(mpion, 2) * (pow(mrho, 2) + s))) -
        (2 * (-2 + delta) * (eta1 - eta2) * (pow(ma1, 2) - s) *
         (pow(mpion, 2) + s) *
         (-2 * eta2 * s + eta1 * (pow(mpion, 2) - pow(mrho, 2) + s)) *
         pow(tmin, 2)) /
            ((pow(Gammaa1, 2) * pow(ma1, 2) + pow(pow(ma1, 2) - s, 2)) *
             (pow(mpion, 2) - s) *
             (pow(mpion, 4) + pow(pow(mrho, 2) - s, 2) -
              2 * pow(mpion, 2) * (pow(mrho, 2) + s))) +
        (pow(eta1 - eta2, 3) *
         (-(eta1 * (pow(ma1, 2) - 2 * pow(mpion, 2) - pow(mrho, 2) + s)) +
          eta2 * (pow(ma1, 2) - 2 * pow(mpion, 2) + pow(mrho, 2) + s)) *
         pow(tmin, 2)) /
            (pow(mpion, 4) + pow(pow(mrho, 2) - s, 2) -
             2 * pow(mpion, 2) * (pow(mrho, 2) + s)) +
        (8 * (delta - 4 * C4 * pow(mrho, 2)) *
         (delta * (4 * pow(mpion, 2) + 3 * pow(mrho, 2) - 2 * s) -
          2 * pow(mrho, 2) * (3 + 8 * C4 * pow(mpion, 2) - 4 * C4 * s)) *
         pow(tmin, 2)) /
            (pow(mrho, 4) * (pow(mpion, 4) + pow(pow(mrho, 2) - s, 2) -
                             2 * pow(mpion, 2) * (pow(mrho, 2) + s))) +
        (pow(eta1 - eta2, 2) * (pow(ma1, 2) - s) *
         (pow(eta2, 2) * s *
              (pow(ma1, 2) - 4 * pow(mpion, 2) + pow(mrho, 2) + 3 * s) +
          pow(eta1, 2) * (2 * pow(mpion, 2) * (pow(mrho, 2) - 2 * s) +
                          s * (pow(ma1, 2) - 3 * pow(mrho, 2) + 3 * s)) -
          2 * eta1 * eta2 *
              (pow(mpion, 2) * (pow(mrho, 2) - 4 * s) +
               s * (pow(ma1, 2) - 2 * pow(mrho, 2) + 3 * s))) *
         pow(tmin, 2)) /
            ((pow(Gammaa1, 2) * pow(ma1, 2) + pow(pow(ma1, 2) - s, 2)) *
             (pow(mpion, 4) + pow(pow(mrho, 2) - s, 2) -
              2 * pow(mpion, 2) * (pow(mrho, 2) + s))) +
        (2 * (eta1 - eta2) * (pow(ma1, 2) - s) *
         (eta1 * (4 * delta * pow(s, 2) -
                  2 * pow(mrho, 2) * s * (-2 + 3 * delta + 8 * C4 * s) +
                  pow(mrho, 4) * (-2 + delta + 16 * C4 * s) -
                  2 * pow(mpion, 2) *
                      (8 * C4 * pow(mrho, 4) + 4 * delta * s +
                       pow(mrho, 2) * (2 - 3 * delta - 16 * C4 * s))) +
          eta2 * (pow(mpion, 2) * (8 * delta * s +
                                   pow(mrho, 2) * (-2 + delta - 32 * C4 * s)) +
                  s * (-4 * delta * s +
                       pow(mrho, 2) * (-2 + delta + 16 * C4 * s)))) *
         pow(tmin, 2)) /
            (pow(mrho, 2) *
             (pow(Gammaa1, 2) * pow(ma1, 2) + pow(pow(ma1, 2) - s, 2)) *
             (pow(mpion, 4) + pow(pow(mrho, 2) - s, 2) -
              2 * pow(mpion, 2) * (pow(mrho, 2) + s))) -
        (4 * (eta1 - eta2) *
         (delta * (eta1 * (pow(ma1, 2) * (pow(mpion, 2) - s) -
                           (2 * pow(mpion, 2) + pow(mrho, 2) - 2 * s) *
                               (2 * pow(mpion, 2) - s)) +
                   eta2 * (4 * pow(mpion, 4) - 6 * pow(mpion, 2) * s +
                           pow(ma1, 2) * (-pow(mpion, 2) + s) +
                           s * (pow(mrho, 2) + 2 * s))) +
          2 * pow(mrho, 2) *
              (eta1 *
                   (8 * C4 * pow(mpion, 4) +
                    2 * C4 * s * (pow(ma1, 2) - pow(mrho, 2) + 2 * s) +
                    pow(mpion, 2) *
                        (1 - 2 * C4 * (pow(ma1, 2) - pow(mrho, 2) + 6 * s))) -
               eta2 * (8 * C4 * pow(mpion, 4) +
                       2 * C4 * s * (pow(ma1, 2) + pow(mrho, 2) + 2 * s) -
                       pow(mpion, 2) *
                           (-1 +
                            2 * C4 * (pow(ma1, 2) + pow(mrho, 2) + 6 * s))))) *
         pow(tmin, 2)) /
            (pow(mrho, 2) * (pow(mpion, 2) - s) *
             (pow(mpion, 4) + pow(pow(mrho, 2) - s, 2) -
              2 * pow(mpion, 2) * (pow(mrho, 2) + s))) -
        (pow(eta1 - eta2, 4) * pow(tmin, 3)) /
            (3. * (pow(mpion, 4) + pow(pow(mrho, 2) - s, 2) -
                   2 * pow(mpion, 2) * (pow(mrho, 2) + s))) -
        (8 * pow(eta1 - eta2, 2) * (delta - 4 * C4 * pow(mrho, 2)) *
         pow(tmin, 3)) /
            (3. * pow(mrho, 2) *
             (pow(mpion, 4) + pow(pow(mrho, 2) - s, 2) -
              2 * pow(mpion, 2) * (pow(mrho, 2) + s))) -
        (16 * pow(delta - 4 * C4 * pow(mrho, 2), 2) * pow(tmin, 3)) /
            (3. * pow(mrho, 4) *
             (pow(mpion, 4) + pow(pow(mrho, 2) - s, 2) -
              2 * pow(mpion, 2) * (pow(mrho, 2) + s))) +
        (4 * (-2 + delta) * eta1 * (eta1 - eta2) * (pow(ma1, 2) - s) *
         pow(tmin, 3)) /
            (3. * (pow(Gammaa1, 2) * pow(ma1, 2) + pow(pow(ma1, 2) - s, 2)) *
             (pow(mpion, 4) + pow(pow(mrho, 2) - s, 2) -
              2 * pow(mpion, 2) * (pow(mrho, 2) + s))) +
        (2 * pow(eta1 - eta2, 4) * (pow(ma1, 2) - s) * s * pow(tmin, 3)) /
            (3. * (pow(Gammaa1, 2) * pow(ma1, 2) + pow(pow(ma1, 2) - s, 2)) *
             (pow(mpion, 4) + pow(pow(mrho, 2) - s, 2) -
              2 * pow(mpion, 2) * (pow(mrho, 2) + s))) -
        (2 * pow(eta1 - eta2, 2) * s *
         (-2 * eta1 * eta2 * s + pow(eta2, 2) * s +
          pow(eta1, 2) * (-pow(mrho, 2) + s)) *
         pow(tmin, 3)) /
            (3. * (pow(Gammaa1, 2) * pow(ma1, 2) + pow(pow(ma1, 2) - s, 2)) *
             (pow(mpion, 4) + pow(pow(mrho, 2) - s, 2) -
              2 * pow(mpion, 2) * (pow(mrho, 2) + s))) -
        (4 * (eta1 - eta2) * (pow(ma1, 2) - s) *
         (2 * eta2 * (delta - 4 * C4 * pow(mrho, 2)) * s +
          eta1 * (-2 * delta * s + pow(mrho, 2) * (-2 + delta + 8 * C4 * s))) *
         pow(tmin, 3)) /
            (3. * pow(mrho, 2) *
             (pow(Gammaa1, 2) * pow(ma1, 2) + pow(pow(ma1, 2) - s, 2)) *
             (pow(mpion, 4) + pow(pow(mrho, 2) - s, 2) -
              2 * pow(mpion, 2) * (pow(mrho, 2) + s))) +
        (2 * pow(eta1 - eta2, 2) *
         (pow(eta1, 2) *
              (2 * pow(ma1, 6) -
               3 * pow(ma1, 4) * (2 * pow(mpion, 2) + pow(mrho, 2) - s) +
               pow(mrho, 2) * (pow(mrho, 2) - s) * s -
               pow(mpion, 4) * (3 * pow(mrho, 2) + s) +
               pow(mpion, 2) * (-2 * pow(mrho, 4) + 3 * pow(mrho, 2) * s) +
               pow(ma1, 2) * (4 * pow(mpion, 4) + pow(mrho, 4) +
                              pow(mpion, 2) * (8 * pow(mrho, 2) - 4 * s) -
                              4 * pow(mrho, 2) * s + 2 * pow(s, 2))) -
          2 * eta1 * eta2 *
              (2 * pow(ma1, 6) -
               pow(mpion, 2) * (pow(mpion, 2) - pow(mrho, 2)) *
                   (pow(mrho, 2) + s) +
               pow(ma1, 4) * (-6 * pow(mpion, 2) + 3 * s) +
               pow(ma1, 2) * (4 * pow(mpion, 4) - pow(mrho, 4) +
                              2 * pow(mpion, 2) * (pow(mrho, 2) - 2 * s) -
                              2 * pow(mrho, 2) * s + 2 * pow(s, 2))) +
          pow(eta2, 2) *
              (2 * pow(ma1, 6) +
               3 * pow(ma1, 4) * (-2 * pow(mpion, 2) + pow(mrho, 2) + s) +
               pow(mpion, 2) *
                   (-pow(mrho, 4) + pow(mpion, 2) * (2 * pow(mrho, 2) - s) +
                    pow(mrho, 2) * s) +
               pow(ma1, 2) *
                   (4 * pow(mpion, 4) + pow(mrho, 4) - 2 * pow(mrho, 2) * s +
                    2 * pow(s, 2) - 4 * pow(mpion, 2) * (pow(mrho, 2) + s)))) *
         log(abs(-pow(ma1, 2) + tmax))) /
            (pow(mpion, 4) + pow(pow(mrho, 2) - s, 2) -
             2 * pow(mpion, 2) * (pow(mrho, 2) + s)) -
        (2 * pow(eta1 - eta2, 2) * (pow(ma1, 2) - s) *
         (-2 * eta1 * eta2 *
              (pow(mpion, 8) - 2 * pow(mpion, 6) * pow(mrho, 2) +
               2 * pow(ma1, 2) * pow(mpion, 4) * s +
               pow(mpion, 2) * (pow(ma1, 4) * (pow(mrho, 2) - 4 * s) +
                                4 * pow(ma1, 2) * (pow(mrho, 2) - s) * s +
                                pow(mrho, 2) * pow(s, 2)) +
               pow(ma1, 2) * s *
                   (pow(ma1, 4) + s * (-2 * pow(mrho, 2) + s) +
                    pow(ma1, 2) * (-2 * pow(mrho, 2) + 3 * s))) +
          pow(eta2, 2) *
              (pow(mpion, 8) -
               4 * pow(ma1, 2) * pow(mpion, 2) * s *
                   (pow(ma1, 2) + pow(mrho, 2) + s) +
               pow(mpion, 4) *
                   (pow(mrho, 2) * s + pow(ma1, 2) * (pow(mrho, 2) + 2 * s)) +
               pow(ma1, 2) * s *
                   (pow(ma1, 4) + s * (pow(mrho, 2) + s) +
                    pow(ma1, 2) * (pow(mrho, 2) + 3 * s))) +
          pow(eta1, 2) *
              (pow(mpion, 8) +
               pow(ma1, 2) * s *
                   (pow(ma1, 4) + 2 * pow(mrho, 4) -
                    3 * pow(ma1, 2) * (pow(mrho, 2) - s) -
                    3 * pow(mrho, 2) * s + pow(s, 2)) +
               pow(mpion, 4) * (2 * pow(mrho, 4) - 3 * pow(mrho, 2) * s +
                                pow(ma1, 2) * (-3 * pow(mrho, 2) + 2 * s)) +
               2 * pow(mpion, 2) *
                   (pow(ma1, 4) * (pow(mrho, 2) - 2 * s) +
                    pow(mrho, 2) * s * (-pow(mrho, 2) + s) -
                    pow(ma1, 2) * (pow(mrho, 4) - 4 * pow(mrho, 2) * s +
                                   2 * pow(s, 2))))) *
         log(abs(-pow(ma1, 2) + tmax))) /
            ((pow(Gammaa1, 2) * pow(ma1, 2) + pow(pow(ma1, 2) - s, 2)) *
             (pow(mpion, 4) + pow(pow(mrho, 2) - s, 2) -
              2 * pow(mpion, 2) * (pow(mrho, 2) + s))) +
        (8 * (eta1 - eta2) *
         (delta *
              (eta2 *
                   (pow(mpion, 6) * pow(mrho, 2) * (2 * pow(mpion, 2) - s) +
                    pow(ma1, 8) * (-pow(mpion, 2) + s) +
                    pow(ma1, 6) * (5 * pow(mpion, 4) - 7 * pow(mpion, 2) * s +
                                   s * (pow(mrho, 2) + 2 * s)) +
                    pow(ma1, 4) *
                        (-8 * pow(mpion, 6) -
                         pow(mpion, 4) * (pow(mrho, 2) - 14 * s) +
                         pow(mpion, 2) * (2 * pow(mrho, 4) - pow(mrho, 2) * s -
                                          7 * pow(s, 2)) +
                         s * (-2 * pow(mrho, 4) + pow(mrho, 2) * s +
                              pow(s, 2))) +
                    pow(ma1, 2) * pow(mpion, 2) *
                        (4 * pow(mpion, 6) +
                         pow(mpion, 4) * (pow(mrho, 2) - 8 * s) +
                         s * (2 * pow(mrho, 4) + pow(mrho, 2) * s - pow(s, 2)) +
                         pow(mpion, 2) *
                             (-2 * pow(mrho, 4) - 3 * pow(mrho, 2) * s +
                              5 * pow(s, 2)))) +
               eta1 *
                   (pow(ma1, 8) * (pow(mpion, 2) - s) +
                    pow(ma1, 6) *
                        (-5 * pow(mpion, 4) + (pow(mrho, 2) - 2 * s) * s +
                         pow(mpion, 2) * (-2 * pow(mrho, 2) + 7 * s)) +
                    pow(mpion, 2) * pow(mrho, 2) *
                        (2 * pow(mpion, 6) +
                         pow(mpion, 4) * (4 * pow(mrho, 2) - 5 * s) +
                         pow(mrho, 4) * s -
                         pow(mpion, 2) * (pow(mrho, 4) + 3 * pow(mrho, 2) * s -
                                          2 * pow(s, 2))) +
                    pow(ma1, 4) *
                        (8 * pow(mpion, 6) +
                         pow(mpion, 4) * (9 * pow(mrho, 2) - 14 * s) +
                         pow(mpion, 2) * s * (-9 * pow(mrho, 2) + 7 * s) +
                         s * (pow(mrho, 4) + pow(mrho, 2) * s - pow(s, 2))) +
                    pow(ma1, 2) *
                        (-4 * pow(mpion, 8) +
                         pow(mrho, 4) * s * (-pow(mrho, 2) + s) +
                         pow(mpion, 6) * (-11 * pow(mrho, 2) + 8 * s) +
                         pow(mpion, 4) *
                             (-3 * pow(mrho, 4) + 17 * pow(mrho, 2) * s -
                              5 * pow(s, 2)) +
                         pow(mpion, 2) *
                             (pow(mrho, 6) - 5 * pow(mrho, 2) * pow(s, 2) +
                              pow(s, 3))))) -
          2 * pow(mrho, 2) *
              (eta2 *
                   (pow(mpion, 8) * (1 + 2 * C4 * pow(mrho, 2)) -
                    2 * C4 * pow(mpion, 6) * pow(mrho, 2) * s +
                    2 * C4 * pow(ma1, 8) * (-pow(mpion, 2) + s) +
                    pow(ma1, 4) *
                        (-16 * C4 * pow(mpion, 6) +
                         pow(mpion, 4) *
                             (-4 + 6 * C4 * pow(mrho, 2) + 28 * C4 * s) +
                         2 * pow(mpion, 2) *
                             (pow(mrho, 2) + s - 3 * C4 * pow(mrho, 2) * s -
                              7 * C4 * pow(s, 2)) +
                         s * (-2 * pow(mrho, 2) + s + 2 * C4 * pow(s, 2))) +
                    pow(ma1, 6) * (10 * C4 * pow(mpion, 4) +
                                   2 * C4 * s * (pow(mrho, 2) + 2 * s) +
                                   pow(mpion, 2) *
                                       (1 - 2 * C4 * (pow(mrho, 2) + 7 * s))) +
                    pow(ma1, 2) * pow(mpion, 2) *
                        (8 * C4 * pow(mpion, 6) -
                         2 * pow(mpion, 4) *
                             (-2 + 3 * C4 * pow(mrho, 2) + 8 * C4 * s) +
                         s * (2 * pow(mrho, 2) + s - 2 * C4 * pow(s, 2)) +
                         2 * pow(mpion, 2) *
                             (pow(mrho, 2) * (-1 + 3 * C4 * s) +
                              s * (-3 + 5 * C4 * s)))) +
               eta1 *
                   (pow(mpion, 8) * (-1 + 6 * C4 * pow(mrho, 2)) +
                    2 * C4 * pow(ma1, 8) * (pow(mpion, 2) - s) +
                    pow(mpion, 2) * pow(mrho, 4) * s +
                    2 * pow(mpion, 6) * pow(mrho, 2) * (2 - 5 * C4 * s) -
                    pow(ma1, 6) *
                        (10 * C4 * pow(mpion, 4) +
                         pow(mpion, 2) * (1 + 2 * C4 * (pow(mrho, 2) - 7 * s)) +
                         2 * C4 * s * (-pow(mrho, 2) + 2 * s)) -
                    pow(mpion, 4) * pow(mrho, 2) *
                        (pow(mrho, 2) + s * (3 - 4 * C4 * s)) +
                    pow(ma1, 4) *
                        (16 * C4 * pow(mpion, 6) +
                         2 * pow(mpion, 4) *
                             (2 + 5 * C4 * pow(mrho, 2) - 14 * C4 * s) +
                         2 * pow(mpion, 2) * s *
                             (-1 - 7 * C4 * pow(mrho, 2) + 7 * C4 * s) +
                         s * (-(s * (1 + 2 * C4 * s)) +
                              pow(mrho, 2) * (1 + 4 * C4 * s))) -
                    pow(ma1, 2) *
                        (8 * C4 * pow(mpion, 8) +
                         pow(mrho, 2) * (pow(mrho, 2) - s) * s +
                         2 * pow(mpion, 6) *
                             (2 + 7 * C4 * pow(mrho, 2) - 8 * C4 * s) +
                         pow(mpion, 2) * (-pow(mrho, 4) + pow(s, 2) +
                                          8 * C4 * pow(mrho, 2) * pow(s, 2) -
                                          2 * C4 * pow(s, 3)) +
                         pow(mpion, 4) * (pow(mrho, 2) * (3 - 22 * C4 * s) +
                                          2 * s * (-3 + 5 * C4 * s)))))) *
         log(abs(-pow(ma1, 2) + tmax))) /
            ((pow(ma1, 2) - pow(mpion, 2)) * pow(mrho, 2) *
             (pow(mpion, 2) - s) *
             (pow(mpion, 4) + pow(pow(mrho, 2) - s, 2) -
              2 * pow(mpion, 2) * (pow(mrho, 2) + s))) +
        (16 * pow(-2 + delta, 2) * pow(mpion, 2) *
         log(abs(-pow(mpion, 2) + tmax))) /
            (pow(mpion, 4) + pow(pow(mrho, 2) - s, 2) -
             2 * pow(mpion, 2) * (pow(mrho, 2) + s)) -
        (8 * pow(-2 + delta, 2) *
         (3 * pow(mpion, 4) - 4 * pow(mpion, 2) * (pow(mrho, 2) - s) +
          pow(pow(mrho, 2) - s, 2)) *
         log(abs(-pow(mpion, 2) + tmax))) /
            ((pow(mpion, 2) - s) * (pow(mpion, 4) + pow(pow(mrho, 2) - s, 2) -
                                    2 * pow(mpion, 2) * (pow(mrho, 2) + s))) +
        (8 * (-2 + delta) * (eta1 - eta2) * pow(mpion, 2) *
         (2 * eta1 * pow(mpion, 2) - 2 * eta2 * pow(mpion, 2) -
          eta1 * pow(mrho, 2)) *
         (pow(mpion, 2) - s) * log(abs(-pow(mpion, 2) + tmax))) /
            ((pow(ma1, 2) - pow(mpion, 2)) *
             (pow(mpion, 4) + pow(pow(mrho, 2) - s, 2) -
              2 * pow(mpion, 2) * (pow(mrho, 2) + s))) +
        (8 * (-2 + delta) * (eta1 - eta2) * pow(mpion, 2) * (pow(ma1, 2) - s) *
         (pow(mpion, 2) - s) *
         (-(eta2 * (pow(mpion, 2) + s)) +
          eta1 * (pow(mpion, 2) - pow(mrho, 2) + s)) *
         log(abs(-pow(mpion, 2) + tmax))) /
            ((pow(Gammaa1, 2) * pow(ma1, 2) + pow(pow(ma1, 2) - s, 2)) *
             (pow(mpion, 4) + pow(pow(mrho, 2) - s, 2) -
              2 * pow(mpion, 2) * (pow(mrho, 2) + s))) +
        (8 * (-2 + delta) *
         (-(delta * (4 * pow(mpion, 2) - pow(mrho, 2)) *
            (pow(mpion, 2) + pow(mrho, 2) - s)) +
          2 * pow(mrho, 2) *
              (8 * C4 * pow(mpion, 4) - pow(mrho, 2) + s +
               pow(mpion, 2) * (3 - 8 * C4 * s))) *
         log(abs(-pow(mpion, 2) + tmax))) /
            (pow(mrho, 2) * (pow(mpion, 4) + pow(pow(mrho, 2) - s, 2) -
                             2 * pow(mpion, 2) * (pow(mrho, 2) + s))) -
        (2 * pow(eta1 - eta2, 2) *
         (pow(eta1, 2) *
              (2 * pow(ma1, 6) -
               3 * pow(ma1, 4) * (2 * pow(mpion, 2) + pow(mrho, 2) - s) +
               pow(mrho, 2) * (pow(mrho, 2) - s) * s -
               pow(mpion, 4) * (3 * pow(mrho, 2) + s) +
               pow(mpion, 2) * (-2 * pow(mrho, 4) + 3 * pow(mrho, 2) * s) +
               pow(ma1, 2) * (4 * pow(mpion, 4) + pow(mrho, 4) +
                              pow(mpion, 2) * (8 * pow(mrho, 2) - 4 * s) -
                              4 * pow(mrho, 2) * s + 2 * pow(s, 2))) -
          2 * eta1 * eta2 *
              (2 * pow(ma1, 6) -
               pow(mpion, 2) * (pow(mpion, 2) - pow(mrho, 2)) *
                   (pow(mrho, 2) + s) +
               pow(ma1, 4) * (-6 * pow(mpion, 2) + 3 * s) +
               pow(ma1, 2) * (4 * pow(mpion, 4) - pow(mrho, 4) +
                              2 * pow(mpion, 2) * (pow(mrho, 2) - 2 * s) -
                              2 * pow(mrho, 2) * s + 2 * pow(s, 2))) +
          pow(eta2, 2) *
              (2 * pow(ma1, 6) +
               3 * pow(ma1, 4) * (-2 * pow(mpion, 2) + pow(mrho, 2) + s) +
               pow(mpion, 2) *
                   (-pow(mrho, 4) + pow(mpion, 2) * (2 * pow(mrho, 2) - s) +
                    pow(mrho, 2) * s) +
               pow(ma1, 2) *
                   (4 * pow(mpion, 4) + pow(mrho, 4) - 2 * pow(mrho, 2) * s +
                    2 * pow(s, 2) - 4 * pow(mpion, 2) * (pow(mrho, 2) + s)))) *
         log(abs(-pow(ma1, 2) + tmin))) /
            (pow(mpion, 4) + pow(pow(mrho, 2) - s, 2) -
             2 * pow(mpion, 2) * (pow(mrho, 2) + s)) +
        (2 * pow(eta1 - eta2, 2) * (pow(ma1, 2) - s) *
         (-2 * eta1 * eta2 *
              (pow(mpion, 8) - 2 * pow(mpion, 6) * pow(mrho, 2) +
               2 * pow(ma1, 2) * pow(mpion, 4) * s +
               pow(mpion, 2) * (pow(ma1, 4) * (pow(mrho, 2) - 4 * s) +
                                4 * pow(ma1, 2) * (pow(mrho, 2) - s) * s +
                                pow(mrho, 2) * pow(s, 2)) +
               pow(ma1, 2) * s *
                   (pow(ma1, 4) + s * (-2 * pow(mrho, 2) + s) +
                    pow(ma1, 2) * (-2 * pow(mrho, 2) + 3 * s))) +
          pow(eta2, 2) *
              (pow(mpion, 8) -
               4 * pow(ma1, 2) * pow(mpion, 2) * s *
                   (pow(ma1, 2) + pow(mrho, 2) + s) +
               pow(mpion, 4) *
                   (pow(mrho, 2) * s + pow(ma1, 2) * (pow(mrho, 2) + 2 * s)) +
               pow(ma1, 2) * s *
                   (pow(ma1, 4) + s * (pow(mrho, 2) + s) +
                    pow(ma1, 2) * (pow(mrho, 2) + 3 * s))) +
          pow(eta1, 2) *
              (pow(mpion, 8) +
               pow(ma1, 2) * s *
                   (pow(ma1, 4) + 2 * pow(mrho, 4) -
                    3 * pow(ma1, 2) * (pow(mrho, 2) - s) -
                    3 * pow(mrho, 2) * s + pow(s, 2)) +
               pow(mpion, 4) * (2 * pow(mrho, 4) - 3 * pow(mrho, 2) * s +
                                pow(ma1, 2) * (-3 * pow(mrho, 2) + 2 * s)) +
               2 * pow(mpion, 2) *
                   (pow(ma1, 4) * (pow(mrho, 2) - 2 * s) +
                    pow(mrho, 2) * s * (-pow(mrho, 2) + s) -
                    pow(ma1, 2) * (pow(mrho, 4) - 4 * pow(mrho, 2) * s +
                                   2 * pow(s, 2))))) *
         log(abs(-pow(ma1, 2) + tmin))) /
            ((pow(Gammaa1, 2) * pow(ma1, 2) + pow(pow(ma1, 2) - s, 2)) *
             (pow(mpion, 4) + pow(pow(mrho, 2) - s, 2) -
              2 * pow(mpion, 2) * (pow(mrho, 2) + s))) -
        (8 * (eta1 - eta2) *
         (delta *
              (eta2 *
                   (pow(mpion, 6) * pow(mrho, 2) * (2 * pow(mpion, 2) - s) +
                    pow(ma1, 8) * (-pow(mpion, 2) + s) +
                    pow(ma1, 6) * (5 * pow(mpion, 4) - 7 * pow(mpion, 2) * s +
                                   s * (pow(mrho, 2) + 2 * s)) +
                    pow(ma1, 4) *
                        (-8 * pow(mpion, 6) -
                         pow(mpion, 4) * (pow(mrho, 2) - 14 * s) +
                         pow(mpion, 2) * (2 * pow(mrho, 4) - pow(mrho, 2) * s -
                                          7 * pow(s, 2)) +
                         s * (-2 * pow(mrho, 4) + pow(mrho, 2) * s +
                              pow(s, 2))) +
                    pow(ma1, 2) * pow(mpion, 2) *
                        (4 * pow(mpion, 6) +
                         pow(mpion, 4) * (pow(mrho, 2) - 8 * s) +
                         s * (2 * pow(mrho, 4) + pow(mrho, 2) * s - pow(s, 2)) +
                         pow(mpion, 2) *
                             (-2 * pow(mrho, 4) - 3 * pow(mrho, 2) * s +
                              5 * pow(s, 2)))) +
               eta1 *
                   (pow(ma1, 8) * (pow(mpion, 2) - s) +
                    pow(ma1, 6) *
                        (-5 * pow(mpion, 4) + (pow(mrho, 2) - 2 * s) * s +
                         pow(mpion, 2) * (-2 * pow(mrho, 2) + 7 * s)) +
                    pow(mpion, 2) * pow(mrho, 2) *
                        (2 * pow(mpion, 6) +
                         pow(mpion, 4) * (4 * pow(mrho, 2) - 5 * s) +
                         pow(mrho, 4) * s -
                         pow(mpion, 2) * (pow(mrho, 4) + 3 * pow(mrho, 2) * s -
                                          2 * pow(s, 2))) +
                    pow(ma1, 4) *
                        (8 * pow(mpion, 6) +
                         pow(mpion, 4) * (9 * pow(mrho, 2) - 14 * s) +
                         pow(mpion, 2) * s * (-9 * pow(mrho, 2) + 7 * s) +
                         s * (pow(mrho, 4) + pow(mrho, 2) * s - pow(s, 2))) +
                    pow(ma1, 2) *
                        (-4 * pow(mpion, 8) +
                         pow(mrho, 4) * s * (-pow(mrho, 2) + s) +
                         pow(mpion, 6) * (-11 * pow(mrho, 2) + 8 * s) +
                         pow(mpion, 4) *
                             (-3 * pow(mrho, 4) + 17 * pow(mrho, 2) * s -
                              5 * pow(s, 2)) +
                         pow(mpion, 2) *
                             (pow(mrho, 6) - 5 * pow(mrho, 2) * pow(s, 2) +
                              pow(s, 3))))) -
          2 * pow(mrho, 2) *
              (eta2 *
                   (pow(mpion, 8) * (1 + 2 * C4 * pow(mrho, 2)) -
                    2 * C4 * pow(mpion, 6) * pow(mrho, 2) * s +
                    2 * C4 * pow(ma1, 8) * (-pow(mpion, 2) + s) +
                    pow(ma1, 4) *
                        (-16 * C4 * pow(mpion, 6) +
                         pow(mpion, 4) *
                             (-4 + 6 * C4 * pow(mrho, 2) + 28 * C4 * s) +
                         2 * pow(mpion, 2) *
                             (pow(mrho, 2) + s - 3 * C4 * pow(mrho, 2) * s -
                              7 * C4 * pow(s, 2)) +
                         s * (-2 * pow(mrho, 2) + s + 2 * C4 * pow(s, 2))) +
                    pow(ma1, 6) * (10 * C4 * pow(mpion, 4) +
                                   2 * C4 * s * (pow(mrho, 2) + 2 * s) +
                                   pow(mpion, 2) *
                                       (1 - 2 * C4 * (pow(mrho, 2) + 7 * s))) +
                    pow(ma1, 2) * pow(mpion, 2) *
                        (8 * C4 * pow(mpion, 6) -
                         2 * pow(mpion, 4) *
                             (-2 + 3 * C4 * pow(mrho, 2) + 8 * C4 * s) +
                         s * (2 * pow(mrho, 2) + s - 2 * C4 * pow(s, 2)) +
                         2 * pow(mpion, 2) *
                             (pow(mrho, 2) * (-1 + 3 * C4 * s) +
                              s * (-3 + 5 * C4 * s)))) +
               eta1 *
                   (pow(mpion, 8) * (-1 + 6 * C4 * pow(mrho, 2)) +
                    2 * C4 * pow(ma1, 8) * (pow(mpion, 2) - s) +
                    pow(mpion, 2) * pow(mrho, 4) * s +
                    2 * pow(mpion, 6) * pow(mrho, 2) * (2 - 5 * C4 * s) -
                    pow(ma1, 6) *
                        (10 * C4 * pow(mpion, 4) +
                         pow(mpion, 2) * (1 + 2 * C4 * (pow(mrho, 2) - 7 * s)) +
                         2 * C4 * s * (-pow(mrho, 2) + 2 * s)) -
                    pow(mpion, 4) * pow(mrho, 2) *
                        (pow(mrho, 2) + s * (3 - 4 * C4 * s)) +
                    pow(ma1, 4) *
                        (16 * C4 * pow(mpion, 6) +
                         2 * pow(mpion, 4) *
                             (2 + 5 * C4 * pow(mrho, 2) - 14 * C4 * s) +
                         2 * pow(mpion, 2) * s *
                             (-1 - 7 * C4 * pow(mrho, 2) + 7 * C4 * s) +
                         s * (-(s * (1 + 2 * C4 * s)) +
                              pow(mrho, 2) * (1 + 4 * C4 * s))) -
                    pow(ma1, 2) *
                        (8 * C4 * pow(mpion, 8) +
                         pow(mrho, 2) * (pow(mrho, 2) - s) * s +
                         2 * pow(mpion, 6) *
                             (2 + 7 * C4 * pow(mrho, 2) - 8 * C4 * s) +
                         pow(mpion, 2) * (-pow(mrho, 4) + pow(s, 2) +
                                          8 * C4 * pow(mrho, 2) * pow(s, 2) -
                                          2 * C4 * pow(s, 3)) +
                         pow(mpion, 4) * (pow(mrho, 2) * (3 - 22 * C4 * s) +
                                          2 * s * (-3 + 5 * C4 * s)))))) *
         log(abs(-pow(ma1, 2) + tmin))) /
            ((pow(ma1, 2) - pow(mpion, 2)) * pow(mrho, 2) *
             (pow(mpion, 2) - s) *
             (pow(mpion, 4) + pow(pow(mrho, 2) - s, 2) -
              2 * pow(mpion, 2) * (pow(mrho, 2) + s))) -
        (16 * pow(-2 + delta, 2) * pow(mpion, 2) *
         log(abs(-pow(mpion, 2) + tmin))) /
            (pow(mpion, 4) + pow(pow(mrho, 2) - s, 2) -
             2 * pow(mpion, 2) * (pow(mrho, 2) + s)) +
        (8 * pow(-2 + delta, 2) *
         (3 * pow(mpion, 4) - 4 * pow(mpion, 2) * (pow(mrho, 2) - s) +
          pow(pow(mrho, 2) - s, 2)) *
         log(abs(-pow(mpion, 2) + tmin))) /
            ((pow(mpion, 2) - s) * (pow(mpion, 4) + pow(pow(mrho, 2) - s, 2) -
                                    2 * pow(mpion, 2) * (pow(mrho, 2) + s))) -
        (8 * (-2 + delta) * (eta1 - eta2) * pow(mpion, 2) *
         (2 * eta1 * pow(mpion, 2) - 2 * eta2 * pow(mpion, 2) -
          eta1 * pow(mrho, 2)) *
         (pow(mpion, 2) - s) * log(abs(-pow(mpion, 2) + tmin))) /
            ((pow(ma1, 2) - pow(mpion, 2)) *
             (pow(mpion, 4) + pow(pow(mrho, 2) - s, 2) -
              2 * pow(mpion, 2) * (pow(mrho, 2) + s))) -
        (8 * (-2 + delta) * (eta1 - eta2) * pow(mpion, 2) * (pow(ma1, 2) - s) *
         (pow(mpion, 2) - s) *
         (-(eta2 * (pow(mpion, 2) + s)) +
          eta1 * (pow(mpion, 2) - pow(mrho, 2) + s)) *
         log(abs(-pow(mpion, 2) + tmin))) /
            ((pow(Gammaa1, 2) * pow(ma1, 2) + pow(pow(ma1, 2) - s, 2)) *
             (pow(mpion, 4) + pow(pow(mrho, 2) - s, 2) -
              2 * pow(mpion, 2) * (pow(mrho, 2) + s))) +
        (8 * (-2 + delta) *
         (delta * (4 * pow(mpion, 2) - pow(mrho, 2)) *
              (pow(mpion, 2) + pow(mrho, 2) - s) -
          2 * pow(mrho, 2) *
              (8 * C4 * pow(mpion, 4) - pow(mrho, 2) + s +
               pow(mpion, 2) * (3 - 8 * C4 * s))) *
         log(abs(-pow(mpion, 2) + tmin))) /
            (pow(mrho, 2) * (pow(mpion, 4) + pow(pow(mrho, 2) - s, 2) -
                             2 * pow(mpion, 2) * (pow(mrho, 2) + s))))) /
      (512. * Pi);

  return xs * to_mb / spin_deg_factor;
}

double PhotonCrossSection<ComputationMethod::Analytic>::xs_diff_pi_rho0_pi(
    const double s, const double t, const double m_rho) {
  const double &mrho = m_rho;
  const double &mpion = m_pion_;
  const double spin_deg_factor = 3.0;

  const double diff_xs =
      (pow(Const, 2) * pow(ghat, 4) *
       ((-8 * pow(-2 + delta, 2) * pow(mpion, 2)) /
            (pow(mrho, 2) * pow(pow(mpion, 2) - s, 2)) -
        (8 * pow(-2 + delta, 2) * pow(mpion, 2) *
         (pow(mpion, 4) + pow(pow(mrho, 2) - t, 2) -
          2 * pow(mpion, 2) * (pow(mrho, 2) + t))) /
            (pow(mrho, 2) *
             (pow(mpion, 4) + pow(pow(mrho, 2) - s, 2) -
              2 * pow(mpion, 2) * (pow(mrho, 2) + s)) *
             pow(pow(mpion, 2) - t, 2)) +
        (4 * (-2 + delta) * (eta1 - eta2) * (pow(ma1, 2) - s) *
         (-(eta2 * (pow(mpion, 2) + s)) + eta1 * (-pow(mrho, 2) + s + t)) *
         (-pow(mpion, 4) + pow(mpion, 2) * (pow(mrho, 2) - 2 * t) +
          t * (-pow(mrho, 2) + 2 * s + t))) /
            ((pow(Gammaa1, 2) * pow(ma1, 2) + pow(pow(ma1, 2) - s, 2)) *
             (pow(mpion, 4) + pow(pow(mrho, 2) - s, 2) -
              2 * pow(mpion, 2) * (pow(mrho, 2) + s)) *
             (pow(mpion, 2) - t)) -
        (8 * (-2 + delta) *
         (pow(mpion, 4) * (2 - 3 * delta + 8 * C4 * pow(mrho, 2)) +
          pow(mrho, 4) * (-2 + delta + 8 * C4 * t) +
          t * ((2 + 3 * delta) * s + 2 * delta * t) +
          pow(mpion, 2) *
              (-8 * C4 * pow(mrho, 4) + (-2 + delta) * s - (2 + 3 * delta) * t +
               4 * pow(mrho, 2) * (1 + 4 * C4 * t)) -
          pow(mrho, 2) * (t * (-2 + 3 * delta + 8 * C4 * t) +
                          s * (-2 + delta + 16 * C4 * t)))) /
            (pow(mrho, 2) *
             (pow(mpion, 4) + pow(pow(mrho, 2) - s, 2) -
              2 * pow(mpion, 2) * (pow(mrho, 2) + s)) *
             (pow(mpion, 2) - t)) +
        (4 * (-2 + delta) * (eta1 - eta2) * (pow(ma1, 2) - s) *
         (eta2 * (pow(mpion, 2) + s) *
              (pow(mpion, 4) - pow(mpion, 2) * (pow(mrho, 2) - 2 * s) +
               s * (pow(mrho, 2) - s - 2 * t)) +
          eta1 * (-4 * pow(mpion, 6) +
                  s * (-pow(mrho, 2) + s) * (-pow(mrho, 2) + s + t) +
                  pow(mpion, 4) * (3 * pow(mrho, 2) + s + t) -
                  pow(mpion, 2) * (pow(mrho, 4) + 2 * s * (s - t) +
                                   pow(mrho, 2) * (-s + t))))) /
            ((pow(Gammaa1, 2) * pow(ma1, 2) + pow(pow(ma1, 2) - s, 2)) *
             (pow(mpion, 2) - s) *
             (pow(mpion, 4) + pow(pow(mrho, 2) - s, 2) -
              2 * pow(mpion, 2) * (pow(mrho, 2) + s))) +
        (pow(eta1 - eta2, 2) *
         (pow(eta2, 2) *
              (pow(mpion, 8) - 2 * pow(mpion, 6) * pow(mrho, 2) +
               pow(mpion, 4) * (pow(pow(mrho, 2) + 2 * s, 2) - 2 * s * t) +
               pow(s, 2) * (pow(pow(mrho, 2) + s, 2) +
                            2 * (-pow(mrho, 2) + s) * t + 2 * pow(t, 2)) -
               2 * pow(mpion, 2) * s *
                   (pow(mrho, 4) + pow(mrho, 2) * (2 * s - t) +
                    2 * s * (s + t))) +
          2 * eta1 * eta2 *
              (-pow(mpion, 8) +
               pow(mpion, 4) * (pow(mrho, 4) + 2 * pow(mrho, 2) * s +
                                2 * s * (-2 * s + t)) -
               2 * pow(mpion, 2) * s *
                   (pow(mrho, 4) + pow(mrho, 2) * (s + t) - 2 * s * (s + t)) +
               pow(s, 2) * (pow(mrho, 4) - pow(s, 2) + 2 * pow(mrho, 2) * t -
                            2 * t * (s + t))) +
          pow(eta1, 2) *
              (pow(mpion, 8) - 2 * pow(mpion, 6) * pow(mrho, 2) +
               pow(mpion, 4) * (3 * pow(mrho, 4) + 2 * s * (2 * s - t) +
                                2 * pow(mrho, 2) * (-3 * s + t)) -
               2 * pow(mpion, 2) * (pow(mrho, 2) - s) *
                   (-2 * s * (s + t) + pow(mrho, 2) * (2 * s + t)) +
               s * (-pow(mrho, 2) + s) *
                   (pow(s, 2) + 2 * s * t + 2 * pow(t, 2) -
                    pow(mrho, 2) * (s + 2 * t))))) /
            ((pow(Gammaa1, 2) * pow(ma1, 2) + pow(pow(ma1, 2) - s, 2)) *
             (pow(mpion, 4) + pow(pow(mrho, 2) - s, 2) -
              2 * pow(mpion, 2) * (pow(mrho, 2) + s))) +
        (pow(eta1 - eta2, 2) *
         (-2 * eta1 * eta2 *
              (pow(mpion, 8) -
               pow(mpion, 4) *
                   (pow(mrho, 4) + 2 * (pow(mrho, 2) + s) * t - 4 * pow(t, 2)) +
               pow(t, 2) * (-pow(mrho, 4) - 2 * pow(mrho, 2) * s +
                            2 * pow(s, 2) + 2 * s * t + pow(t, 2)) +
               2 * pow(mpion, 2) * t *
                   (pow(mrho, 4) + pow(mrho, 2) * (s + t) - 2 * t * (s + t))) +
          pow(eta2, 2) *
              (pow(mpion, 8) - 2 * pow(mpion, 6) * pow(mrho, 2) +
               pow(mpion, 4) *
                   (pow(mrho, 4) + 4 * pow(mrho, 2) * t - 2 * (s - 2 * t) * t) +
               pow(t, 2) * (pow(mrho, 4) + 2 * pow(s, 2) + 2 * s * t +
                            pow(t, 2) + 2 * pow(mrho, 2) * (-s + t)) -
               2 * pow(mpion, 2) * t *
                   (pow(mrho, 4) - pow(mrho, 2) * (s - 2 * t) +
                    2 * t * (s + t))) +
          pow(eta1, 2) *
              (pow(mpion, 8) - 2 * pow(mpion, 6) * pow(mrho, 2) +
               pow(mpion, 4) *
                   (3 * pow(mrho, 4) + 2 * pow(mrho, 2) * (s - 3 * t) -
                    2 * (s - 2 * t) * t) +
               t * (-pow(mrho, 2) + t) *
                   (2 * pow(s, 2) + 2 * s * t + pow(t, 2) -
                    pow(mrho, 2) * (2 * s + t)) -
               2 * pow(mpion, 2) * (-pow(mrho, 2) + t) *
                   (2 * t * (s + t) - pow(mrho, 2) * (s + 2 * t))))) /
            ((pow(mpion, 4) + pow(pow(mrho, 2) - s, 2) -
              2 * pow(mpion, 2) * (pow(mrho, 2) + s)) *
             pow(pow(ma1, 2) - t, 2)) +
        (8 * (-2 + delta) *
         ((-2 + delta) * pow(mrho, 6) +
          pow(mpion, 6) * (-2 + 3 * delta - 8 * C4 * pow(mrho, 2)) +
          s * t * ((-2 + 3 * delta) * s + 4 * delta * t) +
          pow(mpion, 4) *
              (8 * C4 * pow(mrho, 4) + 4 * delta * s + 2 * t - 3 * delta * t -
               pow(mrho, 2) * (2 + delta + 16 * C4 * s - 8 * C4 * t)) +
          pow(mrho, 4) *
              (-((-2 + delta) * t) + s * (4 - 2 * delta + 8 * C4 * t)) +
          pow(mrho, 2) * s *
              (s * (-2 + delta - 8 * C4 * t) - 2 * t * (delta + 8 * C4 * t)) +
          pow(mpion, 2) *
              (s * ((2 - 3 * delta) * s - 8 * delta * t) -
               pow(mrho, 4) * (-6 + 3 * delta + 8 * C4 * (s + t)) +
               pow(mrho, 2) * (8 * C4 * pow(s, 2) + 4 * (-1 + delta) * t +
                               s * (-8 + 6 * delta + 32 * C4 * t))))) /
            (pow(mrho, 2) * (pow(mpion, 2) - s) *
             (pow(mpion, 4) + pow(pow(mrho, 2) - s, 2) -
              2 * pow(mpion, 2) * (pow(mrho, 2) + s)) *
             (pow(mpion, 2) - t)) +
        (2 * pow(eta1 - eta2, 2) * (pow(ma1, 2) - s) *
         (pow(eta1, 2) * (pow(mpion, 8) +
                          pow(mpion, 4) * (2 * pow(mrho, 4) + 2 * s * t -
                                           3 * pow(mrho, 2) * (s + t)) +
                          s * t *
                              (2 * pow(mrho, 4) + pow(s, 2) + 3 * s * t +
                               pow(t, 2) - 3 * pow(mrho, 2) * (s + t)) -
                          2 * pow(mpion, 2) * (pow(mrho, 2) - s - t) *
                              (-2 * s * t + pow(mrho, 2) * (s + t))) +
          pow(eta2, 2) * (pow(mpion, 8) -
                          4 * pow(mpion, 2) * s * t * (pow(mrho, 2) + s + t) +
                          pow(mpion, 4) * (2 * s * t + pow(mrho, 2) * (s + t)) +
                          s * t *
                              (pow(s, 2) + 3 * s * t + pow(t, 2) +
                               pow(mrho, 2) * (s + t))) +
          2 * eta1 * eta2 *
              (-pow(mpion, 8) + 2 * pow(mpion, 6) * pow(mrho, 2) -
               2 * pow(mpion, 4) * s * t -
               s * t *
                   (pow(s, 2) + 3 * s * t + pow(t, 2) -
                    2 * pow(mrho, 2) * (s + t)) -
               pow(mpion, 2) *
                   (-4 * s * t * (s + t) +
                    pow(mrho, 2) * (pow(s, 2) + 4 * s * t + pow(t, 2)))))) /
            ((pow(Gammaa1, 2) * pow(ma1, 2) + pow(pow(ma1, 2) - s, 2)) *
             (pow(mpion, 4) + pow(pow(mrho, 2) - s, 2) -
              2 * pow(mpion, 2) * (pow(mrho, 2) + s)) *
             (pow(ma1, 2) - t)) +
        (8 *
         (pow(delta, 2) * (8 * pow(mpion, 4) + 3 * pow(mrho, 4) -
                           6 * pow(mrho, 2) * (s + t) + 2 * pow(s + t, 2) +
                           4 * pow(mpion, 2) *
                               (3 * pow(mrho, 2) - 2 * (s + t))) -
          4 * delta * pow(mrho, 2) *
              (16 * C4 * pow(mpion, 4) + pow(mrho, 2) * (3 - 6 * C4 * (s + t)) +
               (s + t) * (-3 + 4 * C4 * (s + t)) +
               2 * pow(mpion, 2) *
                   (3 + C4 * (6 * pow(mrho, 2) - 8 * (s + t)))) +
          4 * pow(mrho, 4) *
              (3 + 4 * C4 * (2 * pow(mpion, 2) - s - t) *
                       (3 + C4 * (4 * pow(mpion, 2) - 2 * (s + t)))))) /
            (pow(mrho, 4) * (pow(mpion, 4) + pow(pow(mrho, 2) - s, 2) -
                             2 * pow(mpion, 2) * (pow(mrho, 2) + s))) +
        (4 * (eta1 - eta2) * (-pow(ma1, 2) + s) *
         (eta2 * (-2 * pow(mpion, 4) * (delta - 4 * C4 * pow(mrho, 2)) *
                      (pow(mrho, 2) + 4 * s) +
                  pow(mpion, 2) *
                      (-2 * pow(mrho, 4) * (-2 + delta + 8 * C4 * s) +
                       8 * delta * s * (s + t) -
                       pow(mrho, 2) * ((-10 + delta) * s - (-2 + delta) * t +
                                       32 * C4 * s * (s + t))) +
                  s * (2 * pow(mrho, 4) * (-2 + delta + 4 * C4 * s) -
                       2 * delta * pow(s + t, 2) +
                       pow(mrho, 2) * ((-6 + delta) * s + (-2 + delta) * t +
                                       8 * C4 * pow(s + t, 2)))) +
          eta1 *
              (4 * pow(mpion, 4) *
                   (6 * C4 * pow(mrho, 4) + 2 * delta * s +
                    pow(mrho, 2) * (1 - 2 * delta - 8 * C4 * s)) +
               2 * delta * s * pow(s + t, 2) -
               pow(mrho, 2) *
                   ((-6 + 5 * delta) * pow(s, 2) +
                    2 * (-2 + 3 * delta) * s * t + (-2 + delta) * pow(t, 2) +
                    8 * C4 * s * pow(s + t, 2)) +
               pow(mrho, 4) *
                   ((-2 + delta) * (3 * s + t) + 8 * C4 * s * (s + 2 * t)) -
               2 * pow(mpion, 2) *
                   (4 * delta * s * (s + t) -
                    pow(mrho, 2) * (-6 * s + 7 * delta * s - 2 * t +
                                    3 * delta * t + 16 * C4 * s * (s + t)) +
                    2 * pow(mrho, 4) * (-2 + delta + 4 * C4 * (2 * s + t)))))) /
            (pow(mrho, 2) *
             (pow(Gammaa1, 2) * pow(ma1, 2) + pow(pow(ma1, 2) - s, 2)) *
             (pow(mpion, 4) + pow(pow(mrho, 2) - s, 2) -
              2 * pow(mpion, 2) * (pow(mrho, 2) + s))) +
        (4 * (eta1 - eta2) *
         (((-2 + delta) *
           (pow(mpion, 4) - pow(mpion, 2) * (pow(mrho, 2) - 2 * s) +
            s * (pow(mrho, 2) - s - 2 * t)) *
           (eta1 * (pow(mrho, 2) - s - t) + eta2 * (pow(mpion, 2) + t))) /
              ((pow(mpion, 2) - s) * (pow(ma1, 2) - t)) +
          ((-2 + delta) *
           (eta2 * (pow(mpion, 2) + t) *
                (pow(mpion, 4) - pow(mpion, 2) * (pow(mrho, 2) - 2 * t) +
                 (pow(mrho, 2) - 2 * s - t) * t) +
            eta1 * (-4 * pow(mpion, 6) +
                    (pow(mrho, 2) - t) * (pow(mrho, 2) - s - t) * t +
                    pow(mpion, 4) * (3 * pow(mrho, 2) + s + t) -
                    pow(mpion, 2) * (pow(mrho, 4) + pow(mrho, 2) * (s - t) +
                                     2 * t * (-s + t))))) /
              ((-pow(ma1, 2) + t) * (-pow(mpion, 2) + t)) +
          (eta2 *
               (-2 * pow(mpion, 4) * (delta - 4 * C4 * pow(mrho, 2)) *
                    (pow(mrho, 2) + 4 * t) +
                pow(mpion, 2) * (8 * delta * t * (s + t) -
                                 2 * pow(mrho, 4) * (-2 + delta + 8 * C4 * t) -
                                 pow(mrho, 2) *
                                     (-((-2 + delta) * s) + (-10 + delta) * t +
                                      32 * C4 * t * (s + t))) +
                t * (-2 * delta * pow(s + t, 2) +
                     2 * pow(mrho, 4) * (-2 + delta + 4 * C4 * t) +
                     pow(mrho, 2) * ((-2 + delta) * s + (-6 + delta) * t +
                                     8 * C4 * pow(s + t, 2)))) +
           eta1 *
               (2 * delta * t * pow(s + t, 2) -
                pow(mrho, 2) *
                    ((-2 + delta) * pow(s, 2) + 2 * (-2 + 3 * delta) * s * t +
                     (-6 + 5 * delta) * pow(t, 2) +
                     8 * C4 * t * pow(s + t, 2)) +
                pow(mrho, 4) *
                    (8 * C4 * t * (2 * s + t) + (-2 + delta) * (s + 3 * t)) +
                4 * pow(mpion, 4) *
                    (6 * C4 * pow(mrho, 4) + 2 * delta * t +
                     pow(mrho, 2) * (1 - 2 * delta - 8 * C4 * t)) -
                2 * pow(mpion, 2) *
                    (4 * delta * t * (s + t) -
                     pow(mrho, 2) * (-2 * s + 3 * delta * s - 6 * t +
                                     7 * delta * t + 16 * C4 * t * (s + t)) +
                     2 * pow(mrho, 4) * (-2 + delta + 4 * C4 * (s + 2 * t))))) /
              (pow(mrho, 2) * (-pow(ma1, 2) + t)))) /
            (pow(mpion, 4) + pow(pow(mrho, 2) - s, 2) -
             2 * pow(mpion, 2) * (pow(mrho, 2) + s)))) /
      (512. * Pi);
<<<<<<< HEAD

  return to_mb * diff_xs / spin_deg_factor;
}

// C12
double
PhotonCrossSection<ComputationMethod::Analytic>::xs_pi0_rho_pi_rho_mediated(
=======

  return to_mb * diff_xs / spin_deg_factor;
}
/*
// C12
double PhotonCrossSection<ComputationMethod::Analytic>::xs_pi0_rho_pi(
>>>>>>> a79b4662
    const double s, const double m_rho) {
  using std::atan;
  using std::pow;
  using std::sqrt;
  const double &mpion = m_pion_;
  const double &mrho = m_rho;
  auto t_mandelstam = get_t_range(sqrt(s), m_pion_, m_rho, m_pion_, 0.);
  const double &tmin = t_mandelstam[1];
  const double &tmax = t_mandelstam[0];
  const double spin_deg_factor = 3.0;

  const double xs =
      (pow(Const, 2) * pow(ghat, 4) *
       (0. -
        (0.25 * pow(-2 + delta, 2) * pow(mpion, 2) *
         (pow(mpion, 4) + pow(pow(mrho, 2) - s, 2) -
          2 * pow(mpion, 2) * (pow(mrho, 2) + s)) *
         tmax) /
            (pow(mrho, 2) * pow(pow(mpion, 2) - s, 2)) -
        (0.0625 *
         (0. + 8. * pow(mpion, 2) * pow(mrho, 4) - 12. * pow(mrho, 6) +
          4. * pow(mrho, 4) * s +
          delta * pow(mrho, 2) *
              (-16. * pow(mpion, 4) - 16. * pow(mpion, 2) * pow(mrho, 2) -
               4. * pow(mrho, 4) + 16. * pow(mrho, 2) * s + 4. * pow(s, 2)) +
          pow(delta, 2) *
              (8. * pow(mpion, 6) + 9. * pow(mrho, 6) +
               pow(mpion, 4) * (4. * pow(mrho, 2) - 4. * s) -
               13. * pow(mrho, 4) * s - 5. * pow(mrho, 2) * pow(s, 2) +
               1. * pow(s, 3) +
               pow(mpion, 2) * (-2. * pow(mrho, 4) + 4. * pow(mrho, 2) * s -
                                2. * pow(s, 2)))) *
         tmax) /
            pow(mrho, 6) -
        (0.125 * (-2. + delta) * (eta1 - 1. * eta2) * (pow(ma1, 2) - 1. * s) *
         (eta2 * (pow(mpion, 6) + pow(mpion, 2) * pow(s, 2) +
                  (pow(mrho, 2) - 1. * s) * pow(s, 2) +
                  pow(mpion, 4) * (-1. * pow(mrho, 2) + 3. * s)) +
          eta1 *
              (-4. * pow(mpion, 6) + pow(mpion, 4) * (3. * pow(mrho, 2) + s) +
               pow(mpion, 2) *
                   (-1. * pow(mrho, 4) + pow(mrho, 2) * s - 2. * pow(s, 2)) +
               s * (pow(mrho, 4) - 2. * pow(mrho, 2) * s + pow(s, 2)))) *
         tmax) /
            ((-1. * pow(mpion, 2) + s) *
             (pow(Gammaa1, 2) * pow(ma1, 2) + pow(ma1, 4) -
              2. * pow(ma1, 2) * s + pow(s, 2))) +
        (0.03125 * pow(eta1 - 1. * eta2, 2) *
         (pow(eta1, 2) *
              (1. * pow(mpion, 8) - 2. * pow(mpion, 6) * pow(mrho, 2) +
               pow(mpion, 2) * s *
                   (-4. * pow(mrho, 4) + 8. * pow(mrho, 2) * s -
                    4. * pow(s, 2)) +
               pow(s, 2) * (1. * pow(mrho, 4) - 2. * pow(mrho, 2) * s +
                            1. * pow(s, 2)) +
               pow(mpion, 4) * (3. * pow(mrho, 4) - 6. * pow(mrho, 2) * s +
                                4. * pow(s, 2))) +
          pow(eta2, 2) *
              (1. * pow(mpion, 8) - 2. * pow(mpion, 6) * pow(mrho, 2) +
               pow(mpion, 2) * s *
                   (-2. * pow(mrho, 4) - 4. * pow(mrho, 2) * s -
                    4. * pow(s, 2)) +
               pow(s, 2) * (1. * pow(mrho, 4) + 2. * pow(mrho, 2) * s +
                            1. * pow(s, 2)) +
               pow(mpion, 4) * (1. * pow(mrho, 4) + 4. * pow(mrho, 2) * s +
                                4. * pow(s, 2))) +
          eta1 * eta2 *
              (-2. * pow(mpion, 8) + 2. * pow(mrho, 4) * pow(s, 2) -
               2. * pow(s, 4) +
               pow(mpion, 4) * (2. * pow(mrho, 4) + 4. * pow(mrho, 2) * s -
                                8. * pow(s, 2)) +
               pow(mpion, 2) * s *
                   (-4. * pow(mrho, 4) - 4. * pow(mrho, 2) * s +
                    8. * pow(s, 2)))) *
         tmax) /
            (pow(Gammaa1, 2) * pow(ma1, 2) + pow(ma1, 4) -
             2. * pow(ma1, 2) * s + pow(s, 2)) +
        (0.5 *
         (0. - 4. * C4 * pow(mrho, 8) - 0.5 * pow(mrho, 4) * s +
          pow(mrho, 6) * (2. + 2. * C4 * s) +
          pow(delta, 2) *
              (2. * pow(mpion, 6) + 2. * pow(mrho, 6) -
               1.5 * pow(mpion, 4) * s - 2.375 * pow(mrho, 4) * s -
               0.75 * pow(mrho, 2) * pow(s, 2) + 0.125 * pow(s, 3) +
               pow(mpion, 2) * (-1.5 * pow(mrho, 4) + 0.5 * pow(mrho, 2) * s)) +
          delta * pow(mrho, 2) *
              (-2. * pow(mpion, 4) +
               pow(mpion, 2) * (1. * s + pow(mrho, 2) * (-1. - 2. * C4 * s)) +
               pow(mrho, 2) * (2. * C4 * pow(mrho, 4) +
                               pow(mrho, 2) * (-3. + 1. * C4 * s) +
                               s * (2. + 1. * C4 * s)))) *
         tmax) /
            pow(mrho, 6) -
        (0.5 *
         (pow(mrho, 6) *
              (-1.5 + C4 * (-12. * pow(mpion, 2) + 6. * s) +
               pow(C4, 2) * (-16. * pow(mpion, 4) + 16. * pow(mpion, 2) * s -
                             4. * pow(s, 2))) +
          pow(delta, 2) *
              (1. * pow(mpion, 6) + 0.125 * pow(mrho, 6) +
               pow(mpion, 4) * (-2. * pow(mrho, 2) - 1. * s) +
               0.25 * pow(mrho, 4) * s - 0.625 * pow(mrho, 2) * pow(s, 2) +
               pow(mpion, 2) * (-2.5 * pow(mrho, 4) + 1.75 * pow(mrho, 2) * s +
                                0.25 * pow(s, 2))) +
          delta * pow(mrho, 2) *
              (pow(mpion, 4) * (1. + 8. * C4 * pow(mrho, 2)) +
               pow(mpion, 2) * (6. * C4 * pow(mrho, 4) - 0.5 * s +
                                pow(mrho, 2) * (3. - 10. * C4 * s)) +
               pow(mrho, 2) * (pow(mrho, 2) * (1.5 - 1. * C4 * s) +
                               s * (-2.5 + 3. * C4 * s)))) *
         tmax) /
            pow(mrho, 6) -
        (0.25 *
         (pow(delta, 2) *
              (1. * pow(mpion, 6) - 1. * pow(mrho, 6) +
               pow(mpion, 4) * (-2.499999999999999 * pow(mrho, 2) - 2.5 * s) -
               1.5 * pow(mrho, 4) * s + 2. * pow(mrho, 2) * pow(s, 2) -
               0.5 * pow(s, 3) +
               pow(mpion, 2) *
                   (3.5 * pow(mrho, 4) - 1.5000000000000004 * pow(mrho, 2) * s +
                    2. * pow(s, 2))) +
          pow(mrho, 2) *
              (pow(mpion, 4) * (-6. - 8. * C4 * pow(mrho, 2)) + 2. * pow(s, 2) +
               pow(mrho, 4) * (-4. - 8. * C4 * s) +
               pow(mrho, 2) * s * (-2. + 8. * C4 * s) +
               pow(mpion, 2) * (8. * C4 * pow(mrho, 4) + 4. * s +
                                pow(mrho, 2) * (10. - 16. * C4 * s))) +
          delta * (-2. * pow(mpion, 6) - 5. * pow(mrho, 2) * pow(s, 2) +
                   1. * pow(s, 3) +
                   pow(mpion, 4) *
                       (8. * pow(mrho, 2) + 4. * C4 * pow(mrho, 4) + 5. * s) +
                   pow(mrho, 4) * s * (4. - 4. * C4 * s) +
                   pow(mrho, 6) * (4. + 4. * C4 * s) +
                   pow(mpion, 2) * (-4. * C4 * pow(mrho, 6) +
                                    1. * pow(mrho, 2) * s - 4. * pow(s, 2) +
                                    pow(mrho, 4) * (-12. + 8. * C4 * s)))) *
         tmax) /
            (pow(mrho, 4) * (pow(mpion, 2) - 1. * s)) +
        (0.0625 * (eta1 - 1. * eta2) * (pow(ma1, 2) - 1. * s) *
         (pow(mrho, 2) *
              (eta2 * (4. * pow(mpion, 4) - 6. * pow(mpion, 2) * s +
                       s * (8. * pow(mrho, 2) + 6. * s)) +
               eta1 * (-12. * pow(mpion, 4) + 4. * pow(mrho, 4) +
                       2. * pow(mrho, 2) * s - 6. * pow(s, 2) +
                       pow(mpion, 2) * (-4. * pow(mrho, 2) + 8. * s))) +
          delta *
              (eta1 * (8. * pow(mpion, 6) - 2. * pow(mrho, 6) +
                       pow(mpion, 4) * (2. * pow(mrho, 2) - 2. * s) -
                       3. * pow(mrho, 4) * s + 4. * pow(mrho, 2) * pow(s, 2) +
                       1. * pow(s, 3) +
                       pow(mpion, 2) * (2. * pow(mrho, 4) - 2. * pow(s, 2))) +
               eta2 * (pow(mpion, 4) * (-2. * pow(mrho, 2) - 4. * s) +
                       pow(mpion, 2) * s * (3. * pow(mrho, 2) + 3. * s) +
                       s * (-4. * pow(mrho, 4) - 7. * pow(mrho, 2) * s -
                            1. * pow(s, 2))))) *
         tmax) /
            (pow(mrho, 2) * (pow(Gammaa1, 2) * pow(ma1, 2) + pow(ma1, 4) -
                             2. * pow(ma1, 2) * s + pow(s, 2))) -
        (0.1875 * (eta1 - 1. * eta2) * (pow(ma1, 2) - 1. * s) *
         (delta *
              (eta1 * (2.6666666666666665 * pow(mpion, 6) +
                       pow(mpion, 4) * (-4. * pow(mrho, 2) + 2. * s) +
                       pow(mpion, 2) * (-1.3333333333333333 * pow(mrho, 4) +
                                        6. * pow(mrho, 2) * s -
                                        3.3333333333333335 * pow(s, 2)) +
                       s * (0.3333333333333333 * pow(mrho, 4) -
                            1.3333333333333333 * pow(mrho, 2) * s +
                            1. * pow(s, 2))) +
               eta2 * (pow(mpion, 4) *
                           (-0.6666666666666666 * pow(mrho, 2) - 4. * s) +
                       s * (0.6666666666666666 * pow(mrho, 4) -
                            1. * pow(mrho, 2) * s - 1. * pow(s, 2)) +
                       pow(mpion, 2) * (-0.6666666666666666 * pow(mrho, 4) -
                                        0.3333333333333333 * pow(mrho, 2) * s +
                                        3.6666666666666665 * pow(s, 2)))) +
          pow(mrho, 2) *
              (eta2 * (C4 * pow(mpion, 4) *
                           (2.6666666666666665 * pow(mrho, 2) +
                            10.666666666666666 * s) +
                       pow(mpion, 2) *
                           (s * (3.3333333333333335 -
                                 10.666666666666666 * C4 * s) +
                            pow(mrho, 2) * (1.3333333333333333 -
                                            5.333333333333333 * C4 * s)) +
                       s * (s * (-2. + 2.6666666666666665 * C4 * s) +
                            pow(mrho, 2) * (-1.3333333333333333 +
                                            2.6666666666666665 * C4 * s))) +
               eta1 *
                   (pow(mpion, 4) *
                        (1.3333333333333333 + 8. * C4 * pow(mrho, 2) -
                         10.666666666666666 * C4 * s) +
                    s * (s * (2. - 2.6666666666666665 * C4 * s) +
                         pow(mrho, 2) * (-2. + 2.6666666666666665 * C4 * s)) +
                    pow(mpion, 2) *
                        (pow(mrho, 2) * (2.6666666666666665 -
                                         10.666666666666666 * C4 * s) +
                         s * (-4. + 10.666666666666666 * C4 * s))))) *
         tmax) /
            (pow(mrho, 2) * (pow(Gammaa1, 2) * pow(ma1, 2) + pow(ma1, 4) -
                             2. * pow(ma1, 2) * s + pow(s, 2))) -
        (0.0625 * (-2. + delta) * (eta1 - 1. * eta2) * (pow(ma1, 2) - 1. * s) *
         (pow(mpion, 2) + s) *
         (-2. * eta2 * s + eta1 * (pow(mpion, 2) - 1. * pow(mrho, 2) + s)) *
         pow(tmax, 2)) /
            ((-1. * pow(mpion, 2) + s) *
             (pow(Gammaa1, 2) * pow(ma1, 2) + pow(ma1, 4) -
              2. * pow(ma1, 2) * s + pow(s, 2))) +
        (0.03125 * pow(eta1 - 1. * eta2, 2) *
         (pow(eta1, 2) * (pow(mrho, 2) - 1. * s) + 2. * eta1 * eta2 * s -
          1. * pow(eta2, 2) * s) *
         (pow(mpion, 4) + (pow(mrho, 2) - 1. * s) * s +
          pow(mpion, 2) * (-1. * pow(mrho, 2) + 2. * s)) *
         pow(tmax, 2)) /
            (pow(Gammaa1, 2) * pow(ma1, 2) + pow(ma1, 4) -
             2. * pow(ma1, 2) * s + pow(s, 2)) -
        (0.125 *
         (-1. * pow(mrho, 4) + 4. * C4 * pow(mrho, 6) +
          delta * pow(mrho, 2) *
              (2. * pow(mrho, 2) + 2. * C4 * pow(mrho, 4) +
               pow(mpion, 2) * (2. - 4. * C4 * pow(mrho, 2)) - 2. * s) +
          pow(delta, 2) *
              (1. * pow(mpion, 4) + 0.25 * pow(mrho, 4) - 1.25 * pow(s, 2) +
               pow(mpion, 2) * (-3. * pow(mrho, 2) + 2. * s))) *
         pow(tmax, 2)) /
            pow(mrho, 6) +
        (0.03125 *
         (0. - 4. * pow(mrho, 4) +
          delta * (16. * pow(mrho, 4) - 8. * pow(mrho, 2) * s) +
          pow(delta, 2) * (4. * pow(mpion, 4) - 3. * pow(mrho, 4) +
                           2. * pow(mrho, 2) * s - 3. * pow(s, 2) +
                           pow(mpion, 2) * (-4. * pow(mrho, 2) + 4. * s))) *
         pow(tmax, 2)) /
            pow(mrho, 6) +
        (0.0625 *
         (-32. * C4 * pow(mrho, 4) * s +
          pow(delta, 2) *
              (1. * pow(mpion, 4) +
               pow(mpion, 2) * (-1.0000000000000009 * pow(mrho, 2) - 2. * s) +
               s * (-3. * pow(mrho, 2) + 1. * s)) +
          delta * (-2. * pow(mpion, 4) +
                   (6. * pow(mrho, 2) + 16. * C4 * pow(mrho, 4) - 2. * s) * s +
                   pow(mpion, 2) * (2. * pow(mrho, 2) + 4. * s))) *
         pow(tmax, 2)) /
            (pow(mrho, 4) * (pow(mpion, 2) - 1. * s)) -
        (0.5625 *
         (C4 * pow(mrho, 6) *
              (2.6666666666666665 + 7.111111111111112 * C4 * pow(mpion, 2) -
               3.555555555555556 * C4 * s) +
          pow(delta, 2) *
              (0.11111111111111112 * pow(mrho, 4) +
               pow(mpion, 2) * (1. * pow(mrho, 2) - 0.22222222222222224 * s) -
               0.22222222222222224 * pow(mrho, 2) * s +
               0.11111111111111112 * pow(s, 2)) +
          delta * pow(mrho, 2) *
              (-2.2222222222222223 * C4 * pow(mrho, 4) +
               pow(mpion, 2) * (-0.6666666666666666 -
                                2.6666666666666665 * C4 * pow(mrho, 2)) +
               0.22222222222222224 * s +
               pow(mrho, 2) *
                   (-0.22222222222222224 + 1.777777777777778 * C4 * s))) *
         pow(tmax, 2)) /
            pow(mrho, 6) +
        (0.03125 * (eta1 - 1. * eta2) * (pow(ma1, 2) - 1. * s) *
         (pow(mrho, 2) * (-2. * eta2 * pow(mpion, 2) -
                          5.999999999999999 * eta1 * pow(mrho, 2) +
                          8. * eta1 * s - 2. * eta2 * s) +
          delta *
              (eta1 * (-5.999999999999999 * pow(mpion, 4) + 5. * pow(mrho, 4) +
                       pow(mpion, 2) * (4. * pow(mrho, 2) - 4. * s) -
                       5.999999999999999 * pow(mrho, 2) * s + 1. * pow(s, 2)) +
               eta2 * (4. * pow(mpion, 4) +
                       pow(mpion, 2) * (1. * pow(mrho, 2) - 2. * s) +
                       s * (5. * pow(mrho, 2) + 2. * s)))) *
         pow(tmax, 2)) /
            (pow(mrho, 2) * (pow(Gammaa1, 2) * pow(ma1, 2) + pow(ma1, 4) -
                             2. * pow(ma1, 2) * s + pow(s, 2))) -
        (0.15625 * (eta1 - 1. * eta2) * (pow(ma1, 2) - 1. * s) *
         (delta *
              (eta1 * (-1.2 * pow(mpion, 4) + 0.6 * pow(mrho, 4) +
                       pow(mpion, 2) * (2. * pow(mrho, 2) - 2.4 * s) -
                       1.6 * pow(mrho, 2) * s + 1. * pow(s, 2)) +
               eta2 * (0.8 * pow(mpion, 4) + (1. * pow(mrho, 2) - 0.4 * s) * s +
                       pow(mpion, 2) * (0.2 * pow(mrho, 2) + 1.2 * s))) +
          pow(mrho, 2) *
              (eta2 * (pow(mpion, 2) * (-0.4 - 6.4 * C4 * s) +
                       s * (-0.4 + 3.2 * C4 * s)) +
               eta1 * (s * (0.8 - 3.2 * C4 * s) +
                       pow(mrho, 2) * (-0.4 + 3.2 * C4 * s) +
                       pow(mpion, 2) *
                           (-0.8 - 3.2 * C4 * pow(mrho, 2) + 6.4 * C4 * s)))) *
         pow(tmax, 2)) /
            (pow(mrho, 2) * (pow(Gammaa1, 2) * pow(ma1, 2) + pow(ma1, 4) -
                             2. * pow(ma1, 2) * s + pow(s, 2))) -
        (0.20833333333333331 * delta *
         (-0.8 * pow(mrho, 2) + 0.8 * C4 * pow(mrho, 4) +
          delta * (0.8 * pow(mpion, 2) + 1. * pow(mrho, 2) - 0.7 * s)) *
         pow(tmax, 3)) /
            pow(mrho, 6) +
        (0.125 *
         (5.333333333333333 * pow(C4, 2) * pow(mrho, 6) +
          delta * (-0.6666666666666666 * pow(mrho, 2) -
                   1.3333333333333333 * C4 * pow(mrho, 4)) +
          pow(delta, 2) *
              (1. * pow(mpion, 2) + 1.1666666666666667 * pow(mrho, 2) -
               0.6666666666666666 * s)) *
         pow(tmax, 3)) /
            pow(mrho, 6) +
        (0.10416666666666666 * delta *
         (-0.8 * pow(mrho, 2) +
          delta * (0.4 * pow(mpion, 2) + 1. * pow(mrho, 2) - 0.6 * s)) *
         pow(tmax, 3)) /
            pow(mrho, 6) +
        (0.020833333333333332 * pow(eta1 - 1. * eta2, 2) * s *
         (-2. * eta1 * eta2 * s + pow(eta2, 2) * s +
          pow(eta1, 2) * (-1. * pow(mrho, 2) + s)) *
         pow(tmax, 3)) /
            (pow(Gammaa1, 2) * pow(ma1, 2) + pow(ma1, 4) -
             2. * pow(ma1, 2) * s + pow(s, 2)) +
        (0.10416666666666666 * (eta1 - 1. * eta2) * (pow(ma1, 2) - 1. * s) *
         (0.4 * eta1 * pow(mrho, 2) +
          delta *
              (-0.2 * eta2 * pow(mpion, 2) - 0.2 * eta2 * s +
               eta1 * (-0.4 * pow(mpion, 2) - 0.8 * pow(mrho, 2) + 1. * s))) *
         pow(tmax, 3)) /
            (pow(mrho, 2) * (pow(Gammaa1, 2) * pow(ma1, 2) + pow(ma1, 4) -
                             2. * pow(ma1, 2) * s + pow(s, 2))) -
        (0.14583333333333331 * (eta1 - 1. * eta2) * (pow(ma1, 2) - 1. * s) *
         (delta * (-0.14285714285714285 * eta2 * pow(mpion, 2) -
                   0.42857142857142855 * eta2 * s +
                   eta1 * (-0.2857142857142857 * pow(mpion, 2) -
                           0.5714285714285714 * pow(mrho, 2) + 1. * s)) +
          pow(mrho, 2) *
              (1.1428571428571428 * C4 * eta2 * s +
               eta1 * (0.2857142857142857 - 1.1428571428571428 * C4 * s))) *
         pow(tmax, 3)) /
            (pow(mrho, 2) * (pow(Gammaa1, 2) * pow(ma1, 2) + pow(ma1, 4) -
                             2. * pow(ma1, 2) * s + pow(s, 2))) +
        (0. -
         0.5000000000000001 * pow(2. - 1. * delta, 2) * pow(mpion, 4) *
             pow(mrho, 6) +
         0.25 * pow(2. - 1. * delta, 2) * pow(mrho, 10) -
         0.5000000000000001 * pow(2. - 1. * delta, 2) * pow(mrho, 6) *
             pow(s, 2) +
         pow(2. - 1. * delta, 2) * pow(mpion, 2) * pow(mrho, 6) *
             (-1. * pow(mrho, 2) + 1. * s)) /
            (pow(mrho, 6) * (-2. * pow(mpion, 2) + 1. * s + 1. * tmax)) +
        (2. *
         (0. - 2. * pow(mpion, 4) * pow(mrho, 4) - 0.5 * pow(mrho, 8) +
          delta * pow(mrho, 4) *
              (2. * pow(mpion, 4) + 0.5 * pow(mrho, 4) +
               pow(mpion, 2) * (-2. * pow(mrho, 2) - 1.9999999999999998 * s)) +
          pow(mpion, 2) * (2. * pow(mrho, 6) + 2. * pow(mrho, 4) * s) +
          pow(delta, 2) * pow(mrho, 2) *
              (-2.220446049250313e-16 * pow(mpion, 6) - 0.125 * pow(mrho, 6) +
               pow(mpion, 4) *
                   (-0.5 * pow(mrho, 2) + 2.220446049250313e-16 * s) +
               pow(mpion, 2) * (0.5 * pow(mrho, 4) + 0.5 * pow(mrho, 2) * s))) *
         log(abs(-1. * pow(mpion, 2) + 0.5 * s + 0.5 * tmax))) /
            (pow(mrho, 4) * (pow(mpion, 2) - 1. * s)) -
        (0.25 * (eta1 - 1. * eta2) * (pow(ma1, 2) - 1. * s) *
         (eta2 * ((-2. + 1. * delta) * pow(mpion, 6) +
                  (6. - 3. * delta) * pow(mpion, 4) * s +
                  pow(s, 2) * ((4. - 2. * delta) * pow(mrho, 2) +
                               (2. - 1. * delta) * s) +
                  pow(mpion, 2) * s *
                      ((-4. + 2. * delta) * pow(mrho, 2) +
                       (-6. + 3. * delta) * s)) +
          eta1 * ((2. - 1. * delta) * pow(mpion, 6) +
                  (2. - 1. * delta) * pow(mrho, 4) * s +
                  (-2. + 1. * delta) * pow(s, 3) +
                  pow(mpion, 4) * ((4. - 2. * delta) * pow(mrho, 2) +
                                   (-6. + 3. * delta) * s) +
                  pow(mpion, 2) * ((-2. + 1. * delta) * pow(mrho, 4) +
                                   (-4. + 2. * delta) * pow(mrho, 2) * s +
                                   (6. - 3. * delta) * pow(s, 2)))) *
         log(abs(-2. * pow(mpion, 2) + s + tmax))) /
            (pow(Gammaa1, 2) * pow(ma1, 2) + pow(ma1, 4) -
             2. * pow(ma1, 2) * s + pow(s, 2)) +
        (0.25 *
         (0. + 8. * pow(mpion, 2) * pow(mrho, 6) + 4. * pow(mrho, 8) -
          8. * pow(mrho, 6) * s +
          delta * pow(mrho, 4) *
              (8. * pow(mpion, 4) - 8. * pow(mrho, 4) +
               pow(mpion, 2) * (8. * pow(mrho, 2) - 16. * s) +
               8. * pow(mrho, 2) * s + 8. * pow(s, 2)) +
          pow(delta, 2) * pow(mrho, 4) *
              (-4. * pow(mpion, 4) + 3. * pow(mrho, 4) - 2. * pow(mrho, 2) * s -
               4. * pow(s, 2) +
               pow(mpion, 2) * (-6. * pow(mrho, 2) + 8. * s))) *
         log(abs(-2. * pow(mpion, 2) + 1. * s + 1. * tmax))) /
            pow(mrho, 6) +
        (0.5 *
         (0. + pow(mpion, 2) * (4. * pow(mrho, 6) - 8. * C4 * pow(mrho, 8)) -
          4. * pow(mrho, 6) * s + 8. * C4 * pow(mrho, 8) * s +
          pow(delta, 2) * pow(mrho, 4) *
              (2. * pow(mpion, 4) - 1. * pow(mrho, 4) +
               pow(mpion, 2) * (4. * pow(mrho, 2) - 4. * s) + 2. * pow(s, 2)) +
          delta * pow(mrho, 4) *
              (-4. * pow(mpion, 4) + 2. * pow(mrho, 2) * s - 4. * pow(s, 2) +
               pow(mpion, 2) *
                   (-10. * pow(mrho, 2) + 4. * C4 * pow(mrho, 4) + 8. * s) +
               pow(mrho, 4) * (2. - 4. * C4 * s))) *
         log(abs(-2. * pow(mpion, 2) + 1. * s + 1. * tmax))) /
            pow(mrho, 6))) /
          (16. * Pi *
           (pow(mpion, 4) + pow(pow(mrho, 2) - s, 2) -
            2 * pow(mpion, 2) * (pow(mrho, 2) + s))) -
      (pow(Const, 2) * pow(ghat, 4) *
       (0. -
        (0.25 * pow(-2 + delta, 2) * pow(mpion, 2) *
         (pow(mpion, 4) + pow(pow(mrho, 2) - s, 2) -
          2 * pow(mpion, 2) * (pow(mrho, 2) + s)) *
         tmin) /
            (pow(mrho, 2) * pow(pow(mpion, 2) - s, 2)) -
        (0.0625 *
         (0. + 8. * pow(mpion, 2) * pow(mrho, 4) - 12. * pow(mrho, 6) +
          4. * pow(mrho, 4) * s +
          delta * pow(mrho, 2) *
              (-16. * pow(mpion, 4) - 16. * pow(mpion, 2) * pow(mrho, 2) -
               4. * pow(mrho, 4) + 16. * pow(mrho, 2) * s + 4. * pow(s, 2)) +
          pow(delta, 2) *
              (8. * pow(mpion, 6) + 9. * pow(mrho, 6) +
               pow(mpion, 4) * (4. * pow(mrho, 2) - 4. * s) -
               13. * pow(mrho, 4) * s - 5. * pow(mrho, 2) * pow(s, 2) +
               1. * pow(s, 3) +
               pow(mpion, 2) * (-2. * pow(mrho, 4) + 4. * pow(mrho, 2) * s -
                                2. * pow(s, 2)))) *
         tmin) /
            pow(mrho, 6) -
        (0.125 * (-2. + delta) * (eta1 - 1. * eta2) * (pow(ma1, 2) - 1. * s) *
         (eta2 * (pow(mpion, 6) + pow(mpion, 2) * pow(s, 2) +
                  (pow(mrho, 2) - 1. * s) * pow(s, 2) +
                  pow(mpion, 4) * (-1. * pow(mrho, 2) + 3. * s)) +
          eta1 *
              (-4. * pow(mpion, 6) + pow(mpion, 4) * (3. * pow(mrho, 2) + s) +
               pow(mpion, 2) *
                   (-1. * pow(mrho, 4) + pow(mrho, 2) * s - 2. * pow(s, 2)) +
               s * (pow(mrho, 4) - 2. * pow(mrho, 2) * s + pow(s, 2)))) *
         tmin) /
            ((-1. * pow(mpion, 2) + s) *
             (pow(Gammaa1, 2) * pow(ma1, 2) + pow(ma1, 4) -
              2. * pow(ma1, 2) * s + pow(s, 2))) +
        (0.03125 * pow(eta1 - 1. * eta2, 2) *
         (pow(eta1, 2) *
              (1. * pow(mpion, 8) - 2. * pow(mpion, 6) * pow(mrho, 2) +
               pow(mpion, 2) * s *
                   (-4. * pow(mrho, 4) + 8. * pow(mrho, 2) * s -
                    4. * pow(s, 2)) +
               pow(s, 2) * (1. * pow(mrho, 4) - 2. * pow(mrho, 2) * s +
                            1. * pow(s, 2)) +
               pow(mpion, 4) * (3. * pow(mrho, 4) - 6. * pow(mrho, 2) * s +
                                4. * pow(s, 2))) +
          pow(eta2, 2) *
              (1. * pow(mpion, 8) - 2. * pow(mpion, 6) * pow(mrho, 2) +
               pow(mpion, 2) * s *
                   (-2. * pow(mrho, 4) - 4. * pow(mrho, 2) * s -
                    4. * pow(s, 2)) +
               pow(s, 2) * (1. * pow(mrho, 4) + 2. * pow(mrho, 2) * s +
                            1. * pow(s, 2)) +
               pow(mpion, 4) * (1. * pow(mrho, 4) + 4. * pow(mrho, 2) * s +
                                4. * pow(s, 2))) +
          eta1 * eta2 *
              (-2. * pow(mpion, 8) + 2. * pow(mrho, 4) * pow(s, 2) -
               2. * pow(s, 4) +
               pow(mpion, 4) * (2. * pow(mrho, 4) + 4. * pow(mrho, 2) * s -
                                8. * pow(s, 2)) +
               pow(mpion, 2) * s *
                   (-4. * pow(mrho, 4) - 4. * pow(mrho, 2) * s +
                    8. * pow(s, 2)))) *
         tmin) /
            (pow(Gammaa1, 2) * pow(ma1, 2) + pow(ma1, 4) -
             2. * pow(ma1, 2) * s + pow(s, 2)) +
        (0.5 *
         (0. - 4. * C4 * pow(mrho, 8) - 0.5 * pow(mrho, 4) * s +
          pow(mrho, 6) * (2. + 2. * C4 * s) +
          pow(delta, 2) *
              (2. * pow(mpion, 6) + 2. * pow(mrho, 6) -
               1.5 * pow(mpion, 4) * s - 2.375 * pow(mrho, 4) * s -
               0.75 * pow(mrho, 2) * pow(s, 2) + 0.125 * pow(s, 3) +
               pow(mpion, 2) * (-1.5 * pow(mrho, 4) + 0.5 * pow(mrho, 2) * s)) +
          delta * pow(mrho, 2) *
              (-2. * pow(mpion, 4) +
               pow(mpion, 2) * (1. * s + pow(mrho, 2) * (-1. - 2. * C4 * s)) +
               pow(mrho, 2) * (2. * C4 * pow(mrho, 4) +
                               pow(mrho, 2) * (-3. + 1. * C4 * s) +
                               s * (2. + 1. * C4 * s)))) *
         tmin) /
            pow(mrho, 6) -
        (0.5 *
         (pow(mrho, 6) *
              (-1.5 + C4 * (-12. * pow(mpion, 2) + 6. * s) +
               pow(C4, 2) * (-16. * pow(mpion, 4) + 16. * pow(mpion, 2) * s -
                             4. * pow(s, 2))) +
          pow(delta, 2) *
              (1. * pow(mpion, 6) + 0.125 * pow(mrho, 6) +
               pow(mpion, 4) * (-2. * pow(mrho, 2) - 1. * s) +
               0.25 * pow(mrho, 4) * s - 0.625 * pow(mrho, 2) * pow(s, 2) +
               pow(mpion, 2) * (-2.5 * pow(mrho, 4) + 1.75 * pow(mrho, 2) * s +
                                0.25 * pow(s, 2))) +
          delta * pow(mrho, 2) *
              (pow(mpion, 4) * (1. + 8. * C4 * pow(mrho, 2)) +
               pow(mpion, 2) * (6. * C4 * pow(mrho, 4) - 0.5 * s +
                                pow(mrho, 2) * (3. - 10. * C4 * s)) +
               pow(mrho, 2) * (pow(mrho, 2) * (1.5 - 1. * C4 * s) +
                               s * (-2.5 + 3. * C4 * s)))) *
         tmin) /
            pow(mrho, 6) -
        (0.25 *
         (pow(delta, 2) *
              (1. * pow(mpion, 6) - 1. * pow(mrho, 6) +
               pow(mpion, 4) * (-2.499999999999999 * pow(mrho, 2) - 2.5 * s) -
               1.5 * pow(mrho, 4) * s + 2. * pow(mrho, 2) * pow(s, 2) -
               0.5 * pow(s, 3) +
               pow(mpion, 2) *
                   (3.5 * pow(mrho, 4) - 1.5000000000000004 * pow(mrho, 2) * s +
                    2. * pow(s, 2))) +
          pow(mrho, 2) *
              (pow(mpion, 4) * (-6. - 8. * C4 * pow(mrho, 2)) + 2. * pow(s, 2) +
               pow(mrho, 4) * (-4. - 8. * C4 * s) +
               pow(mrho, 2) * s * (-2. + 8. * C4 * s) +
               pow(mpion, 2) * (8. * C4 * pow(mrho, 4) + 4. * s +
                                pow(mrho, 2) * (10. - 16. * C4 * s))) +
          delta * (-2. * pow(mpion, 6) - 5. * pow(mrho, 2) * pow(s, 2) +
                   1. * pow(s, 3) +
                   pow(mpion, 4) *
                       (8. * pow(mrho, 2) + 4. * C4 * pow(mrho, 4) + 5. * s) +
                   pow(mrho, 4) * s * (4. - 4. * C4 * s) +
                   pow(mrho, 6) * (4. + 4. * C4 * s) +
                   pow(mpion, 2) * (-4. * C4 * pow(mrho, 6) +
                                    1. * pow(mrho, 2) * s - 4. * pow(s, 2) +
                                    pow(mrho, 4) * (-12. + 8. * C4 * s)))) *
         tmin) /
            (pow(mrho, 4) * (pow(mpion, 2) - 1. * s)) +
        (0.0625 * (eta1 - 1. * eta2) * (pow(ma1, 2) - 1. * s) *
         (pow(mrho, 2) *
              (eta2 * (4. * pow(mpion, 4) - 6. * pow(mpion, 2) * s +
                       s * (8. * pow(mrho, 2) + 6. * s)) +
               eta1 * (-12. * pow(mpion, 4) + 4. * pow(mrho, 4) +
                       2. * pow(mrho, 2) * s - 6. * pow(s, 2) +
                       pow(mpion, 2) * (-4. * pow(mrho, 2) + 8. * s))) +
          delta *
              (eta1 * (8. * pow(mpion, 6) - 2. * pow(mrho, 6) +
                       pow(mpion, 4) * (2. * pow(mrho, 2) - 2. * s) -
                       3. * pow(mrho, 4) * s + 4. * pow(mrho, 2) * pow(s, 2) +
                       1. * pow(s, 3) +
                       pow(mpion, 2) * (2. * pow(mrho, 4) - 2. * pow(s, 2))) +
               eta2 * (pow(mpion, 4) * (-2. * pow(mrho, 2) - 4. * s) +
                       pow(mpion, 2) * s * (3. * pow(mrho, 2) + 3. * s) +
                       s * (-4. * pow(mrho, 4) - 7. * pow(mrho, 2) * s -
                            1. * pow(s, 2))))) *
         tmin) /
            (pow(mrho, 2) * (pow(Gammaa1, 2) * pow(ma1, 2) + pow(ma1, 4) -
                             2. * pow(ma1, 2) * s + pow(s, 2))) -
        (0.1875 * (eta1 - 1. * eta2) * (pow(ma1, 2) - 1. * s) *
         (delta *
              (eta1 * (2.6666666666666665 * pow(mpion, 6) +
                       pow(mpion, 4) * (-4. * pow(mrho, 2) + 2. * s) +
                       pow(mpion, 2) * (-1.3333333333333333 * pow(mrho, 4) +
                                        6. * pow(mrho, 2) * s -
                                        3.3333333333333335 * pow(s, 2)) +
                       s * (0.3333333333333333 * pow(mrho, 4) -
                            1.3333333333333333 * pow(mrho, 2) * s +
                            1. * pow(s, 2))) +
               eta2 * (pow(mpion, 4) *
                           (-0.6666666666666666 * pow(mrho, 2) - 4. * s) +
                       s * (0.6666666666666666 * pow(mrho, 4) -
                            1. * pow(mrho, 2) * s - 1. * pow(s, 2)) +
                       pow(mpion, 2) * (-0.6666666666666666 * pow(mrho, 4) -
                                        0.3333333333333333 * pow(mrho, 2) * s +
                                        3.6666666666666665 * pow(s, 2)))) +
          pow(mrho, 2) *
              (eta2 * (C4 * pow(mpion, 4) *
                           (2.6666666666666665 * pow(mrho, 2) +
                            10.666666666666666 * s) +
                       pow(mpion, 2) *
                           (s * (3.3333333333333335 -
                                 10.666666666666666 * C4 * s) +
                            pow(mrho, 2) * (1.3333333333333333 -
                                            5.333333333333333 * C4 * s)) +
                       s * (s * (-2. + 2.6666666666666665 * C4 * s) +
                            pow(mrho, 2) * (-1.3333333333333333 +
                                            2.6666666666666665 * C4 * s))) +
               eta1 *
                   (pow(mpion, 4) *
                        (1.3333333333333333 + 8. * C4 * pow(mrho, 2) -
                         10.666666666666666 * C4 * s) +
                    s * (s * (2. - 2.6666666666666665 * C4 * s) +
                         pow(mrho, 2) * (-2. + 2.6666666666666665 * C4 * s)) +
                    pow(mpion, 2) *
                        (pow(mrho, 2) * (2.6666666666666665 -
                                         10.666666666666666 * C4 * s) +
                         s * (-4. + 10.666666666666666 * C4 * s))))) *
         tmin) /
            (pow(mrho, 2) * (pow(Gammaa1, 2) * pow(ma1, 2) + pow(ma1, 4) -
                             2. * pow(ma1, 2) * s + pow(s, 2))) -
        (0.0625 * (-2. + delta) * (eta1 - 1. * eta2) * (pow(ma1, 2) - 1. * s) *
         (pow(mpion, 2) + s) *
         (-2. * eta2 * s + eta1 * (pow(mpion, 2) - 1. * pow(mrho, 2) + s)) *
         pow(tmin, 2)) /
            ((-1. * pow(mpion, 2) + s) *
             (pow(Gammaa1, 2) * pow(ma1, 2) + pow(ma1, 4) -
              2. * pow(ma1, 2) * s + pow(s, 2))) +
        (0.03125 * pow(eta1 - 1. * eta2, 2) *
         (pow(eta1, 2) * (pow(mrho, 2) - 1. * s) + 2. * eta1 * eta2 * s -
          1. * pow(eta2, 2) * s) *
         (pow(mpion, 4) + (pow(mrho, 2) - 1. * s) * s +
          pow(mpion, 2) * (-1. * pow(mrho, 2) + 2. * s)) *
         pow(tmin, 2)) /
            (pow(Gammaa1, 2) * pow(ma1, 2) + pow(ma1, 4) -
             2. * pow(ma1, 2) * s + pow(s, 2)) -
        (0.125 *
         (-1. * pow(mrho, 4) + 4. * C4 * pow(mrho, 6) +
          delta * pow(mrho, 2) *
              (2. * pow(mrho, 2) + 2. * C4 * pow(mrho, 4) +
               pow(mpion, 2) * (2. - 4. * C4 * pow(mrho, 2)) - 2. * s) +
          pow(delta, 2) *
              (1. * pow(mpion, 4) + 0.25 * pow(mrho, 4) - 1.25 * pow(s, 2) +
               pow(mpion, 2) * (-3. * pow(mrho, 2) + 2. * s))) *
         pow(tmin, 2)) /
            pow(mrho, 6) +
        (0.03125 *
         (0. - 4. * pow(mrho, 4) +
          delta * (16. * pow(mrho, 4) - 8. * pow(mrho, 2) * s) +
          pow(delta, 2) * (4. * pow(mpion, 4) - 3. * pow(mrho, 4) +
                           2. * pow(mrho, 2) * s - 3. * pow(s, 2) +
                           pow(mpion, 2) * (-4. * pow(mrho, 2) + 4. * s))) *
         pow(tmin, 2)) /
            pow(mrho, 6) +
        (0.0625 *
         (-32. * C4 * pow(mrho, 4) * s +
          pow(delta, 2) *
              (1. * pow(mpion, 4) +
               pow(mpion, 2) * (-1.0000000000000009 * pow(mrho, 2) - 2. * s) +
               s * (-3. * pow(mrho, 2) + 1. * s)) +
          delta * (-2. * pow(mpion, 4) +
                   (6. * pow(mrho, 2) + 16. * C4 * pow(mrho, 4) - 2. * s) * s +
                   pow(mpion, 2) * (2. * pow(mrho, 2) + 4. * s))) *
         pow(tmin, 2)) /
            (pow(mrho, 4) * (pow(mpion, 2) - 1. * s)) -
        (0.5625 *
         (C4 * pow(mrho, 6) *
              (2.6666666666666665 + 7.111111111111112 * C4 * pow(mpion, 2) -
               3.555555555555556 * C4 * s) +
          pow(delta, 2) *
              (0.11111111111111112 * pow(mrho, 4) +
               pow(mpion, 2) * (1. * pow(mrho, 2) - 0.22222222222222224 * s) -
               0.22222222222222224 * pow(mrho, 2) * s +
               0.11111111111111112 * pow(s, 2)) +
          delta * pow(mrho, 2) *
              (-2.2222222222222223 * C4 * pow(mrho, 4) +
               pow(mpion, 2) * (-0.6666666666666666 -
                                2.6666666666666665 * C4 * pow(mrho, 2)) +
               0.22222222222222224 * s +
               pow(mrho, 2) *
                   (-0.22222222222222224 + 1.777777777777778 * C4 * s))) *
         pow(tmin, 2)) /
            pow(mrho, 6) +
        (0.03125 * (eta1 - 1. * eta2) * (pow(ma1, 2) - 1. * s) *
         (pow(mrho, 2) * (-2. * eta2 * pow(mpion, 2) -
                          5.999999999999999 * eta1 * pow(mrho, 2) +
                          8. * eta1 * s - 2. * eta2 * s) +
          delta *
              (eta1 * (-5.999999999999999 * pow(mpion, 4) + 5. * pow(mrho, 4) +
                       pow(mpion, 2) * (4. * pow(mrho, 2) - 4. * s) -
                       5.999999999999999 * pow(mrho, 2) * s + 1. * pow(s, 2)) +
               eta2 * (4. * pow(mpion, 4) +
                       pow(mpion, 2) * (1. * pow(mrho, 2) - 2. * s) +
                       s * (5. * pow(mrho, 2) + 2. * s)))) *
         pow(tmin, 2)) /
            (pow(mrho, 2) * (pow(Gammaa1, 2) * pow(ma1, 2) + pow(ma1, 4) -
                             2. * pow(ma1, 2) * s + pow(s, 2))) -
        (0.15625 * (eta1 - 1. * eta2) * (pow(ma1, 2) - 1. * s) *
         (delta *
              (eta1 * (-1.2 * pow(mpion, 4) + 0.6 * pow(mrho, 4) +
                       pow(mpion, 2) * (2. * pow(mrho, 2) - 2.4 * s) -
                       1.6 * pow(mrho, 2) * s + 1. * pow(s, 2)) +
               eta2 * (0.8 * pow(mpion, 4) + (1. * pow(mrho, 2) - 0.4 * s) * s +
                       pow(mpion, 2) * (0.2 * pow(mrho, 2) + 1.2 * s))) +
          pow(mrho, 2) *
              (eta2 * (pow(mpion, 2) * (-0.4 - 6.4 * C4 * s) +
                       s * (-0.4 + 3.2 * C4 * s)) +
               eta1 * (s * (0.8 - 3.2 * C4 * s) +
                       pow(mrho, 2) * (-0.4 + 3.2 * C4 * s) +
                       pow(mpion, 2) *
                           (-0.8 - 3.2 * C4 * pow(mrho, 2) + 6.4 * C4 * s)))) *
         pow(tmin, 2)) /
            (pow(mrho, 2) * (pow(Gammaa1, 2) * pow(ma1, 2) + pow(ma1, 4) -
                             2. * pow(ma1, 2) * s + pow(s, 2))) -
        (0.20833333333333331 * delta *
         (-0.8 * pow(mrho, 2) + 0.8 * C4 * pow(mrho, 4) +
          delta * (0.8 * pow(mpion, 2) + 1. * pow(mrho, 2) - 0.7 * s)) *
         pow(tmin, 3)) /
            pow(mrho, 6) +
        (0.125 *
         (5.333333333333333 * pow(C4, 2) * pow(mrho, 6) +
          delta * (-0.6666666666666666 * pow(mrho, 2) -
                   1.3333333333333333 * C4 * pow(mrho, 4)) +
          pow(delta, 2) *
              (1. * pow(mpion, 2) + 1.1666666666666667 * pow(mrho, 2) -
               0.6666666666666666 * s)) *
         pow(tmin, 3)) /
            pow(mrho, 6) +
        (0.10416666666666666 * delta *
         (-0.8 * pow(mrho, 2) +
          delta * (0.4 * pow(mpion, 2) + 1. * pow(mrho, 2) - 0.6 * s)) *
         pow(tmin, 3)) /
            pow(mrho, 6) +
        (0.020833333333333332 * pow(eta1 - 1. * eta2, 2) * s *
         (-2. * eta1 * eta2 * s + pow(eta2, 2) * s +
          pow(eta1, 2) * (-1. * pow(mrho, 2) + s)) *
         pow(tmin, 3)) /
            (pow(Gammaa1, 2) * pow(ma1, 2) + pow(ma1, 4) -
             2. * pow(ma1, 2) * s + pow(s, 2)) +
        (0.10416666666666666 * (eta1 - 1. * eta2) * (pow(ma1, 2) - 1. * s) *
         (0.4 * eta1 * pow(mrho, 2) +
          delta *
              (-0.2 * eta2 * pow(mpion, 2) - 0.2 * eta2 * s +
               eta1 * (-0.4 * pow(mpion, 2) - 0.8 * pow(mrho, 2) + 1. * s))) *
         pow(tmin, 3)) /
            (pow(mrho, 2) * (pow(Gammaa1, 2) * pow(ma1, 2) + pow(ma1, 4) -
                             2. * pow(ma1, 2) * s + pow(s, 2))) -
        (0.14583333333333331 * (eta1 - 1. * eta2) * (pow(ma1, 2) - 1. * s) *
         (delta * (-0.14285714285714285 * eta2 * pow(mpion, 2) -
                   0.42857142857142855 * eta2 * s +
                   eta1 * (-0.2857142857142857 * pow(mpion, 2) -
                           0.5714285714285714 * pow(mrho, 2) + 1. * s)) +
          pow(mrho, 2) *
              (1.1428571428571428 * C4 * eta2 * s +
               eta1 * (0.2857142857142857 - 1.1428571428571428 * C4 * s))) *
         pow(tmin, 3)) /
            (pow(mrho, 2) * (pow(Gammaa1, 2) * pow(ma1, 2) + pow(ma1, 4) -
                             2. * pow(ma1, 2) * s + pow(s, 2))) +
        (0. -
         0.5000000000000001 * pow(2. - 1. * delta, 2) * pow(mpion, 4) *
             pow(mrho, 6) +
         0.25 * pow(2. - 1. * delta, 2) * pow(mrho, 10) -
         0.5000000000000001 * pow(2. - 1. * delta, 2) * pow(mrho, 6) *
             pow(s, 2) +
         pow(2. - 1. * delta, 2) * pow(mpion, 2) * pow(mrho, 6) *
             (-1. * pow(mrho, 2) + 1. * s)) /
            (pow(mrho, 6) * (-2. * pow(mpion, 2) + 1. * s + 1. * tmin)) +
        (2. *
         (0. - 2. * pow(mpion, 4) * pow(mrho, 4) - 0.5 * pow(mrho, 8) +
          delta * pow(mrho, 4) *
              (2. * pow(mpion, 4) + 0.5 * pow(mrho, 4) +
               pow(mpion, 2) * (-2. * pow(mrho, 2) - 1.9999999999999998 * s)) +
          pow(mpion, 2) * (2. * pow(mrho, 6) + 2. * pow(mrho, 4) * s) +
          pow(delta, 2) * pow(mrho, 2) *
              (-2.220446049250313e-16 * pow(mpion, 6) - 0.125 * pow(mrho, 6) +
               pow(mpion, 4) *
                   (-0.5 * pow(mrho, 2) + 2.220446049250313e-16 * s) +
               pow(mpion, 2) * (0.5 * pow(mrho, 4) + 0.5 * pow(mrho, 2) * s))) *
         log(abs(-1. * pow(mpion, 2) + 0.5 * s + 0.5 * tmin))) /
            (pow(mrho, 4) * (pow(mpion, 2) - 1. * s)) -
        (0.25 * (eta1 - 1. * eta2) * (pow(ma1, 2) - 1. * s) *
         (eta2 * ((-2. + 1. * delta) * pow(mpion, 6) +
                  (6. - 3. * delta) * pow(mpion, 4) * s +
                  pow(s, 2) * ((4. - 2. * delta) * pow(mrho, 2) +
                               (2. - 1. * delta) * s) +
                  pow(mpion, 2) * s *
                      ((-4. + 2. * delta) * pow(mrho, 2) +
                       (-6. + 3. * delta) * s)) +
          eta1 * ((2. - 1. * delta) * pow(mpion, 6) +
                  (2. - 1. * delta) * pow(mrho, 4) * s +
                  (-2. + 1. * delta) * pow(s, 3) +
                  pow(mpion, 4) * ((4. - 2. * delta) * pow(mrho, 2) +
                                   (-6. + 3. * delta) * s) +
                  pow(mpion, 2) * ((-2. + 1. * delta) * pow(mrho, 4) +
                                   (-4. + 2. * delta) * pow(mrho, 2) * s +
                                   (6. - 3. * delta) * pow(s, 2)))) *
         log(abs(-2. * pow(mpion, 2) + s + tmin))) /
            (pow(Gammaa1, 2) * pow(ma1, 2) + pow(ma1, 4) -
             2. * pow(ma1, 2) * s + pow(s, 2)) +
        (0.25 *
         (0. + 8. * pow(mpion, 2) * pow(mrho, 6) + 4. * pow(mrho, 8) -
          8. * pow(mrho, 6) * s +
          delta * pow(mrho, 4) *
              (8. * pow(mpion, 4) - 8. * pow(mrho, 4) +
               pow(mpion, 2) * (8. * pow(mrho, 2) - 16. * s) +
               8. * pow(mrho, 2) * s + 8. * pow(s, 2)) +
          pow(delta, 2) * pow(mrho, 4) *
              (-4. * pow(mpion, 4) + 3. * pow(mrho, 4) - 2. * pow(mrho, 2) * s -
               4. * pow(s, 2) +
               pow(mpion, 2) * (-6. * pow(mrho, 2) + 8. * s))) *
         log(abs(-2. * pow(mpion, 2) + 1. * s + 1. * tmin))) /
            pow(mrho, 6) +
        (0.5 *
         (0. + pow(mpion, 2) * (4. * pow(mrho, 6) - 8. * C4 * pow(mrho, 8)) -
          4. * pow(mrho, 6) * s + 8. * C4 * pow(mrho, 8) * s +
          pow(delta, 2) * pow(mrho, 4) *
              (2. * pow(mpion, 4) - 1. * pow(mrho, 4) +
               pow(mpion, 2) * (4. * pow(mrho, 2) - 4. * s) + 2. * pow(s, 2)) +
          delta * pow(mrho, 4) *
              (-4. * pow(mpion, 4) + 2. * pow(mrho, 2) * s - 4. * pow(s, 2) +
               pow(mpion, 2) *
                   (-10. * pow(mrho, 2) + 4. * C4 * pow(mrho, 4) + 8. * s) +
               pow(mrho, 4) * (2. - 4. * C4 * s))) *
         log(abs(-2. * pow(mpion, 2) + 1. * s + 1. * tmin))) /
            pow(mrho, 6))) /
          (16. * Pi *
           (pow(mpion, 4) + pow(pow(mrho, 2) - s, 2) -
            2 * pow(mpion, 2) * (pow(mrho, 2) + s)));

  return xs * to_mb / spin_deg_factor;
}

double PhotonCrossSection<ComputationMethod::Analytic>::
    xs_diff_pi0_rho_pi_rho_mediated(const double s, const double t,
                                    const double m_rho) {
  const double mpion = m_pion_;
  const double mrho = m_rho;
  const double spin_deg_factor = 3.0;
<<<<<<< HEAD

  const double diff_xs =
      (pow(Const, 2) * pow(ghat, 4) *
       ((-0.25 * pow(-2 + delta, 2) * pow(mpion, 2) *
         (pow(mpion, 4) + pow(pow(mrho, 2) - s, 2) -
          2 * pow(mpion, 2) * (pow(mrho, 2) + s))) /
            (pow(mrho, 2) * pow(pow(mpion, 2) - s, 2)) -
        (0.0625 * (eta1 - eta2) * (-pow(ma1, 2) + s) *
         (2 * pow(mrho, 2) +
          delta * (-2 * pow(mpion, 2) - pow(mrho, 2) + s + t)) *
         (-(eta2 * (s - t) *
            (4 * pow(mpion, 4) + s * (4 * pow(mrho, 2) + s - t) -
             pow(mpion, 2) * (3 * s + t))) +
          eta1 * (8 * pow(mpion, 6) + pow(s, 3) + pow(s, 2) * t +
                  5 * s * pow(t, 2) + pow(t, 3) + 2 * pow(mrho, 4) * (-s + t) +
                  pow(mrho, 2) * (s - 3 * t) * (s + t) +
                  2 * pow(mpion, 2) * (2 * pow(mrho, 2) - s - t) * (s + t) -
                  2 * pow(mpion, 4) * (2 * pow(mrho, 2) + s + 3 * t)))) /
            (pow(mrho, 2) *
             (pow(Gammaa1, 2) * pow(ma1, 2) + pow(pow(ma1, 2) - s, 2)) *
             (-2 * pow(mpion, 2) + s + t)) -
        (0.0625 *
         pow(-2. * pow(mrho, 2) +
                 delta * (2. * pow(mpion, 2) + pow(mrho, 2) - 1. * s - 1. * t),
             2) *
         (8. * pow(mpion, 6) + 4. * pow(mrho, 6) + pow(s, 3) +
          pow(mrho, 4) * (-4. * s - 4. * t) +
          pow(mpion, 4) * (-4. * pow(mrho, 2) - 4. * s - 4. * t) +
          3. * pow(s, 2) * t + 3. * s * pow(t, 2) + pow(t, 3) +
          pow(mrho, 2) * (-3. * pow(s, 2) + 2. * s * t - 3. * pow(t, 2)) +
          pow(mpion, 2) *
              (-8. * pow(mrho, 4) - 2. * pow(s, 2) - 4. * s * t -
               2. * pow(t, 2) + pow(mrho, 2) * (4. * s + 4. * t)))) /
            (pow(mrho, 6) * pow(2. * pow(mpion, 2) - 1. * s - 1. * t, 2)) +
        (0.125 * (-2 + delta) * (eta1 - eta2) * (-pow(ma1, 2) + s) *
         (-(eta2 * (pow(mpion, 2) + s) *
            (-pow(mpion, 4) + pow(mpion, 2) * (pow(mrho, 2) - 2 * s) +
             s * (-pow(mrho, 2) + s + 2 * t))) +
          eta1 * (-4 * pow(mpion, 6) +
                  s * (-pow(mrho, 2) + s) * (-pow(mrho, 2) + s + t) +
                  pow(mpion, 4) * (3 * pow(mrho, 2) + s + t) -
                  pow(mpion, 2) * (pow(mrho, 4) + 2 * s * (s - t) +
                                   pow(mrho, 2) * (-s + t))))) /
            ((pow(Gammaa1, 2) * pow(ma1, 2) + pow(pow(ma1, 2) - s, 2)) *
             (-pow(mpion, 2) + s)) +
        (0.03125 * pow(eta1 - eta2, 2) *
         (pow(eta2, 2) *
              (pow(mpion, 8) - 2 * pow(mpion, 6) * pow(mrho, 2) +
               pow(mpion, 4) * (pow(pow(mrho, 2) + 2 * s, 2) - 2 * s * t) +
               pow(s, 2) * (pow(pow(mrho, 2) + s, 2) +
                            2 * (-pow(mrho, 2) + s) * t + 2 * pow(t, 2)) -
               2 * pow(mpion, 2) * s *
                   (pow(mrho, 4) + pow(mrho, 2) * (2 * s - t) +
                    2 * s * (s + t))) -
          2 * eta1 * eta2 *
              (pow(mpion, 8) -
               pow(mpion, 4) * (pow(mrho, 4) + 2 * pow(mrho, 2) * s +
                                2 * s * (-2 * s + t)) +
               2 * pow(mpion, 2) * s *
                   (pow(mrho, 4) + pow(mrho, 2) * (s + t) - 2 * s * (s + t)) +
               pow(s, 2) * (-pow(mrho, 4) + pow(s, 2) - 2 * pow(mrho, 2) * t +
                            2 * t * (s + t))) +
          pow(eta1, 2) *
              (pow(mpion, 8) - 2 * pow(mpion, 6) * pow(mrho, 2) +
               pow(mpion, 4) * (3 * pow(mrho, 4) + 2 * s * (2 * s - t) +
                                2 * pow(mrho, 2) * (-3 * s + t)) -
               2 * pow(mpion, 2) * (-pow(mrho, 2) + s) *
                   (2 * s * (s + t) - pow(mrho, 2) * (2 * s + t)) +
               s * (-pow(mrho, 2) + s) *
                   (pow(s, 2) + 2 * s * t + 2 * pow(t, 2) -
                    pow(mrho, 2) * (s + 2 * t))))) /
            (pow(Gammaa1, 2) * pow(ma1, 2) + pow(pow(ma1, 2) - s, 2)) +
        (0.5 *
         (-2. * pow(mrho, 2) +
          delta * (2. * pow(mpion, 2) + pow(mrho, 2) - 1. * s - 1. * t)) *
         (delta * (1. * pow(mpion, 6) + 0.5 * pow(mrho, 6) +
                   0.0625 * pow(s, 3) + pow(mrho, 4) * (-0.5 * s - 0.5 * t) +
                   pow(mpion, 4) * (-0.5 * pow(mrho, 2) - 0.75 * s - 0.25 * t) +
                   0.3125 * pow(s, 2) * t + 0.4375 * s * pow(t, 2) +
                   0.1875 * pow(t, 3) +
                   pow(mpion, 2) * (-1. * pow(mrho, 4) +
                                    pow(mrho, 2) * (0.375 * s + 0.625 * t) +
                                    (-0.5 * s - 0.5 * t) * t) +
                   pow(mrho, 2) * (-0.3125 * pow(s, 2) + 0.25 * s * t -
                                   0.4375 * pow(t, 2))) +
          pow(mrho, 2) *
              (-0.125 * pow(s, 2) + C4 * pow(mrho, 4) * (1. * s - 1. * t) +
               0.125 * pow(t, 2) +
               pow(mpion, 2) * ((0.25 - 1. * C4 * pow(mrho, 2)) * s +
                                (-0.25 + 1. * C4 * pow(mrho, 2)) * t) +
               pow(mrho, 2) * (-0.5 * s + 0.5 * C4 * pow(s, 2) +
                               t * (0.5 - 0.5 * C4 * t))))) /
            (pow(mrho, 6) * (1. * pow(mpion, 2) - 0.5 * s - 0.5 * t)) +
        (pow(delta, 2) *
             (-0.5 * pow(mpion, 6) - 0.0625 * pow(mrho, 6) +
              pow(mpion, 4) * (1. * pow(mrho, 2) + 0.5 * s) +
              pow(mrho, 4) * (-0.125 * s - 0.125 * t) +
              t * (-0.125 * pow(s, 2) - 0.25 * s * t - 0.125 * pow(t, 2)) +
              pow(mpion, 2) * (1.25 * pow(mrho, 4) - 0.125 * pow(s, 2) +
                               pow(mrho, 2) * (-0.875 * s - 1.125 * t) +
                               0.25 * s * t + 0.375 * pow(t, 2)) +
              pow(mrho, 2) *
                  (0.3125 * pow(s, 2) + 0.25 * s * t + 0.4375 * pow(t, 2))) +
         delta * pow(mrho, 2) *
             (pow(mpion, 4) * (-0.5 - 4. * C4 * pow(mrho, 2)) +
              (-0.25 * s - 0.25 * t) * t +
              pow(mrho, 4) * (-0.75 + 0.5 * C4 * s + 2.5 * C4 * t) +
              pow(mrho, 2) * (-1.5 * C4 * pow(s, 2) + s * (1.25 - 2. * C4 * t) +
                              t * (0.25 - 0.5 * C4 * t)) +
              pow(mpion, 2) *
                  (-3. * C4 * pow(mrho, 4) + 0.25 * s + 0.75 * t +
                   pow(mrho, 2) * (-1.5 + 5. * C4 * s + 3. * C4 * t))) +
         pow(mrho, 6) *
             (0.75 +
              C4 * (8. * C4 * pow(mpion, 4) + 2. * C4 * pow(s, 2) +
                    pow(mpion, 2) * (6. - 8. * C4 * s - 8. * C4 * t) +
                    t * (-3. + 2. * C4 * t) + s * (-3. + 4. * C4 * t)))) /
            pow(mrho, 6) +
        (0.0625 * (eta1 - eta2) * (-pow(ma1, 2) + s) *
         (-(eta2 *
            (2 * pow(mpion, 4) *
                 (-4 * C4 * pow(mrho, 2) * (pow(mrho, 2) + 4 * s) +
                  delta * (pow(mrho, 2) + 6 * s - 2 * t)) +
             pow(mpion, 2) *
                 (2 * pow(mrho, 4) * (-2 + delta + 8 * C4 * s) +
                  delta * (-11 * pow(s, 2) - 6 * s * t + pow(t, 2)) +
                  pow(mrho, 2) * ((-10 + delta) * s - (-2 + delta) * t +
                                  32 * C4 * s * (s + t))) +
             s * (-2 * pow(mrho, 4) * (-2 + delta + 4 * C4 * s) +
                  delta * (3 * pow(s, 2) + 2 * s * t + 3 * pow(t, 2)) +
                  pow(mrho, 2) * (3 * (2 + delta) * s + (2 - 5 * delta) * t -
                                  8 * C4 * pow(s + t, 2))))) +
          eta1 *
              (8 * delta * pow(mpion, 6) +
               2 * pow(mpion, 4) *
                   (12 * C4 * pow(mrho, 4) -
                    2 * pow(mrho, 2) * (-1 + 3 * delta + 8 * C4 * s) +
                    3 * delta * (s - t)) +
               delta * (3 * pow(s, 3) + 5 * pow(s, 2) * t + 7 * s * pow(t, 2) +
                        pow(t, 3)) -
               2 * pow(mrho, 2) *
                   ((-3 + 2 * delta) * pow(s, 2) +
                    2 * (-1 + 2 * delta) * s * t +
                    (-1 + 2 * delta) * pow(t, 2) + 4 * C4 * s * pow(s + t, 2)) +
               pow(mrho, 4) * ((-6 + delta) * s + (-2 + 3 * delta) * t +
                               8 * C4 * s * (s + 2 * t)) -
               2 * pow(mpion, 2) *
                   (delta * (s + t) * (5 * s + t) -
                    pow(mrho, 2) * (-6 * s + 9 * delta * s - 2 * t +
                                    5 * delta * t + 16 * C4 * s * (s + t)) +
                    2 * pow(mrho, 4) * (-2 + delta + 4 * C4 * (2 * s + t)))))) /
            (pow(mrho, 2) *
             (pow(Gammaa1, 2) * pow(ma1, 2) + pow(pow(ma1, 2) - s, 2))) +
        (2 *
         ((0.0625 * (-2. + delta) *
           (-2. * pow(mrho, 2) +
            delta * (2. * pow(mpion, 2) + pow(mrho, 2) - 1. * s - 1. * t)) *
           (2. * pow(mpion, 6) + 1. * pow(mrho, 6) +
            pow(mpion, 4) * (-3. * pow(mrho, 2) - 2. * s) +
            pow(mrho, 4) * (-1.5 * s - 1.5 * t) +
            pow(mrho, 2) * (0.5 * s + 0.5 * t) * t +
            s * (0.5 * pow(s, 2) + 1. * s * t + 0.5 * pow(t, 2)) +
            pow(mpion, 2) *
                (-1. * pow(mrho, 4) - 0.5 * pow(s, 2) - 1. * s * t -
                 0.5 * pow(t, 2) + pow(mrho, 2) * (-0.5 * s + 2.5 * t)))) /
              ((pow(mpion, 2) - 1. * s) *
               (1. * pow(mpion, 2) - 0.5 * s - 0.5 * t)) +
          (0.0625 * (-2 + delta) *
           (delta *
                (6 * pow(mpion, 6) -
                 pow(mpion, 4) * (9 * (pow(mrho, 2) + s) + t) -
                 pow(mpion, 2) * (2 * pow(mrho, 4) - 3 * pow(s, 2) +
                                  pow(mrho, 2) * (5 * s - 7 * t) + pow(t, 2)) +
                 (pow(mrho, 2) - s - t) *
                     (3 * pow(mrho, 4) - s * t - pow(mrho, 2) * (3 * s + t))) +
            2 * pow(mrho, 2) *
                (pow(mpion, 4) * (1 + 4 * C4 * pow(mrho, 2)) +
                 pow(mrho, 4) * (-1 + 4 * C4 * s) + s * t -
                 pow(mpion, 2) * (4 * C4 * pow(mrho, 4) + s -
                                  2 * pow(mrho, 2) * (1 + 4 * C4 * s) + t) +
                 pow(mrho, 2) * (t + s * (1 - 4 * C4 * (s + 2 * t)))))) /
              (-pow(mpion, 2) + s))) /
            pow(mrho, 4))) /
      (16. * Pi *
       (pow(mpion, 4) + pow(pow(mrho, 2) - s, 2) -
        2 * pow(mpion, 2) * (pow(mrho, 2) + s)));

  return to_mb * diff_xs / spin_deg_factor;
}

// C13
double
PhotonCrossSection<ComputationMethod::Analytic>::xs_pi_rho_pi0_rho_mediated(
=======

  const double diff_xs =
      (pow(Const, 2) * pow(ghat, 4) *
       ((-0.25 * pow(-2 + delta, 2) * pow(mpion, 2) *
         (pow(mpion, 4) + pow(pow(mrho, 2) - s, 2) -
          2 * pow(mpion, 2) * (pow(mrho, 2) + s))) /
            (pow(mrho, 2) * pow(pow(mpion, 2) - s, 2)) -
        (0.0625 * (eta1 - eta2) * (-pow(ma1, 2) + s) *
         (2 * pow(mrho, 2) +
          delta * (-2 * pow(mpion, 2) - pow(mrho, 2) + s + t)) *
         (-(eta2 * (s - t) *
            (4 * pow(mpion, 4) + s * (4 * pow(mrho, 2) + s - t) -
             pow(mpion, 2) * (3 * s + t))) +
          eta1 * (8 * pow(mpion, 6) + pow(s, 3) + pow(s, 2) * t +
                  5 * s * pow(t, 2) + pow(t, 3) + 2 * pow(mrho, 4) * (-s + t) +
                  pow(mrho, 2) * (s - 3 * t) * (s + t) +
                  2 * pow(mpion, 2) * (2 * pow(mrho, 2) - s - t) * (s + t) -
                  2 * pow(mpion, 4) * (2 * pow(mrho, 2) + s + 3 * t)))) /
            (pow(mrho, 2) *
             (pow(Gammaa1, 2) * pow(ma1, 2) + pow(pow(ma1, 2) - s, 2)) *
             (-2 * pow(mpion, 2) + s + t)) -
        (0.0625 *
         pow(-2. * pow(mrho, 2) +
                 delta * (2. * pow(mpion, 2) + pow(mrho, 2) - 1. * s - 1. * t),
             2) *
         (8. * pow(mpion, 6) + 4. * pow(mrho, 6) + pow(s, 3) +
          pow(mrho, 4) * (-4. * s - 4. * t) +
          pow(mpion, 4) * (-4. * pow(mrho, 2) - 4. * s - 4. * t) +
          3. * pow(s, 2) * t + 3. * s * pow(t, 2) + pow(t, 3) +
          pow(mrho, 2) * (-3. * pow(s, 2) + 2. * s * t - 3. * pow(t, 2)) +
          pow(mpion, 2) *
              (-8. * pow(mrho, 4) - 2. * pow(s, 2) - 4. * s * t -
               2. * pow(t, 2) + pow(mrho, 2) * (4. * s + 4. * t)))) /
            (pow(mrho, 6) * pow(2. * pow(mpion, 2) - 1. * s - 1. * t, 2)) +
        (0.125 * (-2 + delta) * (eta1 - eta2) * (-pow(ma1, 2) + s) *
         (-(eta2 * (pow(mpion, 2) + s) *
            (-pow(mpion, 4) + pow(mpion, 2) * (pow(mrho, 2) - 2 * s) +
             s * (-pow(mrho, 2) + s + 2 * t))) +
          eta1 * (-4 * pow(mpion, 6) +
                  s * (-pow(mrho, 2) + s) * (-pow(mrho, 2) + s + t) +
                  pow(mpion, 4) * (3 * pow(mrho, 2) + s + t) -
                  pow(mpion, 2) * (pow(mrho, 4) + 2 * s * (s - t) +
                                   pow(mrho, 2) * (-s + t))))) /
            ((pow(Gammaa1, 2) * pow(ma1, 2) + pow(pow(ma1, 2) - s, 2)) *
             (-pow(mpion, 2) + s)) +
        (0.03125 * pow(eta1 - eta2, 2) *
         (pow(eta2, 2) *
              (pow(mpion, 8) - 2 * pow(mpion, 6) * pow(mrho, 2) +
               pow(mpion, 4) * (pow(pow(mrho, 2) + 2 * s, 2) - 2 * s * t) +
               pow(s, 2) * (pow(pow(mrho, 2) + s, 2) +
                            2 * (-pow(mrho, 2) + s) * t + 2 * pow(t, 2)) -
               2 * pow(mpion, 2) * s *
                   (pow(mrho, 4) + pow(mrho, 2) * (2 * s - t) +
                    2 * s * (s + t))) -
          2 * eta1 * eta2 *
              (pow(mpion, 8) -
               pow(mpion, 4) * (pow(mrho, 4) + 2 * pow(mrho, 2) * s +
                                2 * s * (-2 * s + t)) +
               2 * pow(mpion, 2) * s *
                   (pow(mrho, 4) + pow(mrho, 2) * (s + t) - 2 * s * (s + t)) +
               pow(s, 2) * (-pow(mrho, 4) + pow(s, 2) - 2 * pow(mrho, 2) * t +
                            2 * t * (s + t))) +
          pow(eta1, 2) *
              (pow(mpion, 8) - 2 * pow(mpion, 6) * pow(mrho, 2) +
               pow(mpion, 4) * (3 * pow(mrho, 4) + 2 * s * (2 * s - t) +
                                2 * pow(mrho, 2) * (-3 * s + t)) -
               2 * pow(mpion, 2) * (-pow(mrho, 2) + s) *
                   (2 * s * (s + t) - pow(mrho, 2) * (2 * s + t)) +
               s * (-pow(mrho, 2) + s) *
                   (pow(s, 2) + 2 * s * t + 2 * pow(t, 2) -
                    pow(mrho, 2) * (s + 2 * t))))) /
            (pow(Gammaa1, 2) * pow(ma1, 2) + pow(pow(ma1, 2) - s, 2)) +
        (0.5 *
         (-2. * pow(mrho, 2) +
          delta * (2. * pow(mpion, 2) + pow(mrho, 2) - 1. * s - 1. * t)) *
         (delta * (1. * pow(mpion, 6) + 0.5 * pow(mrho, 6) +
                   0.0625 * pow(s, 3) + pow(mrho, 4) * (-0.5 * s - 0.5 * t) +
                   pow(mpion, 4) * (-0.5 * pow(mrho, 2) - 0.75 * s - 0.25 * t) +
                   0.3125 * pow(s, 2) * t + 0.4375 * s * pow(t, 2) +
                   0.1875 * pow(t, 3) +
                   pow(mpion, 2) * (-1. * pow(mrho, 4) +
                                    pow(mrho, 2) * (0.375 * s + 0.625 * t) +
                                    (-0.5 * s - 0.5 * t) * t) +
                   pow(mrho, 2) * (-0.3125 * pow(s, 2) + 0.25 * s * t -
                                   0.4375 * pow(t, 2))) +
          pow(mrho, 2) *
              (-0.125 * pow(s, 2) + C4 * pow(mrho, 4) * (1. * s - 1. * t) +
               0.125 * pow(t, 2) +
               pow(mpion, 2) * ((0.25 - 1. * C4 * pow(mrho, 2)) * s +
                                (-0.25 + 1. * C4 * pow(mrho, 2)) * t) +
               pow(mrho, 2) * (-0.5 * s + 0.5 * C4 * pow(s, 2) +
                               t * (0.5 - 0.5 * C4 * t))))) /
            (pow(mrho, 6) * (1. * pow(mpion, 2) - 0.5 * s - 0.5 * t)) +
        (pow(delta, 2) *
             (-0.5 * pow(mpion, 6) - 0.0625 * pow(mrho, 6) +
              pow(mpion, 4) * (1. * pow(mrho, 2) + 0.5 * s) +
              pow(mrho, 4) * (-0.125 * s - 0.125 * t) +
              t * (-0.125 * pow(s, 2) - 0.25 * s * t - 0.125 * pow(t, 2)) +
              pow(mpion, 2) * (1.25 * pow(mrho, 4) - 0.125 * pow(s, 2) +
                               pow(mrho, 2) * (-0.875 * s - 1.125 * t) +
                               0.25 * s * t + 0.375 * pow(t, 2)) +
              pow(mrho, 2) *
                  (0.3125 * pow(s, 2) + 0.25 * s * t + 0.4375 * pow(t, 2))) +
         delta * pow(mrho, 2) *
             (pow(mpion, 4) * (-0.5 - 4. * C4 * pow(mrho, 2)) +
              (-0.25 * s - 0.25 * t) * t +
              pow(mrho, 4) * (-0.75 + 0.5 * C4 * s + 2.5 * C4 * t) +
              pow(mrho, 2) * (-1.5 * C4 * pow(s, 2) + s * (1.25 - 2. * C4 * t) +
                              t * (0.25 - 0.5 * C4 * t)) +
              pow(mpion, 2) *
                  (-3. * C4 * pow(mrho, 4) + 0.25 * s + 0.75 * t +
                   pow(mrho, 2) * (-1.5 + 5. * C4 * s + 3. * C4 * t))) +
         pow(mrho, 6) *
             (0.75 +
              C4 * (8. * C4 * pow(mpion, 4) + 2. * C4 * pow(s, 2) +
                    pow(mpion, 2) * (6. - 8. * C4 * s - 8. * C4 * t) +
                    t * (-3. + 2. * C4 * t) + s * (-3. + 4. * C4 * t)))) /
            pow(mrho, 6) +
        (0.0625 * (eta1 - eta2) * (-pow(ma1, 2) + s) *
         (-(eta2 *
            (2 * pow(mpion, 4) *
                 (-4 * C4 * pow(mrho, 2) * (pow(mrho, 2) + 4 * s) +
                  delta * (pow(mrho, 2) + 6 * s - 2 * t)) +
             pow(mpion, 2) *
                 (2 * pow(mrho, 4) * (-2 + delta + 8 * C4 * s) +
                  delta * (-11 * pow(s, 2) - 6 * s * t + pow(t, 2)) +
                  pow(mrho, 2) * ((-10 + delta) * s - (-2 + delta) * t +
                                  32 * C4 * s * (s + t))) +
             s * (-2 * pow(mrho, 4) * (-2 + delta + 4 * C4 * s) +
                  delta * (3 * pow(s, 2) + 2 * s * t + 3 * pow(t, 2)) +
                  pow(mrho, 2) * (3 * (2 + delta) * s + (2 - 5 * delta) * t -
                                  8 * C4 * pow(s + t, 2))))) +
          eta1 *
              (8 * delta * pow(mpion, 6) +
               2 * pow(mpion, 4) *
                   (12 * C4 * pow(mrho, 4) -
                    2 * pow(mrho, 2) * (-1 + 3 * delta + 8 * C4 * s) +
                    3 * delta * (s - t)) +
               delta * (3 * pow(s, 3) + 5 * pow(s, 2) * t + 7 * s * pow(t, 2) +
                        pow(t, 3)) -
               2 * pow(mrho, 2) *
                   ((-3 + 2 * delta) * pow(s, 2) +
                    2 * (-1 + 2 * delta) * s * t +
                    (-1 + 2 * delta) * pow(t, 2) + 4 * C4 * s * pow(s + t, 2)) +
               pow(mrho, 4) * ((-6 + delta) * s + (-2 + 3 * delta) * t +
                               8 * C4 * s * (s + 2 * t)) -
               2 * pow(mpion, 2) *
                   (delta * (s + t) * (5 * s + t) -
                    pow(mrho, 2) * (-6 * s + 9 * delta * s - 2 * t +
                                    5 * delta * t + 16 * C4 * s * (s + t)) +
                    2 * pow(mrho, 4) * (-2 + delta + 4 * C4 * (2 * s + t)))))) /
            (pow(mrho, 2) *
             (pow(Gammaa1, 2) * pow(ma1, 2) + pow(pow(ma1, 2) - s, 2))) +
        (2 *
         ((0.0625 * (-2. + delta) *
           (-2. * pow(mrho, 2) +
            delta * (2. * pow(mpion, 2) + pow(mrho, 2) - 1. * s - 1. * t)) *
           (2. * pow(mpion, 6) + 1. * pow(mrho, 6) +
            pow(mpion, 4) * (-3. * pow(mrho, 2) - 2. * s) +
            pow(mrho, 4) * (-1.5 * s - 1.5 * t) +
            pow(mrho, 2) * (0.5 * s + 0.5 * t) * t +
            s * (0.5 * pow(s, 2) + 1. * s * t + 0.5 * pow(t, 2)) +
            pow(mpion, 2) *
                (-1. * pow(mrho, 4) - 0.5 * pow(s, 2) - 1. * s * t -
                 0.5 * pow(t, 2) + pow(mrho, 2) * (-0.5 * s + 2.5 * t)))) /
              ((pow(mpion, 2) - 1. * s) *
               (1. * pow(mpion, 2) - 0.5 * s - 0.5 * t)) +
          (0.0625 * (-2 + delta) *
           (delta *
                (6 * pow(mpion, 6) -
                 pow(mpion, 4) * (9 * (pow(mrho, 2) + s) + t) -
                 pow(mpion, 2) * (2 * pow(mrho, 4) - 3 * pow(s, 2) +
                                  pow(mrho, 2) * (5 * s - 7 * t) + pow(t, 2)) +
                 (pow(mrho, 2) - s - t) *
                     (3 * pow(mrho, 4) - s * t - pow(mrho, 2) * (3 * s + t))) +
            2 * pow(mrho, 2) *
                (pow(mpion, 4) * (1 + 4 * C4 * pow(mrho, 2)) +
                 pow(mrho, 4) * (-1 + 4 * C4 * s) + s * t -
                 pow(mpion, 2) * (4 * C4 * pow(mrho, 4) + s -
                                  2 * pow(mrho, 2) * (1 + 4 * C4 * s) + t) +
                 pow(mrho, 2) * (t + s * (1 - 4 * C4 * (s + 2 * t)))))) /
              (-pow(mpion, 2) + s))) /
            pow(mrho, 4))) /
      (16. * Pi *
       (pow(mpion, 4) + pow(pow(mrho, 2) - s, 2) -
        2 * pow(mpion, 2) * (pow(mrho, 2) + s)));

  return to_mb * diff_xs / spin_deg_factor;
}

// C13
double PhotonCrossSection<ComputationMethod::Analytic>::xs_pi_rho_pi0(
>>>>>>> a79b4662
    const double s, const double m_rho) {
  using std::atan;
  using std::pow;
  using std::sqrt;
  const double &mpion = m_pion_;
  const double &mrho = m_rho;
  auto t_mandelstam = get_t_range(sqrt(s), m_pion_, m_rho, m_pion_, 0.);
  const double &tmax = t_mandelstam[0];
  const double &tmin = t_mandelstam[1];
  const double spin_deg_factor = 3.0;

  const double xs =
      (pow(Const, 2) * pow(ghat, 4) *
       (0. +
        (0.03125 * pow(eta1 - 1. * eta2, 2) *
         (pow(eta2, 2) *
              (1. * pow(ma1, 8) + 1. * pow(mpion, 8) -
               2. * pow(mpion, 6) * pow(mrho, 2) +
               1. * pow(mpion, 4) * pow(mrho, 4) +
               pow(ma1, 6) *
                   (-4. * pow(mpion, 2) + 2. * pow(mrho, 2) + 2. * s) +
               pow(ma1, 2) * pow(mpion, 2) *
                   (-2. * pow(mrho, 4) +
                    pow(mpion, 2) * (4. * pow(mrho, 2) - 2. * s) +
                    2. * pow(mrho, 2) * s) +
               pow(ma1, 4) * (4. * pow(mpion, 4) + 1. * pow(mrho, 4) +
                              pow(mpion, 2) * (-4. * pow(mrho, 2) - 4. * s) -
                              2. * pow(mrho, 2) * s + 2. * pow(s, 2))) +
          eta1 * eta2 *
              (-2. * pow(ma1, 8) - 2. * pow(mpion, 8) +
               2. * pow(mpion, 4) * pow(mrho, 4) +
               pow(ma1, 6) * (8. * pow(mpion, 2) - 4. * s) +
               pow(ma1, 2) * pow(mpion, 2) *
                   (-4. * pow(mrho, 4) - 4. * pow(mrho, 2) * s +
                    pow(mpion, 2) * (4. * pow(mrho, 2) + 4. * s)) +
               pow(ma1, 4) * (-8. * pow(mpion, 4) + 2. * pow(mrho, 4) +
                              4. * pow(mrho, 2) * s - 4. * pow(s, 2) +
                              pow(mpion, 2) * (-4. * pow(mrho, 2) + 8. * s))) +
          pow(eta1, 2) *
              (1. * pow(ma1, 8) + 1. * pow(mpion, 8) -
               2. * pow(mpion, 6) * pow(mrho, 2) -
               2. * pow(mpion, 2) * pow(mrho, 4) * s +
               pow(ma1, 6) *
                   (-4. * pow(mpion, 2) - 2. * pow(mrho, 2) + 2. * s) +
               pow(mpion, 4) * (3. * pow(mrho, 4) + 2. * pow(mrho, 2) * s) +
               pow(ma1, 4) * (4. * pow(mpion, 4) + 1. * pow(mrho, 4) +
                              pow(mpion, 2) * (8. * pow(mrho, 2) - 4. * s) -
                              4. * pow(mrho, 2) * s + 2. * pow(s, 2)) +
               pow(ma1, 2) * (pow(mpion, 4) * (-6. * pow(mrho, 2) - 2. * s) +
                              pow(mrho, 2) * (2. * pow(mrho, 2) - 2. * s) * s +
                              pow(mpion, 2) * (-4. * pow(mrho, 4) +
                                               6. * pow(mrho, 2) * s))))) /
            (1. * pow(ma1, 2) - 1. * tmax) +
        (1. * pow(-2. + delta, 2) * pow(mpion, 2) *
         (1. * pow(mpion, 2) - 0.25 * pow(mrho, 2))) /
            (1. * pow(mpion, 2) - 1. * tmax) -
        (0.25 * pow(-2. + delta, 2) * pow(mpion, 2) * tmax) / pow(mrho, 2) +
        0.125 * (-2. + delta) * (eta1 - 1. * eta2) *
            (eta2 * (-1. * pow(ma1, 2) + pow(mrho, 2) - 2. * s) +
             eta1 *
                 (pow(ma1, 2) - 1. * pow(mpion, 2) - 2. * pow(mrho, 2) + s)) *
            tmax +
        0.03125 * pow(eta1 - 1. * eta2, 2) *
            (pow(eta1, 2) *
                 (3. * pow(ma1, 4) + 4. * pow(mpion, 4) + pow(mrho, 4) +
                  pow(mpion, 2) * (8. * pow(mrho, 2) - 4. * s) -
                  4. * pow(mrho, 2) * s + 2. * pow(s, 2) +
                  pow(ma1, 2) *
                      (-8. * pow(mpion, 2) - 4. * pow(mrho, 2) + 4. * s)) +
             pow(eta2, 2) *
                 (3. * pow(ma1, 4) + 4. * pow(mpion, 4) + pow(mrho, 4) +
                  pow(mpion, 2) * (-4. * pow(mrho, 2) - 4. * s) -
                  2. * pow(mrho, 2) * s + 2. * pow(s, 2) +
                  pow(ma1, 2) *
                      (-8. * pow(mpion, 2) + 4. * pow(mrho, 2) + 4. * s)) +
             eta1 * eta2 *
                 (-6. * pow(ma1, 4) - 8. * pow(mpion, 4) + 2. * pow(mrho, 4) +
                  pow(ma1, 2) * (16. * pow(mpion, 2) - 8. * s) +
                  4. * pow(mrho, 2) * s - 4. * pow(s, 2) +
                  pow(mpion, 2) * (-4. * pow(mrho, 2) + 8. * s))) *
            tmax +
        (2. *
         (0. - 0.25 * pow(mrho, 4) - 1. * C4 * pow(mrho, 6) +
          pow(mpion, 2) * (0.75 * pow(mrho, 2) - 1. * C4 * pow(mrho, 4)) +
          2. * C4 * pow(mrho, 4) * s +
          pow(delta, 2) *
              (-0.125 * pow(mpion, 4) - 0.1875 * pow(mrho, 4) +
               pow(mpion, 2) * (0.0625 * pow(mrho, 2) + 0.0625 * s) +
               0.1875 * pow(mrho, 2) * s) +
          delta *
              (0.25 * pow(mpion, 4) + 0.5 * C4 * pow(mrho, 6) +
               pow(mpion, 2) *
                   (-0.5 * pow(mrho, 2) + 0.5 * C4 * pow(mrho, 4) - 0.125 * s) -
               0.375 * pow(mrho, 2) * s + pow(mrho, 4) * (0.5 - 1. * C4 * s))) *
         tmax) /
            pow(mrho, 4) -
        (0.0625 *
         (0. + 8. * pow(mpion, 2) * pow(mrho, 4) - 12. * pow(mrho, 6) +
          4. * pow(mrho, 4) * s +
          delta * pow(mrho, 2) *
              (-16. * pow(mpion, 4) - 16. * pow(mpion, 2) * pow(mrho, 2) -
               4. * pow(mrho, 4) + 16. * pow(mrho, 2) * s + 4. * pow(s, 2)) +
          pow(delta, 2) *
              (8. * pow(mpion, 6) + 9. * pow(mrho, 6) +
               pow(mpion, 4) * (4. * pow(mrho, 2) - 4. * s) -
               13. * pow(mrho, 4) * s - 5. * pow(mrho, 2) * pow(s, 2) +
               1. * pow(s, 3) +
               pow(mpion, 2) * (-2. * pow(mrho, 4) + 4. * pow(mrho, 2) * s -
                                2. * pow(s, 2)))) *
         tmax) /
            pow(mrho, 6) -
        (0.0625 * (1. * eta1 - 1. * eta2) *
         (pow(mrho, 2) * (eta1 * (2. * pow(ma1, 2) + 2. * pow(mrho, 2)) +
                          eta2 * (-2. * pow(ma1, 2) + 2. * pow(mpion, 2) -
                                  8. * pow(mrho, 2) + 6. * s)) +
          delta *
              (eta1 *
                   (1. * pow(ma1, 4) - 2. * pow(mpion, 4) - 3. * pow(mrho, 4) +
                    pow(mpion, 2) * (4. * pow(mrho, 2) - 4. * s) -
                    2. * pow(mrho, 2) * s + 5.000000000000001 * pow(s, 2) +
                    pow(ma1, 2) * (-2. * pow(mpion, 2) + 1. * s)) +
               eta2 *
                   (-1. * pow(ma1, 4) - 4. * pow(mpion, 4) + 4. * pow(mrho, 4) +
                    pow(mpion, 2) * (-1. * pow(mrho, 2) - 2. * s) +
                    1. * pow(mrho, 2) * s - 1. * pow(s, 2) +
                    pow(ma1, 2) *
                        (3. * pow(mpion, 2) - 3. * pow(mrho, 2) + 2. * s)))) *
         tmax) /
            pow(mrho, 2) -
        (0.5 *
         (pow(mrho, 6) *
              (-1.5 + C4 * (-12. * pow(mpion, 2) + 6. * s) +
               pow(C4, 2) * (-16. * pow(mpion, 4) + 16. * pow(mpion, 2) * s -
                             4. * pow(s, 2))) +
          pow(delta, 2) *
              (1. * pow(mpion, 6) - 2. * pow(mpion, 4) * pow(mrho, 2) +
               0.125 * pow(mrho, 6) + 0.25 * pow(mrho, 4) * s -
               0.875 * pow(mrho, 2) * pow(s, 2) + 0.25 * pow(s, 3) +
               pow(mpion, 2) * (-2.5 * pow(mrho, 4) + 2.25 * pow(mrho, 2) * s -
                                0.75 * pow(s, 2))) +
          delta * pow(mrho, 2) *
              (pow(mpion, 4) * (1. + 8. * C4 * pow(mrho, 2)) + 0.5 * pow(s, 2) +
               pow(mrho, 4) * (1.5 - 5. * C4 * s) +
               pow(mrho, 2) * s * (-0.5 + 1. * C4 * s) +
               pow(mpion, 2) * (6. * C4 * pow(mrho, 4) - 1.5 * s +
                                pow(mrho, 2) * (3. - 6. * C4 * s)))) *
         tmax) /
            pow(mrho, 6) -
        (0.5 *
         (0. - 4. * C4 * pow(mrho, 8) - 0.5 * pow(mrho, 4) * s +
          pow(mrho, 6) * (2. + 2. * C4 * s) +
          pow(delta, 2) *
              (-2. * pow(mpion, 6) - 2. * pow(mrho, 6) +
               0.5 * pow(mpion, 4) * s + 2.125 * pow(mrho, 4) * s +
               1.25 * pow(mrho, 2) * pow(s, 2) - 0.375 * pow(s, 3) +
               pow(mpion, 2) * (1.5 * pow(mrho, 4) - 1.5 * pow(mrho, 2) * s +
                                1. * pow(s, 2))) +
          delta * pow(mrho, 2) *
              (2. * pow(mpion, 4) + 2. * C4 * pow(mrho, 6) - 1. * pow(s, 2) +
               pow(mrho, 2) * s * (-3. + 1. * C4 * s) +
               pow(mrho, 4) * (1. + 1. * C4 * s) +
               pow(mpion, 2) * (1. * s + pow(mrho, 2) * (1. - 2. * C4 * s)))) *
         tmax) /
            pow(mrho, 6) +
        (0.0625 * (1. * eta1 - 1. * eta2) *
         (delta *
              (eta1 * (3. * pow(ma1, 4) + 6. * pow(mpion, 4) + pow(mrho, 4) +
                       pow(mpion, 2) * (18. * pow(mrho, 2) - 12. * s) -
                       8. * pow(mrho, 2) * s + 7. * pow(s, 2) +
                       pow(ma1, 2) * (-10. * pow(mpion, 2) - 4. * pow(mrho, 2) +
                                      5. * s)) +
               eta2 * (-3. * pow(ma1, 4) - 12. * pow(mpion, 4) +
                       2. * pow(mrho, 4) +
                       pow(ma1, 2) *
                           (11. * pow(mpion, 2) - 3. * pow(mrho, 2) - 2. * s) +
                       5. * pow(mrho, 2) * s - 3. * pow(s, 2) +
                       pow(mpion, 2) * (-1. * pow(mrho, 2) + 6. * s))) +
          pow(mrho, 2) *
              (eta1 *
                   (-8. * C4 * pow(ma1, 4) - 32. * C4 * pow(mpion, 4) -
                    6. * pow(mrho, 2) +
                    pow(ma1, 2) * (6. + C4 * (32. * pow(mpion, 2) +
                                              8. * pow(mrho, 2) - 16. * s)) +
                    4. * s + 16. * C4 * pow(mrho, 2) * s - 8. * C4 * pow(s, 2) +
                    pow(mpion, 2) *
                        (-12. - 32. * C4 * pow(mrho, 2) + 32. * C4 * s)) +
               eta2 * (8. * C4 * pow(ma1, 4) + 32. * C4 * pow(mpion, 4) -
                       4. * pow(mrho, 2) - 2. * s + 8. * C4 * pow(s, 2) +
                       pow(mpion, 2) *
                           (10. - 16. * C4 * pow(mrho, 2) - 32. * C4 * s) +
                       pow(ma1, 2) *
                           (-6. + C4 * (-32. * pow(mpion, 2) +
                                        8. * pow(mrho, 2) + 16. * s))))) *
         tmax) /
            pow(mrho, 2) +
        0.0625 * (-2. + delta) * pow(eta1 - 1. * eta2, 2) * pow(tmax, 2) +
        (0.1875 *
         (1.3333333333333333 * pow(mrho, 2) +
          5.333333333333333 * C4 * pow(mrho, 4) +
          pow(delta, 2) *
              (1. * pow(mpion, 2) + 1.3333333333333333 * pow(mrho, 2) -
               0.3333333333333333 * s) +
          delta * (-2. * pow(mpion, 2) - 3.3333333333333335 * pow(mrho, 2) -
                   2.6666666666666665 * C4 * pow(mrho, 4) +
                   0.6666666666666666 * s)) *
         pow(tmax, 2)) /
            pow(mrho, 4) +
        0.03125 * pow(eta1 - 1. * eta2, 3) *
            (eta2 * (-1. * pow(ma1, 2) + 2. * pow(mpion, 2) -
                     1. * pow(mrho, 2) - 1. * s) +
             eta1 *
                 (pow(ma1, 2) - 2. * pow(mpion, 2) - 1. * pow(mrho, 2) + s)) *
            pow(tmax, 2) -
        (0.375 *
         (0.3333333333333333 * pow(mrho, 4) -
          1.3333333333333333 * C4 * pow(mrho, 6) +
          delta * pow(mrho, 2) *
              (1.3333333333333333 * pow(mrho, 2) -
               0.6666666666666666 * C4 * pow(mrho, 4) +
               pow(mpion, 2) * (-0.6666666666666666 +
                                1.3333333333333333 * C4 * pow(mrho, 2)) -
               0.6666666666666666 * s) +
          pow(delta, 2) * (1. * pow(mpion, 4) + 0.25 * pow(mrho, 4) +
                           pow(mpion, 2) * (-0.3333333333333333 * pow(mrho, 2) +
                                            0.6666666666666666 * s) -
                           0.5833333333333334 * pow(s, 2))) *
         pow(tmax, 2)) /
            pow(mrho, 6) -
        (0.03125 * (1. * eta1 - 1. * eta2) *
         ((2. * eta1 - 2. * eta2) * pow(mrho, 2) +
          delta * (eta1 * (1. * pow(ma1, 2) - 2. * pow(mpion, 2) + 1. * s) +
                   eta2 * (-1. * pow(ma1, 2) + 3. * pow(mpion, 2) -
                           3. * pow(mrho, 2) + 2. * s))) *
         pow(tmax, 2)) /
            pow(mrho, 2) +
        (0.03125 *
         (0. - 4. * pow(mrho, 4) +
          delta * (16. * pow(mrho, 4) - 8. * pow(mrho, 2) * s) +
          pow(delta, 2) * (4. * pow(mpion, 4) - 3. * pow(mrho, 4) +
                           2. * pow(mrho, 2) * s - 3. * pow(s, 2) +
                           pow(mpion, 2) * (-4. * pow(mrho, 2) + 4. * s))) *
         pow(tmax, 2)) /
            pow(mrho, 6) +
        (0.25 *
         (C4 * pow(mrho, 6) * (-6. - 16. * C4 * pow(mpion, 2) + 8. * C4 * s) +
          pow(delta, 2) * (1. * pow(mpion, 4) - 0.25 * pow(mrho, 4) +
                           pow(mpion, 2) * (-1.75 * pow(mrho, 2) + 0.5 * s) +
                           0.5 * pow(mrho, 2) * s - 0.5 * pow(s, 2)) +
          delta * pow(mrho, 2) *
              (1. * C4 * pow(mrho, 4) +
               pow(mpion, 2) * (0.5 + 10. * C4 * pow(mrho, 2)) - 0.5 * s +
               pow(mrho, 2) * (2.5 - 4. * C4 * s))) *
         pow(tmax, 2)) /
            pow(mrho, 6) +
        (0.09375 * (1. * eta1 - 1. * eta2) *
         (delta *
              (eta2 * (-1. * pow(ma1, 2) + 3.6666666666666665 * pow(mpion, 2) -
                       1. * pow(mrho, 2) - 0.6666666666666666 * s) +
               eta1 * (1. * pow(ma1, 2) - 3.3333333333333335 * pow(mpion, 2) -
                       1.3333333333333333 * pow(mrho, 2) +
                       1.6666666666666667 * s)) +
          pow(mrho, 2) *
              (eta1 * (2. + C4 * (-2.6666666666666665 * pow(ma1, 2) +
                                  10.666666666666666 * pow(mpion, 2) +
                                  2.6666666666666665 * pow(mrho, 2) -
                                  5.333333333333333 * s)) +
               eta2 * (-2. + C4 * (2.6666666666666665 * pow(ma1, 2) -
                                   10.666666666666666 * pow(mpion, 2) +
                                   2.6666666666666665 * pow(mrho, 2) +
                                   5.333333333333333 * s)))) *
         pow(tmax, 2)) /
            pow(mrho, 2) +
        0.010416666666666666 * pow(eta1 - 1. * eta2, 4) * pow(tmax, 3) -
        (0.041666666666666664 * delta * (-2. + 1. * delta) * pow(tmax, 3)) /
            pow(mrho, 4) -
        (0.020833333333333332 * delta * pow(1. * eta1 - 1. * eta2, 2) *
         pow(tmax, 3)) /
            pow(mrho, 2) -
        (0.16666666666666666 * pow(1. * eta1 - 1. * eta2, 2) *
         (-0.375 * delta + 1. * C4 * pow(mrho, 2)) * pow(tmax, 3)) /
            pow(mrho, 2) +
        (0.10416666666666666 * delta *
         (-0.8 * pow(mrho, 2) +
          delta * (0.4 * pow(mpion, 2) + 1. * pow(mrho, 2) - 0.6 * s)) *
         pow(tmax, 3)) /
            pow(mrho, 6) +
        (0.16666666666666666 * delta *
         (0. - 0.75 * delta * pow(mrho, 2) + 1. * C4 * pow(mrho, 4) +
          0.625 * delta * s) *
         pow(tmax, 3)) /
            pow(mrho, 6) -
        (0.041666666666666664 *
         (12. * C4 * delta * pow(mrho, 4) - 16. * pow(C4, 2) * pow(mrho, 6) +
          pow(delta, 2) * (1. * pow(mpion, 2) - 2.5 * pow(mrho, 2) + 1. * s)) *
         pow(tmax, 3)) /
            pow(mrho, 6) +
        (0. -
         0.5000000000000001 * pow(2. - 1. * delta, 2) * pow(mpion, 4) *
             pow(mrho, 6) +
         0.25 * pow(2. - 1. * delta, 2) * pow(mrho, 10) -
         0.5000000000000001 * pow(2. - 1. * delta, 2) * pow(mrho, 6) *
             pow(s, 2) +
         pow(2. - 1. * delta, 2) * pow(mpion, 2) * pow(mrho, 6) *
             (-1. * pow(mrho, 2) + 1. * s)) /
            (pow(mrho, 6) * (-2. * pow(mpion, 2) + 1. * s + 1. * tmax)) -
        (0.0625 * (1. * eta1 - 1. * eta2) *
         (2. * pow(mrho, 2) + delta * (1. * pow(ma1, 2) - 2. * pow(mpion, 2) -
                                       1. * pow(mrho, 2) + 1. * s)) *
         (eta2 *
              (-1. * pow(ma1, 6) +
               pow(mpion, 2) * (4. * pow(mpion, 2) - 1. * s) * s +
               pow(ma1, 4) * (3. * pow(mpion, 2) - 4. * pow(mrho, 2) + 2. * s) +
               pow(ma1, 2) * (-4. * pow(mpion, 4) - 2. * pow(mpion, 2) * s +
                              (4. * pow(mrho, 2) - 1. * s) * s)) +
          eta1 * (1. * pow(ma1, 6) + 8. * pow(mpion, 6) +
                  pow(mpion, 4) * (-4. * pow(mrho, 2) - 6. * s) +
                  pow(mpion, 2) * (4. * pow(mrho, 2) - 2. * s) * s +
                  pow(ma1, 4) *
                      (-2. * pow(mpion, 2) + 1. * pow(mrho, 2) + 1. * s) +
                  s * (2. * pow(mrho, 4) - 3. * pow(mrho, 2) * s +
                       1. * pow(s, 2)) +
                  pow(ma1, 2) * (-2. * pow(mpion, 4) - 2. * pow(mrho, 4) +
                                 pow(mpion, 2) * (4. * pow(mrho, 2) - 4. * s) -
                                 2. * pow(mrho, 2) * s + 5. * pow(s, 2)))) *
         log(abs(-pow(ma1, 2) + tmax))) /
            (pow(mrho, 2) * (pow(ma1, 2) - 2. * pow(mpion, 2) + s)) +
        (0.125 * (-2. + delta) * (eta1 - 1. * eta2) *
         (eta2 * (-1. * pow(ma1, 6) + pow(mpion, 6) -
                  1. * pow(mpion, 4) * pow(mrho, 2) +
                  pow(ma1, 4) * (pow(mpion, 2) + pow(mrho, 2) - 2. * s) +
                  pow(ma1, 2) * (3. * pow(mpion, 4) - 2. * pow(mpion, 2) * s)) +
          eta1 * (pow(ma1, 6) +
                  pow(ma1, 4) * (-2. * pow(mpion, 2) - 2. * pow(mrho, 2) + s) +
                  pow(mpion, 2) * (-4. * pow(mpion, 4) - 1. * pow(mrho, 4) -
                                   1. * pow(mrho, 2) * s +
                                   pow(mpion, 2) * (3. * pow(mrho, 2) + s)) +
                  pow(ma1, 2) *
                      (pow(mpion, 4) + pow(mrho, 4) - 1. * pow(mrho, 2) * s +
                       pow(mpion, 2) * (pow(mrho, 2) + 2. * s)))) *
         log(abs(-pow(ma1, 2) + tmax))) /
            (pow(ma1, 2) - 1. * pow(mpion, 2)) +
        0.0625 * pow(eta1 - 1. * eta2, 2) *
            (pow(eta1, 2) *
                 (2. * pow(ma1, 6) +
                  pow(mpion, 4) * (-3. * pow(mrho, 2) - 1. * s) +
                  pow(mrho, 2) * (pow(mrho, 2) - 1. * s) * s +
                  pow(ma1, 4) *
                      (-6. * pow(mpion, 2) - 3. * pow(mrho, 2) + 3. * s) +
                  pow(mpion, 2) * (-2. * pow(mrho, 4) + 3. * pow(mrho, 2) * s) +
                  pow(ma1, 2) * (4. * pow(mpion, 4) + pow(mrho, 4) +
                                 pow(mpion, 2) * (8. * pow(mrho, 2) - 4. * s) -
                                 4. * pow(mrho, 2) * s + 2. * pow(s, 2))) +
             pow(eta2, 2) *
                 (2. * pow(ma1, 6) +
                  pow(ma1, 4) *
                      (-6. * pow(mpion, 2) + 3. * pow(mrho, 2) + 3. * s) +
                  pow(mpion, 2) *
                      (-1. * pow(mrho, 4) +
                       pow(mpion, 2) * (2. * pow(mrho, 2) - 1. * s) +
                       pow(mrho, 2) * s) +
                  pow(ma1, 2) * (4. * pow(mpion, 4) + pow(mrho, 4) +
                                 pow(mpion, 2) * (-4. * pow(mrho, 2) - 4. * s) -
                                 2. * pow(mrho, 2) * s + 2. * pow(s, 2))) +
             eta1 * eta2 *
                 (-4. * pow(ma1, 6) +
                  pow(ma1, 4) * (12. * pow(mpion, 2) - 6. * s) +
                  pow(mpion, 2) *
                      (-2. * pow(mrho, 4) - 2. * pow(mrho, 2) * s +
                       pow(mpion, 2) * (2. * pow(mrho, 2) + 2. * s)) +
                  pow(ma1, 2) *
                      (-8. * pow(mpion, 4) + 2. * pow(mrho, 4) +
                       4. * pow(mrho, 2) * s - 4. * pow(s, 2) +
                       pow(mpion, 2) * (-4. * pow(mrho, 2) + 8. * s)))) *
            log(abs(-pow(ma1, 2) + tmax)) +
        (0.0625 * (1. * eta1 - 1. * eta2) *
         (delta *
              (eta1 *
                   (3. * pow(ma1, 6) + 8. * pow(mpion, 6) +
                    pow(mpion, 4) * (-12. * pow(mrho, 2) - 6. * s) +
                    pow(ma1, 4) *
                        (-10. * pow(mpion, 2) - 4. * pow(mrho, 2) + 5. * s) +
                    pow(mpion, 2) * (-4. * pow(mrho, 4) +
                                     10. * pow(mrho, 2) * s - 2. * pow(s, 2)) +
                    s * (3. * pow(mrho, 4) - 4. * pow(mrho, 2) * s +
                         pow(s, 2)) +
                    pow(ma1, 2) *
                        (6. * pow(mpion, 4) + pow(mrho, 4) +
                         pow(mpion, 2) * (18. * pow(mrho, 2) - 12. * s) -
                         8. * pow(mrho, 2) * s + 7. * pow(s, 2))) +
               eta2 * (-3. * pow(ma1, 6) +
                       pow(ma1, 4) *
                           (11. * pow(mpion, 2) - 3. * pow(mrho, 2) - 2. * s) +
                       pow(mpion, 2) *
                           (-2. * pow(mrho, 4) + pow(mrho, 2) * s -
                            1. * pow(s, 2) +
                            pow(mpion, 2) * (-2. * pow(mrho, 2) + 4. * s)) +
                       pow(ma1, 2) *
                           (-12. * pow(mpion, 4) + 2. * pow(mrho, 4) +
                            5. * pow(mrho, 2) * s - 3. * pow(s, 2) +
                            pow(mpion, 2) * (-1. * pow(mrho, 2) + 6. * s)))) +
          pow(mrho, 2) *
              (eta2 *
                   (8. * C4 * pow(ma1, 6) +
                    pow(mpion, 2) *
                        ((4. + 8. * C4 * pow(mpion, 2)) * pow(mrho, 2) -
                         2. * s) +
                    pow(ma1, 4) * (-6. + C4 * (-32. * pow(mpion, 2) +
                                               8. * pow(mrho, 2) + 16. * s)) +
                    pow(ma1, 2) *
                        (32. * C4 * pow(mpion, 4) - 4. * pow(mrho, 2) +
                         pow(mpion, 2) *
                             (10. - 16. * C4 * pow(mrho, 2) - 32. * C4 * s) +
                         s * (-2. + 8. * C4 * s))) +
               eta1 * (-8. * C4 * pow(ma1, 6) +
                       pow(mpion, 4) * (4. + 24. * C4 * pow(mrho, 2)) +
                       pow(ma1, 4) * (6. + C4 * (32. * pow(mpion, 2) +
                                                 8. * pow(mrho, 2) - 16. * s)) +
                       s * (-2. * pow(mrho, 2) + 2. * s) +
                       pow(mpion, 2) *
                           (-4. * s + pow(mrho, 2) * (8. - 16. * C4 * s)) +
                       pow(ma1, 2) *
                           (-32. * C4 * pow(mpion, 4) + s * (4. - 8. * C4 * s) +
                            pow(mrho, 2) * (-6. + 16. * C4 * s) +
                            pow(mpion, 2) * (-12. - 32. * C4 * pow(mrho, 2) +
                                             32. * C4 * s))))) *
         log(abs(-pow(ma1, 2) + tmax))) /
            pow(mrho, 2) +
        0.5 * pow(-2. + delta, 2) * pow(mpion, 2) *
            log(abs(-pow(mpion, 2) + tmax)) -
        (0.25 * (-2. + delta) * (eta1 - 1. * eta2) *
         (eta2 * (2. * pow(mpion, 6) - 2. * pow(mpion, 4) * s) +
          eta1 * (-2. * pow(mpion, 6) - 1. * pow(mpion, 2) * pow(mrho, 2) * s +
                  pow(mpion, 4) * (pow(mrho, 2) + 2. * s))) *
         log(abs(-pow(mpion, 2) + tmax))) /
            (pow(ma1, 2) - 1. * pow(mpion, 2)) -
        (0.125 *
         (0. - 32. * C4 * pow(mpion, 6) * pow(mrho, 4) - 8. * pow(mrho, 8) +
          8. * pow(mrho, 6) * s +
          pow(mpion, 4) * pow(mrho, 4) * (16. + 64. * C4 * s) +
          pow(mpion, 2) * pow(mrho, 4) *
              (24. * pow(mrho, 2) + s * (-16. - 32. * C4 * s)) +
          pow(delta, 2) * pow(mrho, 2) *
              (-4. * pow(mpion, 6) - 2. * pow(mrho, 6) + 2. * pow(mrho, 4) * s +
               pow(mpion, 4) * (4. * pow(mrho, 2) + 8. * s) +
               pow(mpion, 2) * (6. * pow(mrho, 4) - 4. * pow(mrho, 2) * s -
                                4.000000000000001 * pow(s, 2))) +
          delta * pow(mrho, 2) *
              (8. * pow(mrho, 6) +
               pow(mpion, 6) * (8. + 16. * C4 * pow(mrho, 2)) -
               8. * pow(mrho, 4) * s +
               pow(mpion, 4) * (-16. * s + pow(mrho, 2) * (-15.999999999999996 -
                                                           32. * C4 * s)) +
               pow(mpion, 2) * (-24. * pow(mrho, 4) + 8. * pow(s, 2) +
                                pow(mrho, 2) * s * (16. + 16. * C4 * s)))) *
         log(abs(-pow(mpion, 2) + tmax))) /
            (pow(mrho, 4) * (-1. * pow(mpion, 2) + 1. * s)) -
        (0.25 * (1. * eta1 - 1. * eta2) *
         (eta2 * ((2. - 1. * delta) * pow(mpion, 6) +
                  pow(mpion, 2) * s *
                      ((-12. + 6. * delta) * pow(mrho, 2) +
                       (6. - 3. * delta) * s) +
                  pow(s, 2) * ((4. - 2. * delta) * pow(mrho, 2) +
                               (-2. + 1. * delta) * s) +
                  pow(mpion, 4) * ((8. - 4. * delta) * pow(mrho, 2) +
                                   (-6. + 3. * delta) * s)) +
          eta1 * ((-2. + 1. * delta) * pow(mpion, 6) +
                  (-2. + 1. * delta) * pow(mrho, 4) * s +
                  (2. - 1. * delta) * pow(s, 3) +
                  pow(mpion, 4) * ((-4. + 2. * delta) * pow(mrho, 2) +
                                   (6. - 3. * delta) * s) +
                  pow(mpion, 2) * ((2. - 1. * delta) * pow(mrho, 4) +
                                   (4. - 2. * delta) * pow(mrho, 2) * s +
                                   (-6. + 3. * delta) * pow(s, 2)))) *
         log(abs(-2. * pow(mpion, 2) + s + tmax))) /
            (pow(ma1, 2) - 2. * pow(mpion, 2) + s) +
        (0.125 *
         (0. +
          (32. - 31.999999999999993 * delta + 8. * pow(delta, 2)) *
              pow(mpion, 4) * pow(mrho, 4) -
          2.0000000000000004 * pow(2. - 1. * delta, 2) * pow(mrho, 8) +
          pow(mpion, 2) * pow(mrho, 4) *
              (8.000000000000002 * pow(2. - 1. * delta, 2) * pow(mrho, 2) +
               (-32. + 31.999999999999996 * delta - 8. * pow(delta, 2)) * s)) *
         log(abs(-2. * pow(mpion, 2) + s + tmax))) /
            (pow(mrho, 4) * (-1. * pow(mpion, 2) + 1. * s)) +
        (0.25 *
         (0. + 8. * pow(mpion, 2) * pow(mrho, 6) + 4. * pow(mrho, 8) -
          8. * pow(mrho, 6) * s +
          delta * pow(mrho, 4) *
              (8. * pow(mpion, 4) - 8. * pow(mrho, 4) +
               pow(mpion, 2) * (8. * pow(mrho, 2) - 16. * s) +
               8. * pow(mrho, 2) * s + 8. * pow(s, 2)) +
          pow(delta, 2) * pow(mrho, 4) *
              (-4. * pow(mpion, 4) + 3. * pow(mrho, 4) - 2. * pow(mrho, 2) * s -
               4. * pow(s, 2) +
               pow(mpion, 2) * (-6. * pow(mrho, 2) + 8. * s))) *
         log(abs(-2. * pow(mpion, 2) + s + tmax))) /
            pow(mrho, 6) -
        (0.5 *
         (0. + pow(mpion, 2) * (4. * pow(mrho, 6) - 8. * C4 * pow(mrho, 8)) -
          4. * pow(mrho, 6) * s + 8. * C4 * pow(mrho, 8) * s +
          pow(delta, 2) * pow(mrho, 4) *
              (-2. * pow(mpion, 4) + 1. * pow(mrho, 4) - 2. * pow(s, 2) +
               pow(mpion, 2) * (-4. * pow(mrho, 2) + 4. * s)) +
          delta * pow(mrho, 4) *
              (4. * pow(mpion, 4) +
               pow(mpion, 2) *
                   (6. * pow(mrho, 2) + 4. * C4 * pow(mrho, 4) - 8. * s) +
               2. * pow(mrho, 2) * s + 4. * pow(s, 2) +
               pow(mrho, 4) * (-2. - 4. * C4 * s))) *
         log(abs(-2. * pow(mpion, 2) + s + tmax))) /
            pow(mrho, 6))) /
          (16. * Pi *
           (pow(mpion, 4) + pow(pow(mrho, 2) - s, 2) -
            2 * pow(mpion, 2) * (pow(mrho, 2) + s))) -
      (pow(Const, 2) * pow(ghat, 4) *
       (0. +
        (0.03125 * pow(eta1 - 1. * eta2, 2) *
         (pow(eta2, 2) *
              (1. * pow(ma1, 8) + 1. * pow(mpion, 8) -
               2. * pow(mpion, 6) * pow(mrho, 2) +
               1. * pow(mpion, 4) * pow(mrho, 4) +
               pow(ma1, 6) *
                   (-4. * pow(mpion, 2) + 2. * pow(mrho, 2) + 2. * s) +
               pow(ma1, 2) * pow(mpion, 2) *
                   (-2. * pow(mrho, 4) +
                    pow(mpion, 2) * (4. * pow(mrho, 2) - 2. * s) +
                    2. * pow(mrho, 2) * s) +
               pow(ma1, 4) * (4. * pow(mpion, 4) + 1. * pow(mrho, 4) +
                              pow(mpion, 2) * (-4. * pow(mrho, 2) - 4. * s) -
                              2. * pow(mrho, 2) * s + 2. * pow(s, 2))) +
          eta1 * eta2 *
              (-2. * pow(ma1, 8) - 2. * pow(mpion, 8) +
               2. * pow(mpion, 4) * pow(mrho, 4) +
               pow(ma1, 6) * (8. * pow(mpion, 2) - 4. * s) +
               pow(ma1, 2) * pow(mpion, 2) *
                   (-4. * pow(mrho, 4) - 4. * pow(mrho, 2) * s +
                    pow(mpion, 2) * (4. * pow(mrho, 2) + 4. * s)) +
               pow(ma1, 4) * (-8. * pow(mpion, 4) + 2. * pow(mrho, 4) +
                              4. * pow(mrho, 2) * s - 4. * pow(s, 2) +
                              pow(mpion, 2) * (-4. * pow(mrho, 2) + 8. * s))) +
          pow(eta1, 2) *
              (1. * pow(ma1, 8) + 1. * pow(mpion, 8) -
               2. * pow(mpion, 6) * pow(mrho, 2) -
               2. * pow(mpion, 2) * pow(mrho, 4) * s +
               pow(ma1, 6) *
                   (-4. * pow(mpion, 2) - 2. * pow(mrho, 2) + 2. * s) +
               pow(mpion, 4) * (3. * pow(mrho, 4) + 2. * pow(mrho, 2) * s) +
               pow(ma1, 4) * (4. * pow(mpion, 4) + 1. * pow(mrho, 4) +
                              pow(mpion, 2) * (8. * pow(mrho, 2) - 4. * s) -
                              4. * pow(mrho, 2) * s + 2. * pow(s, 2)) +
               pow(ma1, 2) * (pow(mpion, 4) * (-6. * pow(mrho, 2) - 2. * s) +
                              pow(mrho, 2) * (2. * pow(mrho, 2) - 2. * s) * s +
                              pow(mpion, 2) * (-4. * pow(mrho, 4) +
                                               6. * pow(mrho, 2) * s))))) /
            (1. * pow(ma1, 2) - 1. * tmin) +
        (1. * pow(-2. + delta, 2) * pow(mpion, 2) *
         (1. * pow(mpion, 2) - 0.25 * pow(mrho, 2))) /
            (1. * pow(mpion, 2) - 1. * tmin) -
        (0.25 * pow(-2. + delta, 2) * pow(mpion, 2) * tmin) / pow(mrho, 2) +
        0.125 * (-2. + delta) * (eta1 - 1. * eta2) *
            (eta2 * (-1. * pow(ma1, 2) + pow(mrho, 2) - 2. * s) +
             eta1 *
                 (pow(ma1, 2) - 1. * pow(mpion, 2) - 2. * pow(mrho, 2) + s)) *
            tmin +
        0.03125 * pow(eta1 - 1. * eta2, 2) *
            (pow(eta1, 2) *
                 (3. * pow(ma1, 4) + 4. * pow(mpion, 4) + pow(mrho, 4) +
                  pow(mpion, 2) * (8. * pow(mrho, 2) - 4. * s) -
                  4. * pow(mrho, 2) * s + 2. * pow(s, 2) +
                  pow(ma1, 2) *
                      (-8. * pow(mpion, 2) - 4. * pow(mrho, 2) + 4. * s)) +
             pow(eta2, 2) *
                 (3. * pow(ma1, 4) + 4. * pow(mpion, 4) + pow(mrho, 4) +
                  pow(mpion, 2) * (-4. * pow(mrho, 2) - 4. * s) -
                  2. * pow(mrho, 2) * s + 2. * pow(s, 2) +
                  pow(ma1, 2) *
                      (-8. * pow(mpion, 2) + 4. * pow(mrho, 2) + 4. * s)) +
             eta1 * eta2 *
                 (-6. * pow(ma1, 4) - 8. * pow(mpion, 4) + 2. * pow(mrho, 4) +
                  pow(ma1, 2) * (16. * pow(mpion, 2) - 8. * s) +
                  4. * pow(mrho, 2) * s - 4. * pow(s, 2) +
                  pow(mpion, 2) * (-4. * pow(mrho, 2) + 8. * s))) *
            tmin +
        (2. *
         (0. - 0.25 * pow(mrho, 4) - 1. * C4 * pow(mrho, 6) +
          pow(mpion, 2) * (0.75 * pow(mrho, 2) - 1. * C4 * pow(mrho, 4)) +
          2. * C4 * pow(mrho, 4) * s +
          pow(delta, 2) *
              (-0.125 * pow(mpion, 4) - 0.1875 * pow(mrho, 4) +
               pow(mpion, 2) * (0.0625 * pow(mrho, 2) + 0.0625 * s) +
               0.1875 * pow(mrho, 2) * s) +
          delta *
              (0.25 * pow(mpion, 4) + 0.5 * C4 * pow(mrho, 6) +
               pow(mpion, 2) *
                   (-0.5 * pow(mrho, 2) + 0.5 * C4 * pow(mrho, 4) - 0.125 * s) -
               0.375 * pow(mrho, 2) * s + pow(mrho, 4) * (0.5 - 1. * C4 * s))) *
         tmin) /
            pow(mrho, 4) -
        (0.0625 *
         (0. + 8. * pow(mpion, 2) * pow(mrho, 4) - 12. * pow(mrho, 6) +
          4. * pow(mrho, 4) * s +
          delta * pow(mrho, 2) *
              (-16. * pow(mpion, 4) - 16. * pow(mpion, 2) * pow(mrho, 2) -
               4. * pow(mrho, 4) + 16. * pow(mrho, 2) * s + 4. * pow(s, 2)) +
          pow(delta, 2) *
              (8. * pow(mpion, 6) + 9. * pow(mrho, 6) +
               pow(mpion, 4) * (4. * pow(mrho, 2) - 4. * s) -
               13. * pow(mrho, 4) * s - 5. * pow(mrho, 2) * pow(s, 2) +
               1. * pow(s, 3) +
               pow(mpion, 2) * (-2. * pow(mrho, 4) + 4. * pow(mrho, 2) * s -
                                2. * pow(s, 2)))) *
         tmin) /
            pow(mrho, 6) -
        (0.0625 * (1. * eta1 - 1. * eta2) *
         (pow(mrho, 2) * (eta1 * (2. * pow(ma1, 2) + 2. * pow(mrho, 2)) +
                          eta2 * (-2. * pow(ma1, 2) + 2. * pow(mpion, 2) -
                                  8. * pow(mrho, 2) + 6. * s)) +
          delta *
              (eta1 *
                   (1. * pow(ma1, 4) - 2. * pow(mpion, 4) - 3. * pow(mrho, 4) +
                    pow(mpion, 2) * (4. * pow(mrho, 2) - 4. * s) -
                    2. * pow(mrho, 2) * s + 5.000000000000001 * pow(s, 2) +
                    pow(ma1, 2) * (-2. * pow(mpion, 2) + 1. * s)) +
               eta2 *
                   (-1. * pow(ma1, 4) - 4. * pow(mpion, 4) + 4. * pow(mrho, 4) +
                    pow(mpion, 2) * (-1. * pow(mrho, 2) - 2. * s) +
                    1. * pow(mrho, 2) * s - 1. * pow(s, 2) +
                    pow(ma1, 2) *
                        (3. * pow(mpion, 2) - 3. * pow(mrho, 2) + 2. * s)))) *
         tmin) /
            pow(mrho, 2) -
        (0.5 *
         (pow(mrho, 6) *
              (-1.5 + C4 * (-12. * pow(mpion, 2) + 6. * s) +
               pow(C4, 2) * (-16. * pow(mpion, 4) + 16. * pow(mpion, 2) * s -
                             4. * pow(s, 2))) +
          pow(delta, 2) *
              (1. * pow(mpion, 6) - 2. * pow(mpion, 4) * pow(mrho, 2) +
               0.125 * pow(mrho, 6) + 0.25 * pow(mrho, 4) * s -
               0.875 * pow(mrho, 2) * pow(s, 2) + 0.25 * pow(s, 3) +
               pow(mpion, 2) * (-2.5 * pow(mrho, 4) + 2.25 * pow(mrho, 2) * s -
                                0.75 * pow(s, 2))) +
          delta * pow(mrho, 2) *
              (pow(mpion, 4) * (1. + 8. * C4 * pow(mrho, 2)) + 0.5 * pow(s, 2) +
               pow(mrho, 4) * (1.5 - 5. * C4 * s) +
               pow(mrho, 2) * s * (-0.5 + 1. * C4 * s) +
               pow(mpion, 2) * (6. * C4 * pow(mrho, 4) - 1.5 * s +
                                pow(mrho, 2) * (3. - 6. * C4 * s)))) *
         tmin) /
            pow(mrho, 6) -
        (0.5 *
         (0. - 4. * C4 * pow(mrho, 8) - 0.5 * pow(mrho, 4) * s +
          pow(mrho, 6) * (2. + 2. * C4 * s) +
          pow(delta, 2) *
              (-2. * pow(mpion, 6) - 2. * pow(mrho, 6) +
               0.5 * pow(mpion, 4) * s + 2.125 * pow(mrho, 4) * s +
               1.25 * pow(mrho, 2) * pow(s, 2) - 0.375 * pow(s, 3) +
               pow(mpion, 2) * (1.5 * pow(mrho, 4) - 1.5 * pow(mrho, 2) * s +
                                1. * pow(s, 2))) +
          delta * pow(mrho, 2) *
              (2. * pow(mpion, 4) + 2. * C4 * pow(mrho, 6) - 1. * pow(s, 2) +
               pow(mrho, 2) * s * (-3. + 1. * C4 * s) +
               pow(mrho, 4) * (1. + 1. * C4 * s) +
               pow(mpion, 2) * (1. * s + pow(mrho, 2) * (1. - 2. * C4 * s)))) *
         tmin) /
            pow(mrho, 6) +
        (0.0625 * (1. * eta1 - 1. * eta2) *
         (delta *
              (eta1 * (3. * pow(ma1, 4) + 6. * pow(mpion, 4) + pow(mrho, 4) +
                       pow(mpion, 2) * (18. * pow(mrho, 2) - 12. * s) -
                       8. * pow(mrho, 2) * s + 7. * pow(s, 2) +
                       pow(ma1, 2) * (-10. * pow(mpion, 2) - 4. * pow(mrho, 2) +
                                      5. * s)) +
               eta2 * (-3. * pow(ma1, 4) - 12. * pow(mpion, 4) +
                       2. * pow(mrho, 4) +
                       pow(ma1, 2) *
                           (11. * pow(mpion, 2) - 3. * pow(mrho, 2) - 2. * s) +
                       5. * pow(mrho, 2) * s - 3. * pow(s, 2) +
                       pow(mpion, 2) * (-1. * pow(mrho, 2) + 6. * s))) +
          pow(mrho, 2) *
              (eta1 *
                   (-8. * C4 * pow(ma1, 4) - 32. * C4 * pow(mpion, 4) -
                    6. * pow(mrho, 2) +
                    pow(ma1, 2) * (6. + C4 * (32. * pow(mpion, 2) +
                                              8. * pow(mrho, 2) - 16. * s)) +
                    4. * s + 16. * C4 * pow(mrho, 2) * s - 8. * C4 * pow(s, 2) +
                    pow(mpion, 2) *
                        (-12. - 32. * C4 * pow(mrho, 2) + 32. * C4 * s)) +
               eta2 * (8. * C4 * pow(ma1, 4) + 32. * C4 * pow(mpion, 4) -
                       4. * pow(mrho, 2) - 2. * s + 8. * C4 * pow(s, 2) +
                       pow(mpion, 2) *
                           (10. - 16. * C4 * pow(mrho, 2) - 32. * C4 * s) +
                       pow(ma1, 2) *
                           (-6. + C4 * (-32. * pow(mpion, 2) +
                                        8. * pow(mrho, 2) + 16. * s))))) *
         tmin) /
            pow(mrho, 2) +
        0.0625 * (-2. + delta) * pow(eta1 - 1. * eta2, 2) * pow(tmin, 2) +
        (0.1875 *
         (1.3333333333333333 * pow(mrho, 2) +
          5.333333333333333 * C4 * pow(mrho, 4) +
          pow(delta, 2) *
              (1. * pow(mpion, 2) + 1.3333333333333333 * pow(mrho, 2) -
               0.3333333333333333 * s) +
          delta * (-2. * pow(mpion, 2) - 3.3333333333333335 * pow(mrho, 2) -
                   2.6666666666666665 * C4 * pow(mrho, 4) +
                   0.6666666666666666 * s)) *
         pow(tmin, 2)) /
            pow(mrho, 4) +
        0.03125 * pow(eta1 - 1. * eta2, 3) *
            (eta2 * (-1. * pow(ma1, 2) + 2. * pow(mpion, 2) -
                     1. * pow(mrho, 2) - 1. * s) +
             eta1 *
                 (pow(ma1, 2) - 2. * pow(mpion, 2) - 1. * pow(mrho, 2) + s)) *
            pow(tmin, 2) -
        (0.375 *
         (0.3333333333333333 * pow(mrho, 4) -
          1.3333333333333333 * C4 * pow(mrho, 6) +
          delta * pow(mrho, 2) *
              (1.3333333333333333 * pow(mrho, 2) -
               0.6666666666666666 * C4 * pow(mrho, 4) +
               pow(mpion, 2) * (-0.6666666666666666 +
                                1.3333333333333333 * C4 * pow(mrho, 2)) -
               0.6666666666666666 * s) +
          pow(delta, 2) * (1. * pow(mpion, 4) + 0.25 * pow(mrho, 4) +
                           pow(mpion, 2) * (-0.3333333333333333 * pow(mrho, 2) +
                                            0.6666666666666666 * s) -
                           0.5833333333333334 * pow(s, 2))) *
         pow(tmin, 2)) /
            pow(mrho, 6) -
        (0.03125 * (1. * eta1 - 1. * eta2) *
         ((2. * eta1 - 2. * eta2) * pow(mrho, 2) +
          delta * (eta1 * (1. * pow(ma1, 2) - 2. * pow(mpion, 2) + 1. * s) +
                   eta2 * (-1. * pow(ma1, 2) + 3. * pow(mpion, 2) -
                           3. * pow(mrho, 2) + 2. * s))) *
         pow(tmin, 2)) /
            pow(mrho, 2) +
        (0.03125 *
         (0. - 4. * pow(mrho, 4) +
          delta * (16. * pow(mrho, 4) - 8. * pow(mrho, 2) * s) +
          pow(delta, 2) * (4. * pow(mpion, 4) - 3. * pow(mrho, 4) +
                           2. * pow(mrho, 2) * s - 3. * pow(s, 2) +
                           pow(mpion, 2) * (-4. * pow(mrho, 2) + 4. * s))) *
         pow(tmin, 2)) /
            pow(mrho, 6) +
        (0.25 *
         (C4 * pow(mrho, 6) * (-6. - 16. * C4 * pow(mpion, 2) + 8. * C4 * s) +
          pow(delta, 2) * (1. * pow(mpion, 4) - 0.25 * pow(mrho, 4) +
                           pow(mpion, 2) * (-1.75 * pow(mrho, 2) + 0.5 * s) +
                           0.5 * pow(mrho, 2) * s - 0.5 * pow(s, 2)) +
          delta * pow(mrho, 2) *
              (1. * C4 * pow(mrho, 4) +
               pow(mpion, 2) * (0.5 + 10. * C4 * pow(mrho, 2)) - 0.5 * s +
               pow(mrho, 2) * (2.5 - 4. * C4 * s))) *
         pow(tmin, 2)) /
            pow(mrho, 6) +
        (0.09375 * (1. * eta1 - 1. * eta2) *
         (delta *
              (eta2 * (-1. * pow(ma1, 2) + 3.6666666666666665 * pow(mpion, 2) -
                       1. * pow(mrho, 2) - 0.6666666666666666 * s) +
               eta1 * (1. * pow(ma1, 2) - 3.3333333333333335 * pow(mpion, 2) -
                       1.3333333333333333 * pow(mrho, 2) +
                       1.6666666666666667 * s)) +
          pow(mrho, 2) *
              (eta1 * (2. + C4 * (-2.6666666666666665 * pow(ma1, 2) +
                                  10.666666666666666 * pow(mpion, 2) +
                                  2.6666666666666665 * pow(mrho, 2) -
                                  5.333333333333333 * s)) +
               eta2 * (-2. + C4 * (2.6666666666666665 * pow(ma1, 2) -
                                   10.666666666666666 * pow(mpion, 2) +
                                   2.6666666666666665 * pow(mrho, 2) +
                                   5.333333333333333 * s)))) *
         pow(tmin, 2)) /
            pow(mrho, 2) +
        0.010416666666666666 * pow(eta1 - 1. * eta2, 4) * pow(tmin, 3) -
        (0.041666666666666664 * delta * (-2. + 1. * delta) * pow(tmin, 3)) /
            pow(mrho, 4) -
        (0.020833333333333332 * delta * pow(1. * eta1 - 1. * eta2, 2) *
         pow(tmin, 3)) /
            pow(mrho, 2) -
        (0.16666666666666666 * pow(1. * eta1 - 1. * eta2, 2) *
         (-0.375 * delta + 1. * C4 * pow(mrho, 2)) * pow(tmin, 3)) /
            pow(mrho, 2) +
        (0.10416666666666666 * delta *
         (-0.8 * pow(mrho, 2) +
          delta * (0.4 * pow(mpion, 2) + 1. * pow(mrho, 2) - 0.6 * s)) *
         pow(tmin, 3)) /
            pow(mrho, 6) +
        (0.16666666666666666 * delta *
         (0. - 0.75 * delta * pow(mrho, 2) + 1. * C4 * pow(mrho, 4) +
          0.625 * delta * s) *
         pow(tmin, 3)) /
            pow(mrho, 6) -
        (0.041666666666666664 *
         (12. * C4 * delta * pow(mrho, 4) - 16. * pow(C4, 2) * pow(mrho, 6) +
          pow(delta, 2) * (1. * pow(mpion, 2) - 2.5 * pow(mrho, 2) + 1. * s)) *
         pow(tmin, 3)) /
            pow(mrho, 6) +
        (0. -
         0.5000000000000001 * pow(2. - 1. * delta, 2) * pow(mpion, 4) *
             pow(mrho, 6) +
         0.25 * pow(2. - 1. * delta, 2) * pow(mrho, 10) -
         0.5000000000000001 * pow(2. - 1. * delta, 2) * pow(mrho, 6) *
             pow(s, 2) +
         pow(2. - 1. * delta, 2) * pow(mpion, 2) * pow(mrho, 6) *
             (-1. * pow(mrho, 2) + 1. * s)) /
            (pow(mrho, 6) * (-2. * pow(mpion, 2) + 1. * s + 1. * tmin)) -
        (0.0625 * (1. * eta1 - 1. * eta2) *
         (2. * pow(mrho, 2) + delta * (1. * pow(ma1, 2) - 2. * pow(mpion, 2) -
                                       1. * pow(mrho, 2) + 1. * s)) *
         (eta2 *
              (-1. * pow(ma1, 6) +
               pow(mpion, 2) * (4. * pow(mpion, 2) - 1. * s) * s +
               pow(ma1, 4) * (3. * pow(mpion, 2) - 4. * pow(mrho, 2) + 2. * s) +
               pow(ma1, 2) * (-4. * pow(mpion, 4) - 2. * pow(mpion, 2) * s +
                              (4. * pow(mrho, 2) - 1. * s) * s)) +
          eta1 * (1. * pow(ma1, 6) + 8. * pow(mpion, 6) +
                  pow(mpion, 4) * (-4. * pow(mrho, 2) - 6. * s) +
                  pow(mpion, 2) * (4. * pow(mrho, 2) - 2. * s) * s +
                  pow(ma1, 4) *
                      (-2. * pow(mpion, 2) + 1. * pow(mrho, 2) + 1. * s) +
                  s * (2. * pow(mrho, 4) - 3. * pow(mrho, 2) * s +
                       1. * pow(s, 2)) +
                  pow(ma1, 2) * (-2. * pow(mpion, 4) - 2. * pow(mrho, 4) +
                                 pow(mpion, 2) * (4. * pow(mrho, 2) - 4. * s) -
                                 2. * pow(mrho, 2) * s + 5. * pow(s, 2)))) *
         log(abs(-pow(ma1, 2) + tmin))) /
            (pow(mrho, 2) * (pow(ma1, 2) - 2. * pow(mpion, 2) + s)) +
        (0.125 * (-2. + delta) * (eta1 - 1. * eta2) *
         (eta2 * (-1. * pow(ma1, 6) + pow(mpion, 6) -
                  1. * pow(mpion, 4) * pow(mrho, 2) +
                  pow(ma1, 4) * (pow(mpion, 2) + pow(mrho, 2) - 2. * s) +
                  pow(ma1, 2) * (3. * pow(mpion, 4) - 2. * pow(mpion, 2) * s)) +
          eta1 * (pow(ma1, 6) +
                  pow(ma1, 4) * (-2. * pow(mpion, 2) - 2. * pow(mrho, 2) + s) +
                  pow(mpion, 2) * (-4. * pow(mpion, 4) - 1. * pow(mrho, 4) -
                                   1. * pow(mrho, 2) * s +
                                   pow(mpion, 2) * (3. * pow(mrho, 2) + s)) +
                  pow(ma1, 2) *
                      (pow(mpion, 4) + pow(mrho, 4) - 1. * pow(mrho, 2) * s +
                       pow(mpion, 2) * (pow(mrho, 2) + 2. * s)))) *
         log(abs(-pow(ma1, 2) + tmin))) /
            (pow(ma1, 2) - 1. * pow(mpion, 2)) +
        0.0625 * pow(eta1 - 1. * eta2, 2) *
            (pow(eta1, 2) *
                 (2. * pow(ma1, 6) +
                  pow(mpion, 4) * (-3. * pow(mrho, 2) - 1. * s) +
                  pow(mrho, 2) * (pow(mrho, 2) - 1. * s) * s +
                  pow(ma1, 4) *
                      (-6. * pow(mpion, 2) - 3. * pow(mrho, 2) + 3. * s) +
                  pow(mpion, 2) * (-2. * pow(mrho, 4) + 3. * pow(mrho, 2) * s) +
                  pow(ma1, 2) * (4. * pow(mpion, 4) + pow(mrho, 4) +
                                 pow(mpion, 2) * (8. * pow(mrho, 2) - 4. * s) -
                                 4. * pow(mrho, 2) * s + 2. * pow(s, 2))) +
             pow(eta2, 2) *
                 (2. * pow(ma1, 6) +
                  pow(ma1, 4) *
                      (-6. * pow(mpion, 2) + 3. * pow(mrho, 2) + 3. * s) +
                  pow(mpion, 2) *
                      (-1. * pow(mrho, 4) +
                       pow(mpion, 2) * (2. * pow(mrho, 2) - 1. * s) +
                       pow(mrho, 2) * s) +
                  pow(ma1, 2) * (4. * pow(mpion, 4) + pow(mrho, 4) +
                                 pow(mpion, 2) * (-4. * pow(mrho, 2) - 4. * s) -
                                 2. * pow(mrho, 2) * s + 2. * pow(s, 2))) +
             eta1 * eta2 *
                 (-4. * pow(ma1, 6) +
                  pow(ma1, 4) * (12. * pow(mpion, 2) - 6. * s) +
                  pow(mpion, 2) *
                      (-2. * pow(mrho, 4) - 2. * pow(mrho, 2) * s +
                       pow(mpion, 2) * (2. * pow(mrho, 2) + 2. * s)) +
                  pow(ma1, 2) *
                      (-8. * pow(mpion, 4) + 2. * pow(mrho, 4) +
                       4. * pow(mrho, 2) * s - 4. * pow(s, 2) +
                       pow(mpion, 2) * (-4. * pow(mrho, 2) + 8. * s)))) *
            log(abs(-pow(ma1, 2) + tmin)) +
        (0.0625 * (1. * eta1 - 1. * eta2) *
         (delta *
              (eta1 *
                   (3. * pow(ma1, 6) + 8. * pow(mpion, 6) +
                    pow(mpion, 4) * (-12. * pow(mrho, 2) - 6. * s) +
                    pow(ma1, 4) *
                        (-10. * pow(mpion, 2) - 4. * pow(mrho, 2) + 5. * s) +
                    pow(mpion, 2) * (-4. * pow(mrho, 4) +
                                     10. * pow(mrho, 2) * s - 2. * pow(s, 2)) +
                    s * (3. * pow(mrho, 4) - 4. * pow(mrho, 2) * s +
                         pow(s, 2)) +
                    pow(ma1, 2) *
                        (6. * pow(mpion, 4) + pow(mrho, 4) +
                         pow(mpion, 2) * (18. * pow(mrho, 2) - 12. * s) -
                         8. * pow(mrho, 2) * s + 7. * pow(s, 2))) +
               eta2 * (-3. * pow(ma1, 6) +
                       pow(ma1, 4) *
                           (11. * pow(mpion, 2) - 3. * pow(mrho, 2) - 2. * s) +
                       pow(mpion, 2) *
                           (-2. * pow(mrho, 4) + pow(mrho, 2) * s -
                            1. * pow(s, 2) +
                            pow(mpion, 2) * (-2. * pow(mrho, 2) + 4. * s)) +
                       pow(ma1, 2) *
                           (-12. * pow(mpion, 4) + 2. * pow(mrho, 4) +
                            5. * pow(mrho, 2) * s - 3. * pow(s, 2) +
                            pow(mpion, 2) * (-1. * pow(mrho, 2) + 6. * s)))) +
          pow(mrho, 2) *
              (eta2 *
                   (8. * C4 * pow(ma1, 6) +
                    pow(mpion, 2) *
                        ((4. + 8. * C4 * pow(mpion, 2)) * pow(mrho, 2) -
                         2. * s) +
                    pow(ma1, 4) * (-6. + C4 * (-32. * pow(mpion, 2) +
                                               8. * pow(mrho, 2) + 16. * s)) +
                    pow(ma1, 2) *
                        (32. * C4 * pow(mpion, 4) - 4. * pow(mrho, 2) +
                         pow(mpion, 2) *
                             (10. - 16. * C4 * pow(mrho, 2) - 32. * C4 * s) +
                         s * (-2. + 8. * C4 * s))) +
               eta1 * (-8. * C4 * pow(ma1, 6) +
                       pow(mpion, 4) * (4. + 24. * C4 * pow(mrho, 2)) +
                       pow(ma1, 4) * (6. + C4 * (32. * pow(mpion, 2) +
                                                 8. * pow(mrho, 2) - 16. * s)) +
                       s * (-2. * pow(mrho, 2) + 2. * s) +
                       pow(mpion, 2) *
                           (-4. * s + pow(mrho, 2) * (8. - 16. * C4 * s)) +
                       pow(ma1, 2) *
                           (-32. * C4 * pow(mpion, 4) + s * (4. - 8. * C4 * s) +
                            pow(mrho, 2) * (-6. + 16. * C4 * s) +
                            pow(mpion, 2) * (-12. - 32. * C4 * pow(mrho, 2) +
                                             32. * C4 * s))))) *
         log(abs(-pow(ma1, 2) + tmin))) /
            pow(mrho, 2) +
        0.5 * pow(-2. + delta, 2) * pow(mpion, 2) *
            log(abs(-pow(mpion, 2) + tmin)) -
        (0.25 * (-2. + delta) * (eta1 - 1. * eta2) *
         (eta2 * (2. * pow(mpion, 6) - 2. * pow(mpion, 4) * s) +
          eta1 * (-2. * pow(mpion, 6) - 1. * pow(mpion, 2) * pow(mrho, 2) * s +
                  pow(mpion, 4) * (pow(mrho, 2) + 2. * s))) *
         log(abs(-pow(mpion, 2) + tmin))) /
            (pow(ma1, 2) - 1. * pow(mpion, 2)) -
        (0.125 *
         (0. - 32. * C4 * pow(mpion, 6) * pow(mrho, 4) - 8. * pow(mrho, 8) +
          8. * pow(mrho, 6) * s +
          pow(mpion, 4) * pow(mrho, 4) * (16. + 64. * C4 * s) +
          pow(mpion, 2) * pow(mrho, 4) *
              (24. * pow(mrho, 2) + s * (-16. - 32. * C4 * s)) +
          pow(delta, 2) * pow(mrho, 2) *
              (-4. * pow(mpion, 6) - 2. * pow(mrho, 6) + 2. * pow(mrho, 4) * s +
               pow(mpion, 4) * (4. * pow(mrho, 2) + 8. * s) +
               pow(mpion, 2) * (6. * pow(mrho, 4) - 4. * pow(mrho, 2) * s -
                                4.000000000000001 * pow(s, 2))) +
          delta * pow(mrho, 2) *
              (8. * pow(mrho, 6) +
               pow(mpion, 6) * (8. + 16. * C4 * pow(mrho, 2)) -
               8. * pow(mrho, 4) * s +
               pow(mpion, 4) * (-16. * s + pow(mrho, 2) * (-15.999999999999996 -
                                                           32. * C4 * s)) +
               pow(mpion, 2) * (-24. * pow(mrho, 4) + 8. * pow(s, 2) +
                                pow(mrho, 2) * s * (16. + 16. * C4 * s)))) *
         log(abs(-pow(mpion, 2) + tmin))) /
            (pow(mrho, 4) * (-1. * pow(mpion, 2) + 1. * s)) -
        (0.25 * (1. * eta1 - 1. * eta2) *
         (eta2 * ((2. - 1. * delta) * pow(mpion, 6) +
                  pow(mpion, 2) * s *
                      ((-12. + 6. * delta) * pow(mrho, 2) +
                       (6. - 3. * delta) * s) +
                  pow(s, 2) * ((4. - 2. * delta) * pow(mrho, 2) +
                               (-2. + 1. * delta) * s) +
                  pow(mpion, 4) * ((8. - 4. * delta) * pow(mrho, 2) +
                                   (-6. + 3. * delta) * s)) +
          eta1 * ((-2. + 1. * delta) * pow(mpion, 6) +
                  (-2. + 1. * delta) * pow(mrho, 4) * s +
                  (2. - 1. * delta) * pow(s, 3) +
                  pow(mpion, 4) * ((-4. + 2. * delta) * pow(mrho, 2) +
                                   (6. - 3. * delta) * s) +
                  pow(mpion, 2) * ((2. - 1. * delta) * pow(mrho, 4) +
                                   (4. - 2. * delta) * pow(mrho, 2) * s +
                                   (-6. + 3. * delta) * pow(s, 2)))) *
         log(abs(-2. * pow(mpion, 2) + s + tmin))) /
            (pow(ma1, 2) - 2. * pow(mpion, 2) + s) +
        (0.125 *
         (0. +
          (32. - 31.999999999999993 * delta + 8. * pow(delta, 2)) *
              pow(mpion, 4) * pow(mrho, 4) -
          2.0000000000000004 * pow(2. - 1. * delta, 2) * pow(mrho, 8) +
          pow(mpion, 2) * pow(mrho, 4) *
              (8.000000000000002 * pow(2. - 1. * delta, 2) * pow(mrho, 2) +
               (-32. + 31.999999999999996 * delta - 8. * pow(delta, 2)) * s)) *
         log(abs(-2. * pow(mpion, 2) + s + tmin))) /
            (pow(mrho, 4) * (-1. * pow(mpion, 2) + 1. * s)) +
        (0.25 *
         (0. + 8. * pow(mpion, 2) * pow(mrho, 6) + 4. * pow(mrho, 8) -
          8. * pow(mrho, 6) * s +
          delta * pow(mrho, 4) *
              (8. * pow(mpion, 4) - 8. * pow(mrho, 4) +
               pow(mpion, 2) * (8. * pow(mrho, 2) - 16. * s) +
               8. * pow(mrho, 2) * s + 8. * pow(s, 2)) +
          pow(delta, 2) * pow(mrho, 4) *
              (-4. * pow(mpion, 4) + 3. * pow(mrho, 4) - 2. * pow(mrho, 2) * s -
               4. * pow(s, 2) +
               pow(mpion, 2) * (-6. * pow(mrho, 2) + 8. * s))) *
         log(abs(-2. * pow(mpion, 2) + s + tmin))) /
            pow(mrho, 6) -
        (0.5 *
         (0. + pow(mpion, 2) * (4. * pow(mrho, 6) - 8. * C4 * pow(mrho, 8)) -
          4. * pow(mrho, 6) * s + 8. * C4 * pow(mrho, 8) * s +
          pow(delta, 2) * pow(mrho, 4) *
              (-2. * pow(mpion, 4) + 1. * pow(mrho, 4) - 2. * pow(s, 2) +
               pow(mpion, 2) * (-4. * pow(mrho, 2) + 4. * s)) +
          delta * pow(mrho, 4) *
              (4. * pow(mpion, 4) +
               pow(mpion, 2) *
                   (6. * pow(mrho, 2) + 4. * C4 * pow(mrho, 4) - 8. * s) +
               2. * pow(mrho, 2) * s + 4. * pow(s, 2) +
               pow(mrho, 4) * (-2. - 4. * C4 * s))) *
         log(abs(-2. * pow(mpion, 2) + s + tmin))) /
            pow(mrho, 6))) /
          (16. * Pi *
           (pow(mpion, 4) + pow(pow(mrho, 2) - s, 2) -
            2 * pow(mpion, 2) * (pow(mrho, 2) + s)));

  return xs * to_mb / spin_deg_factor;
}

double PhotonCrossSection<ComputationMethod::Analytic>::
    xs_diff_pi_rho_pi0_rho_mediated(const double s, const double t,
                                    const double m_rho) {
  const double &mpion = m_pion_;
  const double &mrho = m_rho;
  const double spin_deg_factor = 3.0;

  const double diff_xs =
      ((pow(Const, 2) * pow(ghat, 4) *
        ((-0.25 * pow(-2 + delta, 2) * pow(mpion, 2) *
          (pow(mpion, 4) + pow(pow(mrho, 2) - t, 2) -
           2 * pow(mpion, 2) * (pow(mrho, 2) + t))) /
             (pow(mrho, 2) * pow(pow(mpion, 2) - t, 2)) -
         (0.0625 * (eta1 - eta2) *
          (2 * pow(mrho, 2) +
           delta * (-2 * pow(mpion, 2) - pow(mrho, 2) + s + t)) *
          (eta1 * (8 * pow(mpion, 6) + pow(s, 3) + 2 * pow(mrho, 4) * (s - t) +
                   5 * pow(s, 2) * t + s * pow(t, 2) + pow(t, 3) +
                   2 * pow(mpion, 2) * (2 * pow(mrho, 2) - s - t) * (s + t) -
                   pow(mrho, 2) * (3 * s - t) * (s + t) -
                   2 * pow(mpion, 4) * (2 * pow(mrho, 2) + 3 * s + t)) +
           eta2 * (s - t) *
               (4 * pow(mpion, 4) + t * (4 * pow(mrho, 2) - s + t) -
                pow(mpion, 2) * (s + 3 * t)))) /
             (pow(mrho, 2) * (-pow(ma1, 2) + t) *
              (-2 * pow(mpion, 2) + s + t)) -
         (0.0625 *
          pow(-2. * pow(mrho, 2) +
                  delta * (2. * pow(mpion, 2) + pow(mrho, 2) - 1. * s - 1. * t),
              2) *
          (8. * pow(mpion, 6) + 4. * pow(mrho, 6) + pow(s, 3) +
           pow(mrho, 4) * (-4. * s - 4. * t) +
           pow(mpion, 4) * (-4. * pow(mrho, 2) - 4. * s - 4. * t) +
           3. * pow(s, 2) * t + 3. * s * pow(t, 2) + pow(t, 3) +
           pow(mrho, 2) * (-3. * pow(s, 2) + 2. * s * t - 3. * pow(t, 2)) +
           pow(mpion, 2) *
               (-8. * pow(mrho, 4) - 2. * pow(s, 2) - 4. * s * t -
                2. * pow(t, 2) + pow(mrho, 2) * (4. * s + 4. * t)))) /
             (pow(mrho, 6) * pow(2. * pow(mpion, 2) - 1. * s - 1. * t, 2)) +
         (0.125 * (-2 + delta) * (eta1 - eta2) *
          (eta2 * (pow(mpion, 2) + t) *
               (pow(mpion, 4) - pow(mpion, 2) * (pow(mrho, 2) - 2 * t) +
                (pow(mrho, 2) - 2 * s - t) * t) +
           eta1 * (-4 * pow(mpion, 6) +
                   (pow(mrho, 2) - t) * (pow(mrho, 2) - s - t) * t +
                   pow(mpion, 4) * (3 * pow(mrho, 2) + s + t) -
                   pow(mpion, 2) * (pow(mrho, 4) + pow(mrho, 2) * (s - t) +
                                    2 * t * (-s + t))))) /
             ((-pow(ma1, 2) + t) * (-pow(mpion, 2) + t)) +
         (0.03125 * pow(eta1 - eta2, 2) *
          (-2 * eta1 * eta2 *
               (pow(mpion, 8) -
                pow(mpion, 4) * (pow(mrho, 4) + 2 * (pow(mrho, 2) + s) * t -
                                 4 * pow(t, 2)) +
                pow(t, 2) * (-pow(mrho, 4) - 2 * pow(mrho, 2) * s +
                             2 * pow(s, 2) + 2 * s * t + pow(t, 2)) +
                2 * pow(mpion, 2) * t *
                    (pow(mrho, 4) + pow(mrho, 2) * (s + t) - 2 * t * (s + t))) +
           pow(eta2, 2) *
               (pow(mpion, 8) - 2 * pow(mpion, 6) * pow(mrho, 2) +
                pow(mpion, 4) * (pow(mrho, 4) + 4 * pow(mrho, 2) * t -
                                 2 * (s - 2 * t) * t) +
                pow(t, 2) * (pow(mrho, 4) + 2 * pow(s, 2) + 2 * s * t +
                             pow(t, 2) + 2 * pow(mrho, 2) * (-s + t)) -
                2 * pow(mpion, 2) * t *
                    (pow(mrho, 4) - pow(mrho, 2) * (s - 2 * t) +
                     2 * t * (s + t))) +
           pow(eta1, 2) *
               (pow(mpion, 8) - 2 * pow(mpion, 6) * pow(mrho, 2) +
                pow(mpion, 4) *
                    (3 * pow(mrho, 4) + 2 * pow(mrho, 2) * (s - 3 * t) -
                     2 * (s - 2 * t) * t) +
                t * (-pow(mrho, 2) + t) *
                    (2 * pow(s, 2) + 2 * s * t + pow(t, 2) -
                     pow(mrho, 2) * (2 * s + t)) -
                2 * pow(mpion, 2) * (-pow(mrho, 2) + t) *
                    (2 * t * (s + t) - pow(mrho, 2) * (s + 2 * t))))) /
             pow(pow(ma1, 2) - t, 2) -
         (0.5 *
          (-2. * pow(mrho, 2) +
           delta * (2. * pow(mpion, 2) + pow(mrho, 2) - 1. * s - 1. * t)) *
          (delta *
               (-1. * pow(mpion, 6) - 0.5 * pow(mrho, 6) - 0.1875 * pow(s, 3) +
                pow(mpion, 2) * (1. * pow(mrho, 4) +
                                 pow(mrho, 2) * (-0.625 * s - 0.375 * t) +
                                 s * (0.5 * s + 0.5 * t)) +
                pow(mrho, 4) * (0.5 * s + 0.5 * t) +
                pow(mpion, 4) * (0.5 * pow(mrho, 2) + 0.25 * s + 0.75 * t) -
                0.4375 * pow(s, 2) * t - 0.3125 * s * pow(t, 2) -
                0.0625 * pow(t, 3) +
                pow(mrho, 2) *
                    (0.4375 * pow(s, 2) - 0.25 * s * t + 0.3125 * pow(t, 2))) +
           pow(mrho, 2) *
               (-0.125 * pow(s, 2) + C4 * pow(mrho, 4) * (1. * s - 1. * t) +
                0.125 * pow(t, 2) +
                pow(mpion, 2) * ((0.25 - 1. * C4 * pow(mrho, 2)) * s +
                                 (-0.25 + 1. * C4 * pow(mrho, 2)) * t) +
                pow(mrho, 2) * (-0.5 * s + 0.5 * C4 * pow(s, 2) +
                                t * (0.5 - 0.5 * C4 * t))))) /
             (pow(mrho, 6) * (1. * pow(mpion, 2) - 0.5 * s - 0.5 * t)) +
         (pow(delta, 2) *
              (-0.5 * pow(mpion, 6) - 0.0625 * pow(mrho, 6) +
               pow(mrho, 4) * (-0.125 * s - 0.125 * t) +
               pow(mpion, 4) * (1. * pow(mrho, 2) + 0.5 * t) +
               s * (-0.125 * pow(s, 2) - 0.25 * s * t - 0.125 * pow(t, 2)) +
               pow(mpion, 2) * (1.25 * pow(mrho, 4) + 0.375 * pow(s, 2) +
                                pow(mrho, 2) * (-1.125 * s - 0.875 * t) +
                                0.25 * s * t - 0.125 * pow(t, 2)) +
               pow(mrho, 2) *
                   (0.4375 * pow(s, 2) + 0.25 * s * t + 0.3125 * pow(t, 2))) +
          pow(mrho, 6) *
              (0.75 +
               C4 * (8. * C4 * pow(mpion, 4) + 2. * C4 * pow(s, 2) +
                     pow(mpion, 2) * (6. - 8. * C4 * s - 8. * C4 * t) +
                     t * (-3. + 2. * C4 * t) + s * (-3. + 4. * C4 * t))) +
          delta * pow(mrho, 2) *
              (pow(mpion, 4) * (-0.5 - 4. * C4 * pow(mrho, 2)) +
               s * (-0.25 * s - 0.25 * t) +
               pow(mrho, 4) * (-0.75 + 2.5 * C4 * s + 0.5 * C4 * t) +
               pow(mrho, 2) *
                   (-0.5 * C4 * pow(s, 2) + s * (0.25 - 2. * C4 * t) +
                    t * (1.25 - 1.5 * C4 * t)) +
               pow(mpion, 2) *
                   (-3. * C4 * pow(mrho, 4) + 0.75 * s + 0.25 * t +
                    pow(mrho, 2) * (-1.5 + 3. * C4 * s + 5. * C4 * t)))) /
             pow(mrho, 6) +
         (2 *
          ((0.0625 * (-2. + delta) *
            (-2. * pow(mrho, 2) +
             delta * (2. * pow(mpion, 2) + pow(mrho, 2) - 1. * s - 1. * t)) *
            (2. * pow(mpion, 6) + 1. * pow(mrho, 6) +
             pow(mpion, 4) * (-3. * pow(mrho, 2) - 2. * t) +
             pow(mrho, 4) * (-1.5 * s - 1.5 * t) +
             pow(mrho, 2) * s * (0.5 * s + 0.5 * t) +
             pow(mpion, 2) * (-1. * pow(mrho, 4) - 0.5 * pow(s, 2) +
                              pow(mrho, 2) * (2.5 * s - 0.5 * t) - 1. * s * t -
                              0.5 * pow(t, 2)) +
             t * (0.5 * pow(s, 2) + 1. * s * t + 0.5 * pow(t, 2)))) /
               ((pow(mpion, 2) - 1. * t) *
                (1. * pow(mpion, 2) - 0.5 * s - 0.5 * t)) +
           (0.0625 * (-2 + delta) *
            (6 * delta * pow(mpion, 6) + delta * s * t * (s + t) +
             pow(mrho, 6) * (-2 + 3 * delta + 8 * C4 * t) -
             pow(mpion, 4) * ((-2 + 9 * delta) * pow(mrho, 2) -
                              8 * C4 * pow(mrho, 4) + delta * (s + 9 * t)) -
             2 * pow(mrho, 4) *
                 (t * (-1 + 3 * delta + 4 * C4 * t) +
                  s * (-1 + 2 * delta + 8 * C4 * t)) -
             pow(mpion, 2) *
                 (8 * C4 * pow(mrho, 6) +
                  2 * pow(mrho, 4) * (-2 + delta - 8 * C4 * t) +
                  pow(mrho, 2) * ((2 - 7 * delta) * s + (2 + 5 * delta) * t) +
                  delta * (pow(s, 2) - 3 * pow(t, 2))) +
             pow(mrho, 2) * (2 * s * t + delta * (pow(s, 2) + 3 * s * t +
                                                  3 * pow(t, 2))))) /
               (-pow(mpion, 2) + t))) /
             pow(mrho, 4) +
         (0.0625 * (eta1 - eta2) *
          (-(eta2 *
             (-2 * pow(mpion, 4) *
                  (4 * C4 * pow(mrho, 2) * (pow(mrho, 2) + 4 * t) -
                   delta * (pow(mrho, 2) - 2 * s + 6 * t)) +
              pow(mpion, 2) *
                  (2 * pow(mrho, 4) * (-2 + delta + 8 * C4 * t) +
                   delta * (pow(s, 2) - 6 * s * t - 11 * pow(t, 2)) +
                   pow(mrho, 2) * (-((-2 + delta) * s) + (-10 + delta) * t +
                                   32 * C4 * t * (s + t))) +
              t * (-2 * pow(mrho, 4) * (-2 + delta + 4 * C4 * t) +
                   delta * (3 * pow(s, 2) + 2 * s * t + 3 * pow(t, 2)) +
                   pow(mrho, 2) * ((2 - 5 * delta) * s + 3 * (2 + delta) * t -
                                   8 * C4 * pow(s + t, 2))))) +
           eta1 * (8 * delta * pow(mpion, 6) +
                   delta * (pow(s, 3) + 7 * pow(s, 2) * t + 5 * s * pow(t, 2) +
                            3 * pow(t, 3)) -
                   2 * pow(mrho, 2) *
                       ((-1 + 2 * delta) * pow(s, 2) +
                        2 * (-1 + 2 * delta) * s * t +
                        (-3 + 2 * delta) * pow(t, 2) +
                        4 * C4 * t * pow(s + t, 2)) +
                   pow(mpion, 4) *
                       (24 * C4 * pow(mrho, 4) + 6 * delta * (-s + t) -
                        4 * pow(mrho, 2) * (-1 + 3 * delta + 8 * C4 * t)) +
                   pow(mrho, 4) * (t * (-6 + delta + 8 * C4 * t) +
                                   s * (-2 + 3 * delta + 16 * C4 * t)) -
                   2 * pow(mpion, 2) *
                       (delta * (s + t) * (s + 5 * t) -
                        pow(mrho, 2) * (-2 * s + 5 * delta * s - 6 * t +
                                        9 * delta * t + 16 * C4 * t * (s + t)) +
                        2 * pow(mrho, 4) *
                            (-2 + delta + 4 * C4 * (s + 2 * t)))))) /
             (pow(mrho, 2) * (-pow(ma1, 2) + t)))) /
       (16. * Pi *
        (pow(mpion, 4) + pow(pow(mrho, 2) - s, 2) -
         2 * pow(mpion, 2) * (pow(mrho, 2) + s))));
<<<<<<< HEAD

  return to_mb * diff_xs / spin_deg_factor;
}
=======
>>>>>>> a79b4662

  return to_mb * diff_xs / spin_deg_factor;
}
*/
/*----------------------------------------------------------------------------*/
/* 					Pi + Rho -> Pi + Photon channels mediated
 * by (omega) 						  */
/*----------------------------------------------------------------------------*/
// C14
double PhotonCrossSection<ComputationMethod::Analytic>::xs_pi0_rho0_pi0(
    const double s, const double m_rho) {
  using std::atan;
  using std::pow;
  using std::sqrt;
  const double &mpion = m_pion_;
  const double &mrho = m_rho;
  auto t_mandelstam = get_t_range(sqrt(s), m_pion_, m_rho, m_pion_, 0.0);
  const double tmin = t_mandelstam[1];
  const double tmax = t_mandelstam[0];
  const double spin_deg_factor = 3.0;

  const double xs =
      (pow(Const, 2) * pow(g_POR, 4) *
       ((pow(pow(momega, 2) - s, 2) *
         (pow(mpion, 8) - 2 * pow(mpion, 6) * pow(mrho, 2) +
          pow(mpion, 4) *
              (pow(mrho, 4) + 4 * pow(momega, 4) - 2 * pow(momega, 2) * s) +
          pow(momega, 4) *
              (pow(mrho, 4) + pow(momega, 4) + 2 * pow(momega, 2) * s +
               2 * pow(s, 2) - 2 * pow(mrho, 2) * (pow(momega, 2) + s)) -
          2 * pow(mpion, 2) * pow(momega, 2) *
              (pow(mrho, 4) + 2 * pow(momega, 2) * (pow(momega, 2) + s) -
               pow(mrho, 2) * (2 * pow(momega, 2) + s)))) /
            (pow(momega, 2) - tmax) +
        (pow(mpion, 8) - 2 * pow(mpion, 6) * pow(mrho, 2) + 3 * pow(momega, 8) -
         4 * pow(momega, 6) * s - 7 * pow(momega, 4) * pow(s, 2) +
         4 * pow(momega, 2) * pow(s, 3) + 5 * pow(s, 4) +
         pow(mrho, 4) *
             (pow(momega, 4) - 2 * pow(momega, 2) * s + 2 * pow(s, 2)) +
         pow(mrho, 2) *
             (-4 * pow(momega, 6) + 8 * pow(momega, 4) * s - 6 * pow(s, 3)) -
         2 * pow(mpion, 2) *
             (4 * pow(momega, 6) -
              2 * pow(mrho, 2) * pow(pow(momega, 2) - 2 * s, 2) +
              pow(mrho, 4) * s - 10 * pow(momega, 4) * s + 8 * pow(s, 3)) +
         pow(mpion, 4) *
             (pow(mrho, 4) + 2 * pow(mrho, 2) * (pow(momega, 2) - s) +
              4 * (pow(momega, 4) - 3 * pow(momega, 2) * s + 3 * pow(s, 2)))) *
            tmax -
        2 * pow(mpion, 2) * pow(momega, 4) * pow(tmax, 2) -
        pow(mrho, 2) * pow(momega, 4) * pow(tmax, 2) +
        pow(momega, 6) * pow(tmax, 2) - pow(mpion, 4) * s * pow(tmax, 2) +
        pow(mpion, 2) * pow(mrho, 2) * s * pow(tmax, 2) +
        8 * pow(mpion, 2) * pow(momega, 2) * s * pow(tmax, 2) +
        3 * pow(mrho, 2) * pow(momega, 2) * s * pow(tmax, 2) -
        2 * pow(momega, 4) * s * pow(tmax, 2) -
        8 * pow(mpion, 2) * pow(s, 2) * pow(tmax, 2) -
        3 * pow(mrho, 2) * pow(s, 2) * pow(tmax, 2) -
        3 * pow(momega, 2) * pow(s, 2) * pow(tmax, 2) +
        5 * pow(s, 3) * pow(tmax, 2) +
        ((pow(momega, 4) - 4 * pow(momega, 2) * s + 5 * pow(s, 2)) *
         pow(tmax, 3)) /
            3. -
        (pow(pow(momega, 2) - s, 2) *
         (pow(mpion, 8) - 2 * pow(mpion, 6) * pow(mrho, 2) +
          pow(mpion, 4) *
              (pow(mrho, 4) + 4 * pow(momega, 4) - 2 * pow(momega, 2) * s) +
          pow(momega, 4) *
              (pow(mrho, 4) + pow(momega, 4) + 2 * pow(momega, 2) * s +
               2 * pow(s, 2) - 2 * pow(mrho, 2) * (pow(momega, 2) + s)) -
          2 * pow(mpion, 2) * pow(momega, 2) *
              (pow(mrho, 4) + 2 * pow(momega, 2) * (pow(momega, 2) + s) -
               pow(mrho, 2) * (2 * pow(momega, 2) + s)))) /
            (pow(momega, 2) - tmin) -
        (pow(mpion, 8) - 2 * pow(mpion, 6) * pow(mrho, 2) + 3 * pow(momega, 8) -
         4 * pow(momega, 6) * s - 7 * pow(momega, 4) * pow(s, 2) +
         4 * pow(momega, 2) * pow(s, 3) + 5 * pow(s, 4) +
         pow(mrho, 4) *
             (pow(momega, 4) - 2 * pow(momega, 2) * s + 2 * pow(s, 2)) +
         pow(mrho, 2) *
             (-4 * pow(momega, 6) + 8 * pow(momega, 4) * s - 6 * pow(s, 3)) -
         2 * pow(mpion, 2) *
             (4 * pow(momega, 6) -
              2 * pow(mrho, 2) * pow(pow(momega, 2) - 2 * s, 2) +
              pow(mrho, 4) * s - 10 * pow(momega, 4) * s + 8 * pow(s, 3)) +
         pow(mpion, 4) *
             (pow(mrho, 4) + 2 * pow(mrho, 2) * (pow(momega, 2) - s) +
              4 * (pow(momega, 4) - 3 * pow(momega, 2) * s + 3 * pow(s, 2)))) *
            tmin +
        2 * pow(mpion, 2) * pow(momega, 4) * pow(tmin, 2) +
        pow(mrho, 2) * pow(momega, 4) * pow(tmin, 2) -
        pow(momega, 6) * pow(tmin, 2) + pow(mpion, 4) * s * pow(tmin, 2) -
        pow(mpion, 2) * pow(mrho, 2) * s * pow(tmin, 2) -
        8 * pow(mpion, 2) * pow(momega, 2) * s * pow(tmin, 2) -
        3 * pow(mrho, 2) * pow(momega, 2) * s * pow(tmin, 2) +
        2 * pow(momega, 4) * s * pow(tmin, 2) +
        8 * pow(mpion, 2) * pow(s, 2) * pow(tmin, 2) +
        3 * pow(mrho, 2) * pow(s, 2) * pow(tmin, 2) +
        3 * pow(momega, 2) * pow(s, 2) * pow(tmin, 2) -
        5 * pow(s, 3) * pow(tmin, 2) -
        ((pow(momega, 4) - 4 * pow(momega, 2) * s + 5 * pow(s, 2)) *
         pow(tmin, 3)) /
            3. +
        2 * (pow(momega, 2) - s) *
            (-pow(mpion, 8) +
             pow(mpion, 4) * (4 * pow(momega, 4) - 7 * pow(momega, 2) * s +
                              pow(s, 2) + pow(mrho, 2) * (pow(momega, 2) + s)) +
             pow(mpion, 2) *
                 (-6 * pow(momega, 6) + 6 * pow(momega, 4) * s +
                  8 * pow(momega, 2) * pow(s, 2) +
                  pow(mrho, 4) * (-pow(momega, 2) + s) +
                  pow(mrho, 2) * (4 * pow(momega, 4) - 7 * pow(momega, 2) * s -
                                  pow(s, 2))) +
             pow(momega, 2) *
                 (2 * pow(momega, 6) + pow(mrho, 4) * (pow(momega, 2) - s) -
                  4 * pow(momega, 2) * pow(s, 2) - 3 * pow(s, 3) +
                  pow(mrho, 2) * (-3 * pow(momega, 4) + 2 * pow(momega, 2) * s +
                                  3 * pow(s, 2)))) *
            log((-pow(momega, 2) + tmax) / (-pow(momega, 2) + tmin)))) /
      (128. * Pi * pow(pow(momega, 2) - s, 2) *
       (pow(mpion, 4) + pow(pow(mrho, 2) - s, 2) -
        2 * pow(mpion, 2) * (pow(mrho, 2) + s)));

  return xs * to_mb / spin_deg_factor;
}

double PhotonCrossSection<ComputationMethod::Analytic>::xs_diff_pi0_rho0_pi0(
    const double s, const double t, const double m_rho) {
  const double &mpion = m_pion_;
  const double &mrho = m_rho;
  const double spin_deg_factor = 3.0;
<<<<<<< HEAD
=======

  double diff_xs =
      (pow(Const, 2) * pow(g_POR, 4) *
       (pow(momega, 4) * pow(s, 4) + 4 * pow(momega, 4) * pow(s, 3) * t -
        4 * pow(momega, 2) * pow(s, 4) * t +
        10 * pow(momega, 4) * pow(s, 2) * pow(t, 2) -
        16 * pow(momega, 2) * pow(s, 3) * pow(t, 2) +
        5 * pow(s, 4) * pow(t, 2) + 4 * pow(momega, 4) * s * pow(t, 3) -
        16 * pow(momega, 2) * pow(s, 2) * pow(t, 3) +
        10 * pow(s, 3) * pow(t, 3) + pow(momega, 4) * pow(t, 4) -
        4 * pow(momega, 2) * s * pow(t, 4) + 5 * pow(s, 2) * pow(t, 4) +
        pow(mpion, 8) * pow(-2 * pow(momega, 2) + s + t, 2) -
        2 * pow(mpion, 6) * pow(mrho, 2) *
            (2 * pow(momega, 4) + pow(s, 2) + pow(t, 2) -
             2 * pow(momega, 2) * (s + t)) +
        pow(mrho, 4) *
            (2 * pow(s, 2) * pow(t, 2) - 2 * pow(momega, 2) * s * t * (s + t) +
             pow(momega, 4) * (pow(s, 2) + pow(t, 2))) -
        2 * pow(mrho, 2) *
            (3 * pow(s, 2) * pow(t, 2) * (s + t) -
             3 * pow(momega, 2) * s * t * pow(s + t, 2) +
             pow(momega, 4) * (pow(s, 3) + 2 * pow(s, 2) * t +
                               2 * s * pow(t, 2) + pow(t, 3))) +
        pow(mpion, 4) *
            (-2 * pow(mrho, 2) * (pow(momega, 2) - s) * (pow(momega, 2) - t) *
                 (s + t) -
             8 * pow(momega, 2) * s * t * (s + t) +
             4 * pow(momega, 4) * (pow(s, 2) + pow(t, 2)) -
             2 * s * t * (pow(s, 2) - 6 * s * t + pow(t, 2)) +
             pow(mrho, 4) * (2 * pow(momega, 4) + pow(s, 2) + pow(t, 2) -
                             2 * pow(momega, 2) * (s + t))) -
        2 * pow(mpion, 2) *
            (2 * (s + t) * pow(-2 * s * t + pow(momega, 2) * (s + t), 2) +
             pow(mrho, 4) * (-4 * pow(momega, 2) * s * t +
                             pow(momega, 4) * (s + t) + s * t * (s + t)) -
             pow(mrho, 2) *
                 (-10 * pow(momega, 2) * s * t * (s + t) +
                  2 * pow(momega, 4) * (pow(s, 2) + 3 * s * t + pow(t, 2)) +
                  s * t * (pow(s, 2) + 8 * s * t + pow(t, 2)))))) /
      (128. * Pi * pow(pow(momega, 2) - s, 2) *
       (pow(pow(mpion, 2) - pow(mrho, 2), 2) -
        2 * (pow(mpion, 2) + pow(mrho, 2)) * s + pow(s, 2)) *
       pow(pow(momega, 2) - t, 2));

  return to_mb * diff_xs / spin_deg_factor;
}
>>>>>>> a79b4662

  double diff_xs =
      (pow(Const, 2) * pow(g_POR, 4) *
       (pow(momega, 4) * pow(s, 4) + 4 * pow(momega, 4) * pow(s, 3) * t -
        4 * pow(momega, 2) * pow(s, 4) * t +
        10 * pow(momega, 4) * pow(s, 2) * pow(t, 2) -
        16 * pow(momega, 2) * pow(s, 3) * pow(t, 2) +
        5 * pow(s, 4) * pow(t, 2) + 4 * pow(momega, 4) * s * pow(t, 3) -
        16 * pow(momega, 2) * pow(s, 2) * pow(t, 3) +
        10 * pow(s, 3) * pow(t, 3) + pow(momega, 4) * pow(t, 4) -
        4 * pow(momega, 2) * s * pow(t, 4) + 5 * pow(s, 2) * pow(t, 4) +
        pow(mpion, 8) * pow(-2 * pow(momega, 2) + s + t, 2) -
        2 * pow(mpion, 6) * pow(mrho, 2) *
            (2 * pow(momega, 4) + pow(s, 2) + pow(t, 2) -
             2 * pow(momega, 2) * (s + t)) +
        pow(mrho, 4) *
            (2 * pow(s, 2) * pow(t, 2) - 2 * pow(momega, 2) * s * t * (s + t) +
             pow(momega, 4) * (pow(s, 2) + pow(t, 2))) -
        2 * pow(mrho, 2) *
            (3 * pow(s, 2) * pow(t, 2) * (s + t) -
             3 * pow(momega, 2) * s * t * pow(s + t, 2) +
             pow(momega, 4) * (pow(s, 3) + 2 * pow(s, 2) * t +
                               2 * s * pow(t, 2) + pow(t, 3))) +
        pow(mpion, 4) *
            (-2 * pow(mrho, 2) * (pow(momega, 2) - s) * (pow(momega, 2) - t) *
                 (s + t) -
             8 * pow(momega, 2) * s * t * (s + t) +
             4 * pow(momega, 4) * (pow(s, 2) + pow(t, 2)) -
             2 * s * t * (pow(s, 2) - 6 * s * t + pow(t, 2)) +
             pow(mrho, 4) * (2 * pow(momega, 4) + pow(s, 2) + pow(t, 2) -
                             2 * pow(momega, 2) * (s + t))) -
        2 * pow(mpion, 2) *
            (2 * (s + t) * pow(-2 * s * t + pow(momega, 2) * (s + t), 2) +
             pow(mrho, 4) * (-4 * pow(momega, 2) * s * t +
                             pow(momega, 4) * (s + t) + s * t * (s + t)) -
             pow(mrho, 2) *
                 (-10 * pow(momega, 2) * s * t * (s + t) +
                  2 * pow(momega, 4) * (pow(s, 2) + 3 * s * t + pow(t, 2)) +
                  s * t * (pow(s, 2) + 8 * s * t + pow(t, 2)))))) /
      (128. * Pi * pow(pow(momega, 2) - s, 2) *
       (pow(pow(mpion, 2) - pow(mrho, 2), 2) -
        2 * (pow(mpion, 2) + pow(mrho, 2)) * s + pow(s, 2)) *
       pow(pow(momega, 2) - t, 2));

  return to_mb * diff_xs / spin_deg_factor;
}

// C15
double
PhotonCrossSection<ComputationMethod::Analytic>::xs_pi_rho_pi0_omega_mediated(
    const double s, const double m_rho) {
  using std::atan;
  using std::pow;
  using std::sqrt;
  const double &mpion = m_pion_;
  const double &mrho = m_rho;
  auto t_mandelstam = get_t_range(sqrt(s), m_pion_, m_rho, m_pion_, 0.);
  const double &tmax = t_mandelstam[0];
  const double &tmin = t_mandelstam[1];
  const double spin_deg_factor = 3.0;

  const double xs =
<<<<<<< HEAD
      (0.0024867959858108648 * pow(Const, 2) * pow(g_POR, 4) *
       (pow(mpion, 8) * (1. * tmax - 1. * tmin) +
        pow(mpion, 6) * pow(mrho, 2) * (-2. * tmax + 2. * tmin) +
        pow(mpion, 4) * (pow(mrho, 4) * (1. * tmax - 1. * tmin) +
                         s * (4. * s * tmax - 1. * pow(tmax, 2) -
                              4. * s * tmin + 1. * pow(tmin, 2))) +
        pow(s, 2) *
            (1. * pow(s, 2) * tmax + 1. * s * pow(tmax, 2) +
             0.6666666666666666 * pow(tmax, 3) +
             pow(mrho, 4) * (1. * tmax - 1. * tmin) - 1. * pow(s, 2) * tmin -
             1. * s * pow(tmin, 2) - 0.6666666666666666 * pow(tmin, 3) +
             pow(mrho, 2) * (-2. * s * tmax - 1. * pow(tmax, 2) +
                             2. * s * tmin + 1. * pow(tmin, 2))) +
        pow(mpion, 2) * s *
            (pow(mrho, 4) * (-2. * tmax + 2. * tmin) +
             pow(mrho, 2) * (4. * s * tmax + 1. * pow(tmax, 2) - 4. * s * tmin -
                             1. * pow(tmin, 2)) +
             s * (-4. * s * tmax - 2. * pow(tmax, 2) + 4. * s * tmin +
                  2. * pow(tmin, 2))))) /
      ((pow(pow(momega, 2) - 1. * s, 2) *
        (pow(mpion, 4) + pow(mrho, 4) +
         pow(mpion, 2) * (-2. * pow(mrho, 2) - 2. * s) - 2. * pow(mrho, 2) * s +
         pow(s, 2))));

  return xs * to_mb / spin_deg_factor;
=======
		(0.0024867959858108648*pow(Const,2)*pow(g_POR,4)*(pow(mpion,8)*(1.*tmax
		- 1.*tmin) + pow(mpion,6)*pow(mrho,2)*(-2.*tmax + 2.*tmin) +
		pow(mpion,4)*(pow(mrho,4)*(1.*tmax - 1.*tmin) + s*(4.*s*tmax
		- 1.*pow(tmax,2) - 4.*s*tmin + 1.*pow(tmin,2))) + pow(s,2)*(1.*pow(s,2)*tmax
		+ 1.*s*pow(tmax,2) + 0.6666666666666666*pow(tmax,3) + pow(mrho,4)*(1.*tmax
		- 1.*tmin) - 1.*pow(s,2)*tmin - 1.*s*pow(tmin,2) -
		0.6666666666666666*pow(tmin,3) + pow(mrho,2)*(-2.*s*tmax - 1.*pow(tmax,2)
		+ 2.*s*tmin + 1.*pow(tmin,2))) + pow(mpion,2)*s*(pow(mrho,4)*(-2.*tmax
		+ 2.*tmin) + pow(mrho,2)*(4.*s*tmax + 1.*pow(tmax,2) - 4.*s*tmin
		- 1.*pow(tmin,2)) + s*(-4.*s*tmax - 2.*pow(tmax,2) + 4.*s*tmin
		+ 2.*pow(tmin,2)))))/
		((pow(pow(momega,2) - 1.*s,2)*(pow(mpion,4) + pow(mrho,4) +
		pow(mpion,2)*(-2.*pow(mrho,2) - 2.*s) - 2.*pow(mrho,2)*s + pow(s,2))));

        return xs * to_mb / spin_deg_factor;
>>>>>>> a79b4662
}

double PhotonCrossSection<ComputationMethod::Analytic>::
    xs_diff_pi_rho_pi0_omega_mediated(const double s, const double t,
                                      const double m_rho) {
  const double &mpion = m_pion_;
<<<<<<< HEAD
  const double &mrho = m_rho;
  const double spin_deg_factor = 3.0;
  const double diff_xs =
      (0.0024867959858108648 * pow(Const, 2) * pow(g_POR, 4) *
       (pow(mpion, 8) - 2 * pow(mpion, 6) * pow(mrho, 2) +
        pow(mpion, 4) * (pow(mrho, 4) + 4 * pow(s, 2) - 2 * s * t) +
        pow(s, 2) * (pow(mrho, 4) + pow(s, 2) + 2 * s * t + 2 * pow(t, 2) -
                     2 * pow(mrho, 2) * (s + t)) -
        2 * pow(mpion, 2) * s *
            (pow(mrho, 4) + 2 * s * (s + t) - pow(mrho, 2) * (2 * s + t)))) /
      ((pow(pow(momega, 2) - s, 2) * (pow(mpion, 4) + pow(pow(mrho, 2) - s, 2) -
                                      2 * pow(mpion, 2) * (pow(mrho, 2) + s))));
=======
        const double &mrho = m_rho;
        const double spin_deg_factor = 3.0;
  const double diff_xs =
		(0.0024867959858108648*pow(Const,2)*pow(g_POR,4)*(pow(mpion,8) -
		2*pow(mpion,6)*pow(mrho,2) + pow(mpion,4)*(pow(mrho,4) + 4*pow(s,2) - 2*s*t)
		+ pow(s,2)*(pow(mrho,4) + pow(s,2) + 2*s*t + 2*pow(t,2) - 2*pow(mrho,2)*(s
		+ t)) - 2*pow(mpion,2)*s*(pow(mrho,4) + 2*s*(s + t) -
		pow(mrho,2)*(2*s + t))))/
		((pow(pow(momega,2) - s,2)*(pow(mpion,4) + pow(pow(mrho,2) -
		s,2) - 2*pow(mpion,2)*(pow(mrho,2) + s))));

        return to_mb * diff_xs / spin_deg_factor;
}
>>>>>>> a79b4662

  return to_mb * diff_xs / spin_deg_factor;
}

// C16
double
PhotonCrossSection<ComputationMethod::Analytic>::xs_pi0_rho_pi_omega_mediated(
    const double s, const double m_rho) {
  using std::atan;
  using std::pow;
  using std::sqrt;
  const double &mpion = m_pion_;
<<<<<<< HEAD
  const double &mrho = m_rho;
  auto t_mandelstam = get_t_range(sqrt(s), m_pion_, m_rho, m_pion_, 0.);
  const double &tmin = t_mandelstam[1];
  const double &tmax = t_mandelstam[0];
  const double spin_deg_factor = 3.0;

  const double xs =
      (0.0024868 * pow(Const, 2) * pow(g_POR, 4) *
       ((pow(momega, 8) + pow(mpion, 4) * pow(pow(mpion, 2) - pow(mrho, 2), 2) -
         2 * pow(momega, 6) * (2 * pow(mpion, 2) + pow(mrho, 2) - s) -
         2 * pow(momega, 2) * pow(mpion, 2) *
             (pow(mrho, 4) + pow(mpion, 2) * s - pow(mrho, 2) * s) +
         pow(momega, 4) * (4 * pow(mpion, 4) + pow(mrho, 4) +
                           4 * pow(mpion, 2) * (pow(mrho, 2) - s) -
                           2 * pow(mrho, 2) * s + 2 * pow(s, 2))) /
            (pow(momega, 2) - tmax) +
        3 * pow(momega, 4) * tmax - 8 * pow(momega, 2) * pow(mpion, 2) * tmax +
        4 * pow(mpion, 4) * tmax - 4 * pow(momega, 2) * pow(mrho, 2) * tmax +
        4 * pow(mpion, 2) * pow(mrho, 2) * tmax + pow(mrho, 4) * tmax +
        4 * pow(momega, 2) * s * tmax - 4 * pow(mpion, 2) * s * tmax -
        2 * pow(mrho, 2) * s * tmax + 2 * pow(s, 2) * tmax +
        pow(momega, 2) * pow(tmax, 2) - 2 * pow(mpion, 2) * pow(tmax, 2) -
        pow(mrho, 2) * pow(tmax, 2) + s * pow(tmax, 2) + pow(tmax, 3) / 3. -
        (pow(momega, 8) + pow(mpion, 4) * pow(pow(mpion, 2) - pow(mrho, 2), 2) -
         2 * pow(momega, 6) * (2 * pow(mpion, 2) + pow(mrho, 2) - s) -
         2 * pow(momega, 2) * pow(mpion, 2) *
             (pow(mrho, 4) + pow(mpion, 2) * s - pow(mrho, 2) * s) +
         pow(momega, 4) * (4 * pow(mpion, 4) + pow(mrho, 4) +
                           4 * pow(mpion, 2) * (pow(mrho, 2) - s) -
                           2 * pow(mrho, 2) * s + 2 * pow(s, 2))) /
            (pow(momega, 2) - tmin) -
        3 * pow(momega, 4) * tmin + 8 * pow(momega, 2) * pow(mpion, 2) * tmin -
        4 * pow(mpion, 4) * tmin + 4 * pow(momega, 2) * pow(mrho, 2) * tmin -
        4 * pow(mpion, 2) * pow(mrho, 2) * tmin - pow(mrho, 4) * tmin -
        4 * pow(momega, 2) * s * tmin + 4 * pow(mpion, 2) * s * tmin +
        2 * pow(mrho, 2) * s * tmin - 2 * pow(s, 2) * tmin -
        pow(momega, 2) * pow(tmin, 2) + 2 * pow(mpion, 2) * pow(tmin, 2) +
        pow(mrho, 2) * pow(tmin, 2) - s * pow(tmin, 2) - pow(tmin, 3) / 3. +
        2 *
            (2 * pow(momega, 6) -
             3 * pow(momega, 4) * (2 * pow(mpion, 2) + pow(mrho, 2) - s) -
             pow(mpion, 2) *
                 (pow(mrho, 4) + pow(mpion, 2) * s - pow(mrho, 2) * s) +
             pow(momega, 2) * (4 * pow(mpion, 4) + pow(mrho, 4) +
                               4 * pow(mpion, 2) * (pow(mrho, 2) - s) -
                               2 * pow(mrho, 2) * s + 2 * pow(s, 2))) *
            log(fabs(-pow(momega, 2) + tmax)) -
        2 *
            (2 * pow(momega, 6) -
             3 * pow(momega, 4) * (2 * pow(mpion, 2) + pow(mrho, 2) - s) -
             pow(mpion, 2) *
                 (pow(mrho, 4) + pow(mpion, 2) * s - pow(mrho, 2) * s) +
             pow(momega, 2) * (4 * pow(mpion, 4) + pow(mrho, 4) +
                               4 * pow(mpion, 2) * (pow(mrho, 2) - s) -
                               2 * pow(mrho, 2) * s + 2 * pow(s, 2))) *
            log(fabs(-pow(momega, 2) + tmin)))) /
      ((pow(mpion, 4) + pow(pow(mrho, 2) - s, 2) -
        2 * pow(mpion, 2) * (pow(mrho, 2) + s)));

  return xs * to_mb / spin_deg_factor;
=======
        const double &mrho = m_rho;
  auto t_mandelstam = get_t_range(sqrt(s), m_pion_, m_rho, m_pion_, 0.);
  const double &tmin = t_mandelstam[1];
  const double &tmax = t_mandelstam[0];
        const double spin_deg_factor = 3.0;

  const double xs = (0.0024868*pow(Const,2)*pow(g_POR,4)*((pow(momega,8) +
		pow(mpion,4)*pow(pow(mpion,2) - pow(mrho,2),2) - 2*pow(momega,6)*
		(2*pow(mpion,2) + pow(mrho,2) - s) - 2*pow(momega,2)*pow(mpion,2)
		*(pow(mrho,4) + pow(mpion,2)*s
		- pow(mrho,2)*s) + pow(momega,4)*(4*pow(mpion,4) + pow(mrho,4) +
		4*pow(mpion,2)*(pow(mrho,2) - s) - 2*pow(mrho,2)*s + 2*pow(s,2)))/
		        (pow(momega,2) - tmax) + 3*pow(momega,4)*tmax -
		8*pow(momega,2)*pow(mpion,2)*tmax + 4*pow(mpion,4)*tmax -
		       4*pow(momega,2)*pow(mrho,2)*tmax + 4*pow(mpion,2)*pow(mrho,2)*tmax +
		pow(mrho,4)*tmax + 4*pow(momega,2)*s*tmax - 4*pow(mpion,2)*s*tmax -
		2*pow(mrho,2)*s*tmax + 2*pow(s,2)*tmax + pow(momega,2)*pow(tmax,2) -
		2*pow(mpion,2)*pow(tmax,2) - pow(mrho,2)*pow(tmax,2) + s*pow(tmax,2) +
		pow(tmax,3)/3. - (pow(momega,8) + pow(mpion,4)*pow(pow(mpion,2) -
		pow(mrho,2),2) - 2*pow(momega,6)*(2*pow(mpion,2) + pow(mrho,2) - s) -
		          2*pow(momega,2)*pow(mpion,2)*(pow(mrho,4) + pow(mpion,2)*s -
		pow(mrho,2)*s) + pow(momega,4)*(4*pow(mpion,4) + pow(mrho,4) +
		4*pow(mpion,2)*(pow(mrho,2) - s) - 2*pow(mrho,2)*s + 2*pow(s,2)))/
		        (pow(momega,2) - tmin) - 3*pow(momega,4)*tmin +
		8*pow(momega,2)*pow(mpion,2)*tmin - 4*pow(mpion,4)*tmin +
		       4*pow(momega,2)*pow(mrho,2)*tmin - 4*pow(mpion,2)*pow(mrho,2)*tmin -
		pow(mrho,4)*tmin - 4*pow(momega,2)*s*tmin + 4*pow(mpion,2)*s*tmin +
		2*pow(mrho,2)*s*tmin - 2*pow(s,2)*tmin - pow(momega,2)*pow(tmin,2) +
		2*pow(mpion,2)*pow(tmin,2) + pow(mrho,2)*pow(tmin,2) - s*pow(tmin,2) -
		pow(tmin,3)/3. + 2*(2*pow(momega,6) - 3*pow(momega,4)*(2*pow(mpion,2) +
		pow(mrho,2) - s) - pow(mpion,2)*(pow(mrho,4) + pow(mpion,2)*s -
		pow(mrho,2)*s) + pow(momega,2)*(4*pow(mpion,4) + pow(mrho,4) +
		4*pow(mpion,2)*(pow(mrho,2) - s) - 2*pow(mrho,2)*s + 2*pow(s,2)))*
		        log(fabs(-pow(momega,2) + tmax)) - 2*(2*pow(momega,6) -
		3*pow(momega,4)*(2*pow(mpion,2) + pow(mrho,2) - s) - pow(mpion,2)
		*(pow(mrho,4) + pow(mpion,2)*s - pow(mrho,2)*s) + pow(momega,2)*
		(4*pow(mpion,4) + pow(mrho,4) + 4*pow(mpion,2)*(pow(mrho,2) - s)
		- 2*pow(mrho,2)*s + 2*pow(s,2)))*
		log(fabs(-pow(momega,2) + tmin))))/((pow(mpion,4) + pow(pow(mrho,2) -
		s,2) - 2*pow(mpion,2)*(pow(mrho,2) + s)));

        return xs * to_mb / spin_deg_factor;
>>>>>>> a79b4662
}

double PhotonCrossSection<ComputationMethod::Analytic>::
    xs_diff_pi0_rho_pi_omega_mediated(const double s, const double t,
                                      const double m_rho) {
  const double &mpion = m_pion_;
<<<<<<< HEAD
  const double &mrho = m_rho;
  const double spin_deg_factor = 3.0;

  const double diff_xs =
      (0.0024867959858108648 * pow(Const, 2) * pow(g_POR, 4) *
       (pow(mpion, 8) - 2 * pow(mpion, 6) * pow(mrho, 2) +
        pow(mpion, 4) * (pow(mrho, 4) - 2 * (s - 2 * t) * t) +
        pow(t, 2) * (pow(mrho, 4) + 2 * pow(s, 2) + 2 * s * t + pow(t, 2) -
                     2 * pow(mrho, 2) * (s + t)) -
        2 * pow(mpion, 2) * t *
            (pow(mrho, 4) + 2 * t * (s + t) - pow(mrho, 2) * (s + 2 * t)))) /
      ((pow(mpion, 4) + pow(pow(mrho, 2) - s, 2) -
        2 * pow(mpion, 2) * (pow(mrho, 2) + s)) *
       pow(pow(momega, 2) - t, 2));
=======
        const double &mrho = m_rho;
        const double spin_deg_factor = 3.0;

  const double diff_xs =
			(0.0024867959858108648*pow(Const,2)*pow(g_POR,4)*(pow(mpion,8) -
			2*pow(mpion,6)*pow(mrho,2) + pow(mpion,4)*(pow(mrho,4) - 2*(s - 2*t)*t) +
			pow(t,2)*(pow(mrho,4) + 2*pow(s,2) + 2*s*t + pow(t,2)
			- 2*pow(mrho,2)*(s + t)) - 2*pow(mpion,2)*t*(pow(mrho,4) + 2*t*(s + t) -
			pow(mrho,2)*(s + 2*t))))/
			((pow(mpion,4) + pow(pow(mrho,2) - s,2) -
			2*pow(mpion,2)*(pow(mrho,2) + s))*pow(pow(momega,2) - t,2));
>>>>>>> a79b4662

  return to_mb * diff_xs / spin_deg_factor;
}

/*----------------------------------------------------------------------------*/
/*				 Pi + Rho -> Pi + Photon channels mediated by
 * (Pi, Rho, a1)         */
/*  			 and Omega summed
 */
/*----------------------------------------------------------------------------*/

// C12 + C16
double PhotonCrossSection<ComputationMethod::Analytic>::xs_pi0_rho_pi(
    const double s, const double m_rho) {
  return xs_pi0_rho_pi_rho_mediated(s, m_rho) +
         xs_pi0_rho_pi_omega_mediated(s, m_rho);
}

double PhotonCrossSection<ComputationMethod::Analytic>::xs_diff_pi0_rho_pi(
    const double s, const double t, const double m_rho) {
  return xs_diff_pi0_rho_pi_rho_mediated(s, t, m_rho) +
         xs_diff_pi0_rho_pi_omega_mediated(s, t, m_rho);
}

// C13 + C15
double PhotonCrossSection<ComputationMethod::Analytic>::xs_pi_rho_pi0(
    const double s, const double m_rho) {
  return xs_pi_rho_pi0_rho_mediated(s, m_rho) +
         xs_pi_rho_pi0_omega_mediated(s, m_rho);
}

double PhotonCrossSection<ComputationMethod::Analytic>::xs_diff_pi_rho_pi0(
    const double s, const double t, const double m_rho) {
  return xs_diff_pi_rho_pi0_rho_mediated(s, t, m_rho) +
         xs_diff_pi_rho_pi0_omega_mediated(s, t, m_rho);
}

/*----------------------------------------------------------------------------*/
/* 					Pi + Pi -> Rho + Photon channels mediated
 * by (Pi, Rho, a1) 				*/
/*----------------------------------------------------------------------------*/
// C21
double PhotonCrossSection<ComputationMethod::Analytic>::xs_pi_pi_rho0(
    const double s, const double m_rho) {
  using std::atan;
  using std::pow;
  using std::sqrt;
  const double s_sqrt = sqrt(s);
  const double &mpion = m_pion_;
  const double &mrho = m_rho;
  const double spin_deg_factor = 1.0;

  auto mandelstam_t = get_t_range(s_sqrt, m_pion_, m_pion_, m_rho, 0.);
  double tmax = mandelstam_t[0];
  double tmin = mandelstam_t[1];

  const double xs =
      (-(pow(Const, 2) * pow(ghat, 4) *
         (0. +
          (0.03125 * pow(eta1 - 1. * eta2, 2) *
           (eta1 * eta2 *
                (-2. * pow(ma1, 8) - 2. * pow(mpion, 8) +
                 2. * pow(mpion, 4) * pow(mrho, 4) +
                 pow(ma1, 6) * (8. * pow(mpion, 2) - 4. * s) +
                 pow(ma1, 2) * pow(mpion, 2) *
                     (8. * pow(mpion, 4) - 8. * pow(mrho, 4) -
                      4. * pow(mpion, 2) * s + 4. * pow(mrho, 2) * s) +
                 pow(ma1, 4) * (-12. * pow(mpion, 4) + 2. * pow(mrho, 4) +
                                8. * pow(mpion, 2) * s + 4. * pow(mrho, 2) * s -
                                4. * pow(s, 2))) +
            pow(eta2, 2) *
                (1. * pow(ma1, 8) + 1. * pow(mpion, 8) -
                 2. * pow(mpion, 6) * pow(mrho, 2) +
                 1. * pow(mpion, 4) * pow(mrho, 4) +
                 pow(ma1, 6) *
                     (-4. * pow(mpion, 2) + 2. * pow(mrho, 2) + 2. * s) +
                 pow(ma1, 4) * (6. * pow(mpion, 4) + 1. * pow(mrho, 4) +
                                pow(mpion, 2) * (-6. * pow(mrho, 2) - 4. * s) -
                                2. * pow(mrho, 2) * s + 2. * pow(s, 2)) +
                 pow(ma1, 2) * (-4. * pow(mpion, 6) -
                                2. * pow(mpion, 2) * pow(mrho, 2) * s +
                                pow(mpion, 4) * (6. * pow(mrho, 2) + 2. * s))) +
            pow(eta1, 2) *
                (1. * pow(ma1, 8) +
                 pow(ma1, 6) *
                     (-4. * pow(mpion, 2) - 2. * pow(mrho, 2) + 2. * s) +
                 pow(ma1, 4) * (6. * pow(mpion, 4) + 1. * pow(mrho, 4) +
                                pow(mpion, 2) * (6. * pow(mrho, 2) - 4. * s) -
                                4. * pow(mrho, 2) * s + 2. * pow(s, 2)) +
                 pow(ma1, 2) *
                     (-4. * pow(mpion, 6) +
                      2. * pow(mpion, 2) * pow(mrho, 2) * s +
                      pow(mrho, 2) * (2. * pow(mrho, 2) - 2. * s) * s +
                      pow(mpion, 4) * (-6. * pow(mrho, 2) + 2. * s)) +
                 pow(mpion, 2) *
                     (1. * pow(mpion, 6) + 2. * pow(mpion, 4) * pow(mrho, 2) -
                      2. * pow(mrho, 6) + 2. * pow(mrho, 4) * s +
                      pow(mpion, 2) *
                          (1. * pow(mrho, 4) - 2. * pow(mrho, 2) * s))))) /
              (1. * pow(ma1, 2) - 1. * tmin) +
          (1. * pow(-2. + delta, 2) * pow(mpion, 2) *
           (1. * pow(mpion, 2) - 0.25 * pow(mrho, 2))) /
              (1. * pow(mpion, 2) - 1. * tmin) +
          (1. * pow(-2. + delta, 2) * pow(mpion, 2) *
           (1. * pow(mpion, 2) - 0.25 * pow(mrho, 2))) /
              (1. * pow(mpion, 2) + 1. * pow(mrho, 2) - 1. * s - 1. * tmin) -
          (0.5 * pow(-2. + delta, 2) * pow(mpion, 2) * tmin) / pow(mrho, 2) -
          0.25 * (-2. + delta) * (eta1 - 1. * eta2) *
              (-0.5 * eta2 * pow(ma1, 2) + 1. * eta1 * pow(mpion, 2) +
               0.5 * eta2 * pow(mrho, 2) + 0.5 * eta1 * s - 1. * eta2 * s) *
              tmin +
          (0.25 *
           (pow(mpion, 2) *
                (12. + 1. * pow(delta, 2) - 16. * C4 * pow(mrho, 2) +
                 delta * (-8. + 8. * C4 * pow(mrho, 2))) +
            (-4. - 3. * pow(delta, 2) - 16. * C4 * pow(mrho, 2) +
             delta * (8. + 8. * C4 * pow(mrho, 2))) *
                s) *
           tmin) /
              pow(mrho, 2) -
          0.125 * (-2. + delta) * (eta1 - 1. * eta2) *
              (eta2 * (pow(ma1, 2) - 1. * s) +
               eta1 * (-2. * pow(mpion, 2) + s)) *
              tmin -
          0.125 * (-2. + delta) * (eta1 - 1. * eta2) *
              (eta2 * (-1. * pow(ma1, 2) - 2. * pow(mpion, 2) - 1. * s) +
               eta1 * (2. * pow(mpion, 2) + s)) *
              tmin +
          0.25 * (-2. + delta) * (eta1 - 1. * eta2) *
              (eta1 * (1. * pow(mpion, 2) - 0.5 * s) +
               eta2 * (-0.5 * pow(ma1, 2) - 1. * pow(mpion, 2) -
                       0.5 * pow(mrho, 2) + 1. * s)) *
              tmin +
          (0.25 * (-2. + 1. * delta) *
           (-8. * C4 * pow(mrho, 4) +
            pow(mpion, 2) * (2. + 1. * delta - 8. * C4 * pow(mrho, 2)) +
            (-2. - 3. * delta) * s +
            pow(mrho, 2) * (2. + 1. * delta + 16. * C4 * s)) *
           tmin) /
              pow(mrho, 2) +
          (0.25 *
           (32 * pow(C4, 2) * pow(mrho, 8) + 2 * pow(delta, 2) * pow(s, 2) +
            8 * C4 * pow(mrho, 6) * (-6 + delta - 8 * C4 * s) +
            2 * delta * pow(mrho, 2) * s * (-6 + delta - 8 * C4 * s) +
            pow(mrho, 4) * (12 - pow(delta, 2) + 8 * C4 * (6 + delta) * s +
                            32 * pow(C4, 2) * pow(s, 2))) *
           tmin) /
              pow(mrho, 4) -
          (1. * (1. * eta1 - 1. * eta2) *
           (eta2 *
                (0.75 * pow(mrho, 4) - 0.125 * delta * pow(mrho, 4) -
                 1. * C4 * pow(mrho, 6) +
                 pow(ma1, 2) * (0.5 * pow(mrho, 2) - 1. * C4 * pow(mrho, 4)) +
                 pow(mpion, 2) * (-1. * pow(mrho, 2) + 2. * C4 * pow(mrho, 4)) -
                 0.25 * pow(mrho, 2) * s - 0.375 * delta * pow(mrho, 2) * s +
                 2. * C4 * pow(mrho, 4) * s + 0.25 * delta * pow(s, 2) -
                 1. * C4 * pow(mrho, 2) * pow(s, 2)) +
            eta1 *
                (0.5 * pow(mrho, 4) - 1. * C4 * pow(mrho, 6) +
                 pow(mpion, 2) * (1. * pow(mrho, 2) - 2. * C4 * pow(mrho, 4)) +
                 pow(ma1, 2) * (-0.5 * pow(mrho, 2) + 1. * C4 * pow(mrho, 4)) -
                 0.25 * delta * pow(s, 2) +
                 1. * C4 * pow(mrho, 2) * pow(s, 2))) *
           tmin) /
              pow(mrho, 2) +
          0.0625 * pow(eta1 - 1. * eta2, 2) *
              (pow(eta2, 2) *
                   (pow(Gammaa1, 2) * pow(ma1, 2) - 1. * pow(ma1, 4) -
                    2. * pow(mpion, 4) - 2. * pow(mpion, 2) * pow(mrho, 2) +
                    2. * pow(mrho, 4) +
                    pow(ma1, 2) * (2. * pow(mpion, 2) + pow(mrho, 2) - 1. * s) -
                    3. * pow(mrho, 2) * s + pow(s, 2)) +
               pow(eta1, 2) *
                   (pow(Gammaa1, 2) * pow(ma1, 2) - 1. * pow(ma1, 4) -
                    2. * pow(mpion, 4) - 2. * pow(mpion, 2) * pow(mrho, 2) +
                    pow(ma1, 2) * (2. * pow(mpion, 2) + pow(mrho, 2) - 1. * s) +
                    pow(mrho, 2) * s + pow(s, 2)) +
               eta1 * eta2 *
                   (-2. * pow(Gammaa1, 2) * pow(ma1, 2) + 2. * pow(ma1, 4) +
                    4. * pow(mpion, 4) + 4. * pow(mpion, 2) * pow(mrho, 2) +
                    2. * pow(mrho, 4) - 2. * pow(s, 2) +
                    pow(ma1, 2) *
                        (-4. * pow(mpion, 2) - 2. * pow(mrho, 2) + 2. * s))) *
              tmin +
          0.03125 * pow(eta1 - 1. * eta2, 2) *
              (eta1 * eta2 *
                   (-6. * pow(ma1, 4) - 12. * pow(mpion, 4) +
                    2. * pow(mrho, 4) +
                    pow(ma1, 2) * (16. * pow(mpion, 2) - 8. * s) +
                    8. * pow(mpion, 2) * s + 4. * pow(mrho, 2) * s -
                    4. * pow(s, 2)) +
               pow(eta1, 2) *
                   (3. * pow(ma1, 4) + 6. * pow(mpion, 4) + pow(mrho, 4) +
                    pow(mpion, 2) * (6. * pow(mrho, 2) - 4. * s) -
                    4. * pow(mrho, 2) * s + 2. * pow(s, 2) +
                    pow(ma1, 2) *
                        (-8. * pow(mpion, 2) - 4. * pow(mrho, 2) + 4. * s)) +
               pow(eta2, 2) *
                   (3. * pow(ma1, 4) + 6. * pow(mpion, 4) + pow(mrho, 4) +
                    pow(mpion, 2) * (-6. * pow(mrho, 2) - 4. * s) -
                    2. * pow(mrho, 2) * s + 2. * pow(s, 2) +
                    pow(ma1, 2) *
                        (-8. * pow(mpion, 2) + 4. * pow(mrho, 2) + 4. * s))) *
              tmin -
          (0.125 * (-2. + 1. * delta) *
           (2. + 1. * delta - 8. * C4 * pow(mrho, 2)) * pow(tmin, 2)) /
              pow(mrho, 2) -
          0.5 * pow(1. * eta1 - 1. * eta2, 2) *
              (-0.5 + 1. * C4 * pow(mrho, 2)) * pow(tmin, 2) -
          (1. *
           (0.5 - 0.125 * pow(delta, 2) - 2. * C4 * pow(mrho, 2) +
            1. * C4 * delta * pow(mrho, 2)) *
           pow(tmin, 2)) /
              pow(mrho, 2) +
          0.0625 * pow(1. * eta1 - 1. * eta2, 4) *
              (1. * pow(mpion, 2) + 0.5 * pow(mrho, 2) - 0.5 * s) *
              pow(tmin, 2) +
          0.03125 * pow(eta1 - 1. * eta2, 3) *
              (eta2 * (-1. * pow(ma1, 2) + 2. * pow(mpion, 2) -
                       1. * pow(mrho, 2) - 1. * s) +
               eta1 *
                   (pow(ma1, 2) - 2. * pow(mpion, 2) - 1. * pow(mrho, 2) + s)) *
              pow(tmin, 2) +
          0.010416666666666666 * pow(eta1 - 1. * eta2, 4) * pow(tmin, 3) -
          0.020833333333333332 * pow(1. * eta1 - 1. * eta2, 4) * pow(tmin, 3) +
          0.03125 * pow(eta1 - 1. * eta2, 2) *
              (eta1 * eta2 *
                   (2. * pow(Gammaa1, 2) * pow(ma1, 2) - 6. * pow(ma1, 4) -
                    4. * pow(mpion, 4) + 2. * pow(mrho, 4) +
                    pow(ma1, 2) * (8. * pow(mpion, 2) - 8. * s) +
                    4. * pow(mrho, 2) * s - 4. * pow(s, 2)) +
               pow(eta1, 2) *
                   (-1. * pow(Gammaa1, 2) * pow(ma1, 2) + 3. * pow(ma1, 4) +
                    2. * pow(mpion, 4) + 2. * pow(mpion, 2) * pow(mrho, 2) +
                    pow(mrho, 4) - 4. * pow(mrho, 2) * s + 2. * pow(s, 2) +
                    pow(ma1, 2) *
                        (-4. * pow(mpion, 2) - 4. * pow(mrho, 2) + 4. * s)) +
               pow(eta2, 2) *
                   (-1. * pow(Gammaa1, 2) * pow(ma1, 2) + 3. * pow(ma1, 4) +
                    2. * pow(mpion, 4) - 2. * pow(mpion, 2) * pow(mrho, 2) +
                    pow(mrho, 4) - 2. * pow(mrho, 2) * s + 2. * pow(s, 2) +
                    pow(ma1, 2) *
                        (-4. * pow(mpion, 2) + 4. * pow(mrho, 2) + 4. * s))) *
              (-1. * pow(mrho, 2) + s + tmin) -
          0.03125 * pow(eta1 - 1. * eta2, 3) *
              (eta2 * (-1. * pow(ma1, 2) - 1. * pow(mrho, 2) - 1. * s) +
               eta1 * (pow(ma1, 2) - 1. * pow(mrho, 2) + s)) *
              pow(-1. * pow(mrho, 2) + s + tmin, 2) +
          0.010416666666666666 * pow(eta1 - 1. * eta2, 4) *
              pow(-1. * pow(mrho, 2) + s + tmin, 3) +
          0.25 * (eta1 - 1. * eta2) * (1. * eta1 - 1. * eta2) *
              (-1. + 2. * C4 * pow(mrho, 2)) *
              pow(pow(ma1, 2) - 2. * pow(mpion, 2) - 1. * pow(mrho, 2) + s +
                      tmin,
                  2) -
          (2. * (1. * eta1 - 1. * eta2) *
           (eta2 *
                (0.375 * pow(mrho, 4) - 0.0625 * delta * pow(mrho, 4) -
                 0.5 * C4 * pow(mrho, 6) +
                 pow(ma1, 2) * (0.5 * pow(mrho, 2) - 1. * C4 * pow(mrho, 4)) +
                 pow(mpion, 2) *
                     (-0.5 * pow(mrho, 2) + 1. * C4 * pow(mrho, 4)) -
                 0.125 * pow(mrho, 2) * s - 0.1875 * delta * pow(mrho, 2) * s +
                 1. * C4 * pow(mrho, 4) * s + 0.125 * delta * pow(s, 2) -
                 0.5 * C4 * pow(mrho, 2) * pow(s, 2)) +
            eta1 *
                (0.25 * pow(mrho, 4) - 0.5 * C4 * pow(mrho, 6) +
                 pow(mpion, 2) * (0.5 * pow(mrho, 2) - 1. * C4 * pow(mrho, 4)) +
                 pow(ma1, 2) * (-0.5 * pow(mrho, 2) + 1. * C4 * pow(mrho, 4)) -
                 0.125 * delta * pow(s, 2) +
                 0.5 * C4 * pow(mrho, 2) * pow(s, 2))) *
           (1. * pow(ma1, 2) - 2. * pow(mpion, 2) - 1. * pow(mrho, 2) + 1. * s +
            1. * tmin)) /
              pow(mrho, 2) +
          (2. * (1. * eta1 - 1. * eta2) * Gammaa1 * ma1 *
           (eta2 *
                (0.375 * pow(mrho, 4) - 0.0625 * delta * pow(mrho, 4) -
                 0.5 * C4 * pow(mrho, 6) +
                 pow(ma1, 2) * (0.5 * pow(mrho, 2) - 1. * C4 * pow(mrho, 4)) +
                 pow(mpion, 2) *
                     (-0.5 * pow(mrho, 2) + 1. * C4 * pow(mrho, 4)) -
                 0.125 * pow(mrho, 2) * s - 0.1875 * delta * pow(mrho, 2) * s +
                 1. * C4 * pow(mrho, 4) * s + 0.125 * delta * pow(s, 2) -
                 0.5 * C4 * pow(mrho, 2) * pow(s, 2)) +
            eta1 *
                (0.25 * pow(mrho, 4) - 0.5 * C4 * pow(mrho, 6) +
                 pow(mpion, 2) * (0.5 * pow(mrho, 2) - 1. * C4 * pow(mrho, 4)) +
                 pow(ma1, 2) * (-0.5 * pow(mrho, 2) + 1. * C4 * pow(mrho, 4)) -
                 0.125 * delta * pow(s, 2) +
                 0.5 * C4 * pow(mrho, 2) * pow(s, 2))) *
           atan((pow(ma1, 2) - 2. * pow(mpion, 2) - 1. * pow(mrho, 2) + s +
                 tmin) /
                (Gammaa1 * ma1))) /
              pow(mrho, 2) +
          (0.25 * (-2. + delta) * (eta1 - 1. * eta2) * Gammaa1 * ma1 *
           (eta2 * (-1. * pow(ma1, 6) +
                    pow(Gammaa1, 2) * pow(ma1, 2) *
                        (-1. * pow(ma1, 2) + 0.5 * pow(mrho, 2) - 1. * s) +
                    pow(ma1, 4) *
                        (2. * pow(mpion, 2) + 0.5 * pow(mrho, 2) - 1. * s) +
                    pow(mpion, 4) * (-1.5 * pow(mrho, 2) + 1. * s) +
                    pow(ma1, 2) * pow(mpion, 2) *
                        (-1. * pow(mpion, 2) - 1. * pow(mrho, 2) + 2. * s)) +
            eta1 *
                (pow(Gammaa1, 2) * pow(ma1, 2) *
                     (1. * pow(mpion, 2) + 0.5 * s) +
                 pow(ma1, 4) * (1. * pow(mpion, 2) + 0.5 * s) +
                 pow(ma1, 2) * (-2. * pow(mpion, 4) - 1. * pow(mpion, 2) * s) +
                 pow(mpion, 2) *
                     (1. * pow(mpion, 4) - 1. * pow(mrho, 4) +
                      pow(mpion, 2) * (2. * pow(mrho, 2) - 1.5 * s) +
                      1. * pow(mrho, 2) * s))) *
           atan((pow(ma1, 2) - 2. * pow(mpion, 2) - 1. * pow(mrho, 2) + s +
                 tmin) /
                (Gammaa1 * ma1))) /
              (pow(Gammaa1, 2) * pow(ma1, 2) + pow(ma1, 4) -
               2. * pow(ma1, 2) * pow(mpion, 2) + pow(mpion, 4)) -
          (0.25 * (-2. + delta) * (eta1 - 1. * eta2) * Gammaa1 * ma1 *
           (eta2 *
                (-1. * pow(ma1, 6) - 2. * pow(mpion, 4) * pow(mrho, 2) -
                 1. * pow(mpion, 2) * pow(mrho, 4) +
                 pow(ma1, 4) *
                     (2. * pow(mpion, 2) + 2. * pow(mrho, 2) - 1.5 * s) +
                 2.5 * pow(mpion, 4) * s +
                 3. * pow(mpion, 2) * pow(mrho, 2) * s +
                 0.5 * pow(mrho, 4) * s - 2. * pow(mpion, 2) * pow(s, 2) -
                 1. * pow(mrho, 2) * pow(s, 2) + 0.5 * pow(s, 3) +
                 pow(Gammaa1, 2) * (-1. * pow(ma1, 4) + 0.5 * pow(ma1, 2) * s) +
                 pow(ma1, 2) *
                     (-1. * pow(mpion, 4) - 1. * pow(mrho, 4) +
                      1. * pow(mrho, 2) * s +
                      pow(mpion, 2) * (-2. * pow(mrho, 2) + 1. * s))) +
            eta1 *
                (1. * pow(mpion, 6) + 4. * pow(mpion, 4) * pow(mrho, 2) +
                 1. * pow(mpion, 2) * pow(mrho, 4) +
                 pow(Gammaa1, 2) * pow(ma1, 2) *
                     (1. * pow(mpion, 2) - 0.5 * s) +
                 pow(ma1, 4) * (1. * pow(mpion, 2) - 0.5 * s) -
                 4.5 * pow(mpion, 4) * s -
                 4. * pow(mpion, 2) * pow(mrho, 2) * s -
                 0.5 * pow(mrho, 4) * s + 3. * pow(mpion, 2) * pow(s, 2) +
                 1. * pow(mrho, 2) * pow(s, 2) - 0.5 * pow(s, 3) +
                 pow(ma1, 2) *
                     (-2. * pow(mpion, 4) + (1. * pow(mrho, 2) - 1. * s) * s +
                      pow(mpion, 2) * (-2. * pow(mrho, 2) + 3. * s)))) *
           atan((pow(ma1, 2) - 2. * pow(mpion, 2) - 1. * pow(mrho, 2) + s +
                 tmin) /
                (Gammaa1 * ma1))) /
              (pow(Gammaa1, 2) * pow(ma1, 2) + pow(ma1, 4) + pow(mpion, 4) +
               2. * pow(mpion, 2) * pow(mrho, 2) + pow(mrho, 4) -
               2. * pow(mpion, 2) * s - 2. * pow(mrho, 2) * s + pow(s, 2) +
               pow(ma1, 2) *
                   (-2. * pow(mpion, 2) - 2. * pow(mrho, 2) + 2. * s)) +
          (0.03125 * pow(eta1 - 1. * eta2, 2) *
           (pow(eta2, 2) *
                (pow(Gammaa1, 4) * pow(ma1, 4) + pow(ma1, 8) + pow(mpion, 8) -
                 2. * pow(mpion, 6) * pow(mrho, 2) +
                 pow(mpion, 4) * pow(mrho, 4) +
                 pow(ma1, 6) *
                     (-4. * pow(mpion, 2) + 2. * pow(mrho, 2) + 2. * s) +
                 pow(ma1, 4) * (6. * pow(mpion, 4) + pow(mrho, 4) +
                                pow(mpion, 2) * (-6. * pow(mrho, 2) - 4. * s) -
                                2. * pow(mrho, 2) * s + 2. * pow(s, 2)) +
                 pow(ma1, 2) * (-4. * pow(mpion, 6) -
                                2. * pow(mpion, 2) * pow(mrho, 2) * s +
                                pow(mpion, 4) * (6. * pow(mrho, 2) + 2. * s)) +
                 pow(Gammaa1, 2) * pow(ma1, 2) *
                     (-6. * pow(ma1, 4) - 6. * pow(mpion, 4) -
                      1. * pow(mrho, 4) +
                      pow(ma1, 2) *
                          (12. * pow(mpion, 2) - 6. * pow(mrho, 2) - 6. * s) +
                      2. * pow(mrho, 2) * s - 2. * pow(s, 2) +
                      pow(mpion, 2) * (6. * pow(mrho, 2) + 4. * s))) +
            eta1 * eta2 *
                (-2. * pow(Gammaa1, 4) * pow(ma1, 4) - 2. * pow(ma1, 8) -
                 2. * pow(mpion, 8) + 2. * pow(mpion, 4) * pow(mrho, 4) +
                 pow(ma1, 6) * (8. * pow(mpion, 2) - 4. * s) +
                 pow(ma1, 2) * pow(mpion, 2) *
                     (8. * pow(mpion, 4) - 8. * pow(mrho, 4) -
                      4. * pow(mpion, 2) * s + 4. * pow(mrho, 2) * s) +
                 pow(ma1, 4) * (-12. * pow(mpion, 4) + 2. * pow(mrho, 4) +
                                8. * pow(mpion, 2) * s + 4. * pow(mrho, 2) * s -
                                4. * pow(s, 2)) +
                 pow(Gammaa1, 2) * pow(ma1, 2) *
                     (12. * pow(ma1, 4) + 12. * pow(mpion, 4) -
                      2. * pow(mrho, 4) - 8. * pow(mpion, 2) * s -
                      4. * pow(mrho, 2) * s + 4. * pow(s, 2) +
                      pow(ma1, 2) * (-24. * pow(mpion, 2) + 12. * s))) +
            pow(eta1, 2) *
                (pow(Gammaa1, 4) * pow(ma1, 4) + pow(ma1, 8) +
                 pow(ma1, 6) *
                     (-4. * pow(mpion, 2) - 2. * pow(mrho, 2) + 2. * s) +
                 pow(ma1, 4) * (6. * pow(mpion, 4) + pow(mrho, 4) +
                                pow(mpion, 2) * (6. * pow(mrho, 2) - 4. * s) -
                                4. * pow(mrho, 2) * s + 2. * pow(s, 2)) +
                 pow(ma1, 2) *
                     (-4. * pow(mpion, 6) +
                      2. * pow(mpion, 2) * pow(mrho, 2) * s +
                      pow(mrho, 2) * (2. * pow(mrho, 2) - 2. * s) * s +
                      pow(mpion, 4) * (-6. * pow(mrho, 2) + 2. * s)) +
                 pow(Gammaa1, 2) * pow(ma1, 2) *
                     (-6. * pow(ma1, 4) - 6. * pow(mpion, 4) -
                      1. * pow(mrho, 4) +
                      pow(ma1, 2) *
                          (12. * pow(mpion, 2) + 6. * pow(mrho, 2) - 6. * s) +
                      4. * pow(mrho, 2) * s - 2. * pow(s, 2) +
                      pow(mpion, 2) * (-6. * pow(mrho, 2) + 4. * s)) +
                 pow(mpion, 2) *
                     (pow(mpion, 6) + 2. * pow(mpion, 4) * pow(mrho, 2) -
                      2. * pow(mrho, 6) + 2. * pow(mrho, 4) * s +
                      pow(mpion, 2) *
                          (pow(mrho, 4) - 2. * pow(mrho, 2) * s)))) *
           atan((pow(ma1, 2) - 2. * pow(mpion, 2) - 1. * pow(mrho, 2) + s +
                 tmin) /
                (Gammaa1 * ma1))) /
              (Gammaa1 * ma1) -
          (0.0625 * pow(eta1 - 1. * eta2, 2) * Gammaa1 * ma1 *
           (eta1 * eta2 *
                (-2. * pow(Gammaa1, 4) * pow(ma1, 4) + 14. * pow(ma1, 8) +
                 14. * pow(mpion, 8) + 28. * pow(mpion, 6) * pow(mrho, 2) +
                 20. * pow(mpion, 4) * pow(mrho, 4) +
                 10. * pow(mpion, 2) * pow(mrho, 6) + 2. * pow(mrho, 8) -
                 16. * pow(mpion, 6) * s -
                 16. * pow(mpion, 4) * pow(mrho, 2) * s -
                 12. * pow(mpion, 2) * pow(mrho, 4) * s -
                 4. * pow(mrho, 6) * s - 4. * pow(mpion, 4) * pow(s, 2) -
                 6. * pow(mpion, 2) * pow(mrho, 2) * pow(s, 2) +
                 8. * pow(mpion, 2) * pow(s, 3) +
                 4. * pow(mrho, 2) * pow(s, 3) - 2. * pow(s, 4) +
                 pow(ma1, 6) *
                     (-56. * pow(mpion, 2) - 28. * pow(mrho, 2) + 28. * s) +
                 pow(ma1, 4) * (84. * pow(mpion, 4) + 24. * pow(mrho, 4) +
                                pow(mpion, 2) * (84. * pow(mrho, 2) - 72. * s) -
                                36. * pow(mrho, 2) * s + 12. * pow(s, 2)) +
                 pow(Gammaa1, 2) * pow(ma1, 2) *
                     (-4. * pow(ma1, 4) - 4. * pow(mpion, 4) +
                      pow(ma1, 2) *
                          (8. * pow(mpion, 2) + 4. * pow(mrho, 2) - 4. * s) +
                      (4. * pow(mrho, 2) - 4. * s) * s +
                      pow(mpion, 2) * (-4. * pow(mrho, 2) + 8. * s)) +
                 pow(ma1, 2) *
                     (-56. * pow(mpion, 6) - 10. * pow(mrho, 6) +
                      18. * pow(mrho, 4) * s - 6. * pow(mrho, 2) * pow(s, 2) -
                      2. * pow(s, 3) +
                      pow(mpion, 4) * (-84. * pow(mrho, 2) + 60. * s) +
                      pow(mpion, 2) *
                          (-48. * pow(mrho, 4) + 60. * pow(mrho, 2) * s -
                           12. * pow(s, 2)))) +
            pow(eta1, 2) *
                (1. * pow(Gammaa1, 4) * pow(ma1, 4) - 7. * pow(ma1, 8) -
                 7. * pow(mpion, 8) - 14. * pow(mpion, 6) * pow(mrho, 2) -
                 7. * pow(mpion, 4) * pow(mrho, 4) -
                 2. * pow(mpion, 2) * pow(mrho, 6) +
                 pow(ma1, 6) *
                     (28. * pow(mpion, 2) + 14. * pow(mrho, 2) - 14. * s) +
                 8. * pow(mpion, 6) * s +
                 11. * pow(mpion, 4) * pow(mrho, 2) * s +
                 6. * pow(mpion, 2) * pow(mrho, 4) * s + 1. * pow(mrho, 6) * s +
                 2. * pow(mpion, 4) * pow(s, 2) -
                 1. * pow(mrho, 4) * pow(s, 2) -
                 4. * pow(mpion, 2) * pow(s, 3) -
                 1. * pow(mrho, 2) * pow(s, 3) + 1. * pow(s, 4) +
                 pow(Gammaa1, 2) * pow(ma1, 2) *
                     (2. * pow(ma1, 4) + 2. * pow(mpion, 4) +
                      1. * pow(mrho, 4) +
                      pow(mpion, 2) * (2. * pow(mrho, 2) - 4. * s) -
                      1. * pow(mrho, 2) * s + 2. * pow(s, 2) +
                      pow(ma1, 2) *
                          (-4. * pow(mpion, 2) - 2. * pow(mrho, 2) + 2. * s)) +
                 pow(ma1, 4) *
                     (-42. * pow(mpion, 4) - 9. * pow(mrho, 4) +
                      21. * pow(mrho, 2) * s - 6. * pow(s, 2) +
                      pow(mpion, 2) * (-42. * pow(mrho, 2) + 36. * s)) +
                 pow(ma1, 2) * (28. * pow(mpion, 6) + 2. * pow(mrho, 6) +
                                pow(mpion, 4) * (42. * pow(mrho, 2) - 30. * s) -
                                9. * pow(mrho, 4) * s +
                                6. * pow(mrho, 2) * pow(s, 2) + 1. * pow(s, 3) +
                                pow(mpion, 2) * (18. * pow(mrho, 4) -
                                                 36. * pow(mrho, 2) * s +
                                                 6. * pow(s, 2)))) +
            pow(eta2, 2) *
                (1. * pow(Gammaa1, 4) * pow(ma1, 4) - 7. * pow(ma1, 8) -
                 7. * pow(mpion, 8) - 14. * pow(mpion, 6) * pow(mrho, 2) -
                 1. * pow(mpion, 4) * pow(mrho, 4) +
                 6. * pow(mpion, 2) * pow(mrho, 6) + 2. * pow(mrho, 8) +
                 pow(ma1, 6) *
                     (28. * pow(mpion, 2) + 14. * pow(mrho, 2) - 14. * s) +
                 8. * pow(mpion, 6) * s -
                 1. * pow(mpion, 4) * pow(mrho, 2) * s -
                 16. * pow(mpion, 2) * pow(mrho, 4) * s -
                 7. * pow(mrho, 6) * s + 2. * pow(mpion, 4) * pow(s, 2) +
                 14. * pow(mpion, 2) * pow(mrho, 2) * pow(s, 2) +
                 9. * pow(mrho, 4) * pow(s, 2) -
                 4. * pow(mpion, 2) * pow(s, 3) -
                 5. * pow(mrho, 2) * pow(s, 3) + 1. * pow(s, 4) +
                 pow(Gammaa1, 2) * pow(ma1, 2) *
                     (2. * pow(ma1, 4) + 2. * pow(mpion, 4) +
                      3. * pow(mrho, 4) +
                      pow(mpion, 2) * (2. * pow(mrho, 2) - 4. * s) -
                      5. * pow(mrho, 2) * s + 2. * pow(s, 2) +
                      pow(ma1, 2) *
                          (-4. * pow(mpion, 2) - 2. * pow(mrho, 2) + 2. * s)) +
                 pow(ma1, 4) *
                     (-42. * pow(mpion, 4) - 3. * pow(mrho, 4) +
                      9. * pow(mrho, 2) * s - 6. * pow(s, 2) +
                      pow(mpion, 2) * (-42. * pow(mrho, 2) + 36. * s)) +
                 pow(ma1, 2) * (28. * pow(mpion, 6) - 4. * pow(mrho, 6) +
                                pow(mpion, 4) * (42. * pow(mrho, 2) - 30. * s) +
                                9. * pow(mrho, 4) * s -
                                6. * pow(mrho, 2) * pow(s, 2) + 1. * pow(s, 3) +
                                pow(mpion, 2) * (6. * pow(mrho, 4) -
                                                 12. * pow(mrho, 2) * s +
                                                 6. * pow(s, 2))))) *
           atan((pow(ma1, 2) - 2. * pow(mpion, 2) - 1. * pow(mrho, 2) + s +
                 tmin) /
                (Gammaa1 * ma1))) /
              (pow(Gammaa1, 2) * pow(ma1, 2) + 4. * pow(ma1, 4) +
               4. * pow(mpion, 4) + 4. * pow(mpion, 2) * pow(mrho, 2) +
               pow(mrho, 4) - 4. * pow(mpion, 2) * s - 2. * pow(mrho, 2) * s +
               pow(s, 2) +
               pow(ma1, 2) *
                   (-8. * pow(mpion, 2) - 4. * pow(mrho, 2) + 4. * s)) +
          0.0625 * pow(eta1 - 1. * eta2, 2) *
              (eta1 * eta2 *
                   (-4. * pow(ma1, 6) +
                    pow(ma1, 4) * (12. * pow(mpion, 2) - 6. * s) +
                    pow(mpion, 2) *
                        (4. * pow(mpion, 4) - 4. * pow(mrho, 4) -
                         2. * pow(mpion, 2) * s + 2. * pow(mrho, 2) * s) +
                    pow(ma1, 2) * (-12. * pow(mpion, 4) + 2. * pow(mrho, 4) +
                                   8. * pow(mpion, 2) * s +
                                   4. * pow(mrho, 2) * s - 4. * pow(s, 2))) +
               pow(eta1, 2) *
                   (2. * pow(ma1, 6) - 2. * pow(mpion, 6) +
                    pow(mpion, 2) * pow(mrho, 2) * s +
                    pow(mrho, 2) * (pow(mrho, 2) - 1. * s) * s +
                    pow(mpion, 4) * (-3. * pow(mrho, 2) + s) +
                    pow(ma1, 4) *
                        (-6. * pow(mpion, 2) - 3. * pow(mrho, 2) + 3. * s) +
                    pow(ma1, 2) *
                        (6. * pow(mpion, 4) + pow(mrho, 4) +
                         pow(mpion, 2) * (6. * pow(mrho, 2) - 4. * s) -
                         4. * pow(mrho, 2) * s + 2. * pow(s, 2))) +
               pow(eta2, 2) *
                   (2. * pow(ma1, 6) - 2. * pow(mpion, 6) -
                    1. * pow(mpion, 2) * pow(mrho, 2) * s +
                    pow(mpion, 4) * (3. * pow(mrho, 2) + s) +
                    pow(ma1, 4) *
                        (-6. * pow(mpion, 2) + 3. * pow(mrho, 2) + 3. * s) +
                    pow(ma1, 2) *
                        (6. * pow(mpion, 4) + pow(mrho, 4) +
                         pow(mpion, 2) * (-6. * pow(mrho, 2) - 4. * s) -
                         2. * pow(mrho, 2) * s + 2. * pow(s, 2)))) *
              log(fabs(-1. * pow(ma1, 2) + tmin)) -
          (0.25 * (-2. + delta) * (eta1 - 1. * eta2) *
           (eta2 * (-0.5 * pow(ma1, 6) - 0.5 * pow(mpion, 6) +
                    0.5 * pow(mpion, 4) * pow(mrho, 2) +
                    pow(ma1, 4) *
                        (0.5 * pow(mpion, 2) + 0.5 * pow(mrho, 2) - 1. * s) +
                    pow(ma1, 2) * pow(mpion, 2) *
                        (0.5 * pow(mpion, 2) + 1. * pow(mrho, 2) - 1. * s)) +
            eta1 * (pow(ma1, 4) * (1. * pow(mpion, 2) + 0.5 * s) +
                    pow(mpion, 2) *
                        (1. * pow(mpion, 4) + 1. * pow(mrho, 4) +
                         pow(mpion, 2) * (-1. * pow(mrho, 2) + 0.5 * s) -
                         0.5 * pow(mrho, 2) * s) +
                    pow(ma1, 2) *
                        (-2. * pow(mpion, 4) - 0.5 * pow(mrho, 2) * s +
                         pow(mpion, 2) * (-1. * pow(mrho, 2) + 1. * s)))) *
           log(fabs(-1. * pow(ma1, 2) + tmin))) /
              (pow(ma1, 2) - 1. * pow(mpion, 2)) +
          (0.25 * (-2. + delta) * (eta1 - 1. * eta2) *
           (eta2 *
                (-0.5 * pow(ma1, 6) - 0.5 * pow(mpion, 6) +
                 pow(ma1, 4) * (0.5 * pow(mpion, 2) + 0.5 * pow(mrho, 2)) +
                 pow(mpion, 4) * (0.5 * pow(mrho, 2) - 1. * s) +
                 pow(mpion, 2) * (-0.5 * pow(mrho, 2) + 0.5 * s) * s +
                 pow(ma1, 2) * (0.5 * pow(mpion, 4) +
                                pow(mpion, 2) * (1. * pow(mrho, 2) - 1. * s) +
                                (-0.5 * pow(mrho, 2) + 0.5 * s) * s)) +
            eta1 * (1. * pow(mpion, 6) +
                    pow(ma1, 4) * (1. * pow(mpion, 2) - 0.5 * s) +
                    pow(mpion, 2) * (1.5 * pow(mrho, 2) - 2. * s) * s +
                    (-0.5 * pow(mrho, 2) + 0.5 * s) * pow(s, 2) +
                    pow(mpion, 4) * (-1. * pow(mrho, 2) + 1.5 * s) +
                    pow(ma1, 2) *
                        (-2. * pow(mpion, 4) + 0.5 * pow(mrho, 2) * s +
                         pow(mpion, 2) * (-1. * pow(mrho, 2) + 1. * s)))) *
           log(fabs(-1. * pow(ma1, 2) + tmin))) /
              (1. * pow(ma1, 2) - 1. * pow(mpion, 2) - 1. * pow(mrho, 2) +
               1. * s) -
          (0.03125 * pow(eta1 - 1. * eta2, 2) *
           (1. * pow(ma1, 2) - 1. * pow(mpion, 2) - 0.5 * pow(mrho, 2) +
            0.5 * s) *
           (eta1 * eta2 *
                (-2. * pow(ma1, 8) +
                 pow(ma1, 6) *
                     (8. * pow(mpion, 2) + 4. * pow(mrho, 2) - 4. * s) +
                 pow(ma1, 4) *
                     (-12. * pow(mpion, 4) - 4. * pow(mrho, 4) +
                      4. * pow(mrho, 2) * s +
                      pow(mpion, 2) * (-12. * pow(mrho, 2) + 8. * s)) +
                 pow(mpion, 2) *
                     (-2. * pow(mpion, 6) - 4. * pow(mpion, 4) * pow(mrho, 2) -
                      2. * pow(mrho, 6) + 4. * pow(mrho, 4) * s -
                      2. * pow(mrho, 2) * pow(s, 2) +
                      pow(mpion, 2) *
                          (-8. * pow(mrho, 4) + 8. * pow(mrho, 2) * s)) +
                 pow(ma1, 2) * (8. * pow(mpion, 6) + 2. * pow(mrho, 6) +
                                pow(mpion, 4) * (12. * pow(mrho, 2) - 4. * s) -
                                2. * pow(mrho, 4) * s -
                                2. * pow(mrho, 2) * pow(s, 2) + 2. * pow(s, 3) +
                                pow(mpion, 2) *
                                    (8. * pow(mrho, 4) - 4. * pow(mrho, 2) * s -
                                     4. * pow(s, 2)))) +
            pow(eta2, 2) *
                (pow(ma1, 8) +
                 pow(ma1, 6) *
                     (-4. * pow(mpion, 2) - 2. * pow(mrho, 2) + 2. * s) +
                 pow(mpion, 4) *
                     (pow(mpion, 4) + 2. * pow(mpion, 2) * pow(mrho, 2) +
                      pow(mrho, 4) - 1. * pow(mrho, 2) * s) +
                 pow(ma1, 4) * (6. * pow(mpion, 4) - 1. * pow(mrho, 4) +
                                pow(mpion, 2) * (6. * pow(mrho, 2) - 4. * s) +
                                pow(mrho, 2) * s) +
                 pow(ma1, 2) * (-4. * pow(mpion, 6) + 2. * pow(mrho, 6) -
                                5. * pow(mrho, 4) * s +
                                4. * pow(mrho, 2) * pow(s, 2) - 1. * pow(s, 3) +
                                pow(mpion, 4) * (-6. * pow(mrho, 2) + 2. * s) +
                                pow(mpion, 2) *
                                    (2. * pow(mrho, 4) - 4. * pow(mrho, 2) * s +
                                     2. * pow(s, 2)))) +
            pow(eta1, 2) *
                (pow(ma1, 8) + pow(mpion, 8) +
                 2. * pow(mpion, 6) * pow(mrho, 2) +
                 pow(mpion, 2) * pow(mrho, 2) * s *
                     (-2. * pow(mrho, 2) + 2. * s) +
                 pow(ma1, 6) *
                     (-4. * pow(mpion, 2) - 2. * pow(mrho, 2) + 2. * s) +
                 pow(mpion, 4) * (3. * pow(mrho, 4) - 5. * pow(mrho, 2) * s) +
                 pow(ma1, 4) * (6. * pow(mpion, 4) + pow(mrho, 4) +
                                pow(mpion, 2) * (6. * pow(mrho, 2) - 4. * s) -
                                3. * pow(mrho, 2) * s) +
                 pow(ma1, 2) *
                     (-4. * pow(mpion, 6) + pow(mrho, 4) * s - 1. * pow(s, 3) +
                      pow(mpion, 4) * (-6. * pow(mrho, 2) + 2. * s) +
                      pow(mpion, 2) *
                          (-2. * pow(mrho, 4) + 4. * pow(mrho, 2) * s +
                           2. * pow(s, 2))))) *
           log(fabs(-1. * pow(ma1, 2) + tmin))) /
              (0.25 * pow(Gammaa1, 2) * pow(ma1, 2) + 1. * pow(ma1, 4) +
               1. * pow(mpion, 4) + 1. * pow(mpion, 2) * pow(mrho, 2) +
               0.25 * pow(mrho, 4) - 1. * pow(mpion, 2) * s -
               0.5 * pow(mrho, 2) * s + 0.25 * pow(s, 2) +
               pow(ma1, 2) *
                   (-2. * pow(mpion, 2) - 1. * pow(mrho, 2) + 1. * s)) -
          (1. * (1. * eta1 - 1. * eta2) *
           (eta2 *
                (pow(ma1, 4) * (0.5 * pow(mrho, 2) - 1. * C4 * pow(mrho, 4)) +
                 pow(mpion, 2) * pow(mrho, 2) *
                     (pow(mpion, 2) * (0.5 - 1. * C4 * pow(mrho, 2)) +
                      (-0.25 + 0.125 * delta) * (pow(mrho, 2) + s)) +
                 pow(ma1, 2) *
                     (-1. * C4 * pow(mrho, 6) +
                      pow(mpion, 2) *
                          (-1. * pow(mrho, 2) + 2. * C4 * pow(mrho, 4)) +
                      0.25 * delta * pow(s, 2) +
                      pow(mrho, 2) * s * (-0.25 - 0.375 * delta - 1. * C4 * s) +
                      pow(mrho, 4) * (0.75 - 0.125 * delta + 2. * C4 * s))) +
            eta1 *
                (pow(ma1, 4) * (-0.5 * pow(mrho, 2) + 1. * C4 * pow(mrho, 4)) +
                 pow(ma1, 2) * (0.5 * pow(mrho, 4) - 1. * C4 * pow(mrho, 6) +
                                pow(mpion, 2) * (1. * pow(mrho, 2) -
                                                 2. * C4 * pow(mrho, 4)) -
                                0.25 * delta * pow(s, 2) +
                                1. * C4 * pow(mrho, 2) * pow(s, 2)) +
                 pow(mrho, 2) *
                     (pow(mpion, 4) * (-0.5 + 1. * C4 * pow(mrho, 2)) +
                      s * ((0.25 - 0.125 * delta) * pow(mrho, 2) +
                           (-0.25 + 0.125 * delta) * s) +
                      pow(mpion, 2) *
                          (2. * C4 * pow(mrho, 4) + (0.5 + 0.25 * delta) * s +
                           pow(mrho, 2) * (-1. - 2. * C4 * s))))) *
           log(fabs(-1. * pow(ma1, 2) + tmin))) /
              pow(mrho, 2) +
          0.5 * pow(-2. + delta, 2) * pow(mpion, 2) *
              log(fabs(-1. * pow(mpion, 2) + tmin)) +
          (0.25 *
           (0. +
            8.000000000000002 * pow(2. - 1. * delta, 2) * pow(mpion, 4) *
                pow(mrho, 2) -
            5.999999999999999 * pow(2. - 1. * delta, 2) * pow(mpion, 2) *
                pow(mrho, 2) * s +
            1. * pow(2. - 1. * delta, 2) * pow(mrho, 2) * pow(s, 2)) *
           log(fabs(-1. * pow(mpion, 2) + tmin))) /
              (pow(mrho, 4) - 1. * pow(mrho, 2) * s) +
          (0.125 * (-2. + delta) * (eta1 - 1. * eta2) * pow(mpion, 2) *
           (0. + eta2 * pow(mpion, 2) * (4. * pow(mrho, 2) - 4. * s) +
            eta1 * (2. * pow(mrho, 4) - 2. * pow(mrho, 2) * s +
                    pow(mpion, 2) * (-4. * pow(mrho, 2) + 4. * s))) *
           log(fabs(-1. * pow(mpion, 2) + tmin))) /
              (pow(ma1, 2) - 1. * pow(mpion, 2)) +
          (2. * (-2. + 1. * delta) *
           (0. + (-0.25 + 0.125 * delta) * pow(mrho, 2) * s +
            pow(mpion, 2) * (-2. * C4 * pow(mrho, 4) - 0.5 * delta * s +
                             pow(mrho, 2) * (1. + 2. * C4 * s))) *
           log(fabs(-1. * pow(mpion, 2) + tmin))) /
              pow(mrho, 2) -
          (0.5 * (-2. + delta) * (eta1 - 1. * eta2) * pow(mpion, 2) *
           (eta1 *
                (pow(mpion, 4) * (-1. * pow(mrho, 2) + 1. * s) +
                 pow(ma1, 2) * (pow(mpion, 2) * (1. * pow(mrho, 2) - 1. * s) +
                                (-0.5 * pow(mrho, 2) + 0.5 * s) * s) +
                 pow(mpion, 2) * (-1. * pow(mrho, 4) + 2.5 * pow(mrho, 2) * s -
                                  1.5 * pow(s, 2)) +
                 s * (0.5 * pow(mrho, 4) - 1. * pow(mrho, 2) * s +
                      0.5 * pow(s, 2))) +
            eta2 * (0.5 * pow(mrho, 6) +
                    pow(mpion, 4) * (1. * pow(mrho, 2) - 1. * s) -
                    1.5 * pow(mrho, 4) * s + 1.5 * pow(mrho, 2) * pow(s, 2) -
                    0.5 * pow(s, 3) +
                    pow(mpion, 2) * (1.5 * pow(mrho, 4) -
                                     3. * pow(mrho, 2) * s + 1.5 * pow(s, 2)) +
                    pow(ma1, 2) *
                        (-0.5 * pow(mrho, 4) + 1. * pow(mrho, 2) * s -
                         0.5 * pow(s, 2) +
                         pow(mpion, 2) * (-1. * pow(mrho, 2) + 1. * s)))) *
           log(fabs(-1. * pow(mpion, 2) + tmin))) /
              (pow(Gammaa1, 2) * pow(ma1, 2) + pow(ma1, 4) + pow(mpion, 4) +
               2. * pow(mpion, 2) * pow(mrho, 2) + pow(mrho, 4) -
               2. * pow(mpion, 2) * s - 2. * pow(mrho, 2) * s + pow(s, 2) +
               pow(ma1, 2) *
                   (-2. * pow(mpion, 2) - 2. * pow(mrho, 2) + 2. * s)) -
          0.5 * pow(-2. + delta, 2) * pow(mpion, 2) *
              log(fabs(-1. * pow(mpion, 2) - 1. * pow(mrho, 2) + s + tmin)) +
          (0.5 * (-2. + delta) * (eta1 - 1. * eta2) *
           (eta2 * pow(mpion, 6) * (1. * pow(mrho, 2) - 1. * s) +
            eta2 * pow(ma1, 2) * pow(mpion, 4) * (-1. * pow(mrho, 2) + 1. * s) +
            eta1 * pow(ma1, 2) * pow(mpion, 2) *
                (-0.5 * pow(mrho, 4) +
                 pow(mpion, 2) * (1. * pow(mrho, 2) - 1. * s) +
                 0.5 * pow(mrho, 2) * s) +
            eta1 * pow(mpion, 4) *
                (0.5 * pow(mrho, 4) - 0.5 * pow(mrho, 2) * s +
                 pow(mpion, 2) * (-1. * pow(mrho, 2) + 1. * s))) *
           log(fabs(-1. * pow(mpion, 2) - 1. * pow(mrho, 2) + s + tmin))) /
              (pow(Gammaa1, 2) * pow(ma1, 2) + pow(ma1, 4) -
               2. * pow(ma1, 2) * pow(mpion, 2) + pow(mpion, 4)) +
          (0.5 * (-2. + delta) * (eta1 - 1. * eta2) * pow(mpion, 2) *
           (eta1 * (pow(mpion, 2) * (1. * pow(mrho, 2) - 1. * s) +
                    (-0.5 * pow(mrho, 2) + 0.5 * s) * s) +
            eta2 *
                (-0.5 * pow(mrho, 4) + 1. * pow(mrho, 2) * s - 0.5 * pow(s, 2) +
                 pow(mpion, 2) * (-1. * pow(mrho, 2) + 1. * s))) *
           log(fabs(-1. * pow(mpion, 2) - 1. * pow(mrho, 2) + s + tmin))) /
              (1. * pow(ma1, 2) - 1. * pow(mpion, 2) - 1. * pow(mrho, 2) +
               1. * s) -
          (0.25 *
           (0. +
            8.000000000000002 * pow(2. - 1. * delta, 2) * pow(mpion, 4) *
                pow(mrho, 2) +
            1. * pow(2. - 1. * delta, 2) * pow(mrho, 4) * s +
            pow(mpion, 2) * (C4 * (32. - 16. * delta) * pow(mrho, 6) +
                             delta * (-8. + 4. * delta) * pow(s, 2) +
                             pow(mrho, 2) * s *
                                 (-8. + 24. * delta - 10. * pow(delta, 2) +
                                  32. * C4 * s - 16. * C4 * delta * s) +
                             pow(mrho, 4) * (-16. + 8. * delta - 64. * C4 * s +
                                             32. * C4 * delta * s))) *
           log(fabs(-1. * pow(mpion, 2) - 1. * pow(mrho, 2) + s + tmin))) /
              (pow(mrho, 4) - 1. * pow(mrho, 2) * s) +
          0.03125 * pow(eta1 - 1. * eta2, 2) *
              (eta1 * eta2 *
                   (4. * pow(ma1, 6) +
                    pow(Gammaa1, 2) * pow(ma1, 2) *
                        (-4. * pow(ma1, 2) + 4. * pow(mpion, 2) - 2. * s) +
                    pow(ma1, 4) * (-12. * pow(mpion, 2) + 6. * s) +
                    pow(mpion, 2) *
                        (-4. * pow(mpion, 4) + 4. * pow(mrho, 4) +
                         2. * pow(mpion, 2) * s - 2. * pow(mrho, 2) * s) +
                    pow(ma1, 2) * (12. * pow(mpion, 4) - 2. * pow(mrho, 4) -
                                   8. * pow(mpion, 2) * s -
                                   4. * pow(mrho, 2) * s + 4. * pow(s, 2))) +
               pow(eta1, 2) *
                   (-2. * pow(ma1, 6) + 2. * pow(mpion, 6) +
                    3. * pow(mpion, 4) * pow(mrho, 2) +
                    pow(ma1, 4) *
                        (6. * pow(mpion, 2) + 3. * pow(mrho, 2) - 3. * s) -
                    1. * pow(mpion, 4) * s -
                    1. * pow(mpion, 2) * pow(mrho, 2) * s -
                    1. * pow(mrho, 4) * s + pow(mrho, 2) * pow(s, 2) +
                    pow(Gammaa1, 2) * pow(ma1, 2) *
                        (2. * pow(ma1, 2) - 2. * pow(mpion, 2) -
                         1. * pow(mrho, 2) + s) +
                    pow(ma1, 2) *
                        (-6. * pow(mpion, 4) - 1. * pow(mrho, 4) +
                         4. * pow(mrho, 2) * s - 2. * pow(s, 2) +
                         pow(mpion, 2) * (-6. * pow(mrho, 2) + 4. * s))) +
               pow(eta2, 2) *
                   (-2. * pow(ma1, 6) + 2. * pow(mpion, 6) -
                    3. * pow(mpion, 4) * pow(mrho, 2) +
                    pow(ma1, 4) *
                        (6. * pow(mpion, 2) - 3. * pow(mrho, 2) - 3. * s) -
                    1. * pow(mpion, 4) * s + pow(mpion, 2) * pow(mrho, 2) * s +
                    pow(Gammaa1, 2) * pow(ma1, 2) *
                        (2. * pow(ma1, 2) - 2. * pow(mpion, 2) + pow(mrho, 2) +
                         s) +
                    pow(ma1, 2) *
                        (-6. * pow(mpion, 4) - 1. * pow(mrho, 4) +
                         2. * pow(mrho, 2) * s - 2. * pow(s, 2) +
                         pow(mpion, 2) * (6. * pow(mrho, 2) + 4. * s)))) *
              log(fabs(pow(Gammaa1, 2) * pow(ma1, 2) + pow(ma1, 4) -
                       4. * pow(ma1, 2) * pow(mpion, 2) + 4. * pow(mpion, 4) +
                       2. * pow(ma1, 2) * (-1. * pow(mrho, 2) + s + tmin) -
                       4. * pow(mpion, 2) * (-1. * pow(mrho, 2) + s + tmin) +
                       pow(-1. * pow(mrho, 2) + s + tmin, 2))) -
          (0.5 * (1. * eta1 - 1. * eta2) *
           (eta2 *
                (pow(Gammaa1, 2) * pow(ma1, 2) * pow(mrho, 2) *
                     (0.5 - 1. * C4 * pow(mrho, 2)) +
                 pow(ma1, 4) * (-0.5 * pow(mrho, 2) + 1. * C4 * pow(mrho, 4)) +
                 pow(mpion, 2) * pow(mrho, 2) *
                     (pow(mpion, 2) * (-0.5 + 1. * C4 * pow(mrho, 2)) +
                      (0.25 - 0.125 * delta) * (pow(mrho, 2) + s)) +
                 pow(ma1, 2) *
                     (1. * C4 * pow(mrho, 6) +
                      pow(mpion, 2) *
                          (1. * pow(mrho, 2) - 2. * C4 * pow(mrho, 4)) -
                      0.25 * delta * pow(s, 2) +
                      pow(mrho, 4) * (-0.75 + 0.125 * delta - 2. * C4 * s) +
                      pow(mrho, 2) * s *
                          (0.25 + 0.375 * delta + 1. * C4 * s))) +
            eta1 *
                (pow(Gammaa1, 2) * pow(ma1, 2) * pow(mrho, 2) *
                     (-0.5 + 1. * C4 * pow(mrho, 2)) +
                 pow(ma1, 4) * (0.5 * pow(mrho, 2) - 1. * C4 * pow(mrho, 4)) +
                 pow(ma1, 2) * (-0.5 * pow(mrho, 4) + 1. * C4 * pow(mrho, 6) +
                                pow(mpion, 2) * (-1. * pow(mrho, 2) +
                                                 2. * C4 * pow(mrho, 4)) +
                                0.25 * delta * pow(s, 2) -
                                1. * C4 * pow(mrho, 2) * pow(s, 2)) +
                 pow(mrho, 2) *
                     (pow(mpion, 4) * (0.5 - 1. * C4 * pow(mrho, 2)) +
                      s * ((-0.25 + 0.125 * delta) * pow(mrho, 2) +
                           (0.25 - 0.125 * delta) * s) +
                      pow(mpion, 2) *
                          (-2. * C4 * pow(mrho, 4) + (-0.5 - 0.25 * delta) * s +
                           pow(mrho, 2) * (1. + 2. * C4 * s))))) *
           log(fabs(pow(Gammaa1, 2) * pow(ma1, 2) +
                    pow(pow(ma1, 2) - 2. * pow(mpion, 2) - 1. * pow(mrho, 2) +
                            s + tmin,
                        2)))) /
              pow(mrho, 2) +
          (0.125 * (-2. + delta) * (eta1 - 1. * eta2) *
           (eta2 *
                (0.5 * pow(Gammaa1, 4) * pow(ma1, 4) - 0.5 * pow(ma1, 8) +
                 0.5 * pow(mpion, 8) +
                 0.5 * pow(ma1, 4) * pow(mpion, 2) * pow(mrho, 2) -
                 0.5 * pow(mpion, 6) * pow(mrho, 2) +
                 pow(Gammaa1, 2) *
                     (pow(ma1, 2) * pow(mpion, 2) *
                          (1. * pow(mpion, 2) + 1.5 * pow(mrho, 2) - 2. * s) +
                      pow(ma1, 4) *
                          (-1. * pow(mpion, 2) + 0.5 * pow(mrho, 2) - 1. * s)) +
                 pow(ma1, 6) *
                     (1. * pow(mpion, 2) + 0.5 * pow(mrho, 2) - 1. * s) +
                 pow(ma1, 2) * pow(mpion, 4) *
                     (-1. * pow(mpion, 2) - 0.5 * pow(mrho, 2) + 1. * s)) +
            eta1 *
                (pow(ma1, 6) * (1. * pow(mpion, 2) + 0.5 * s) +
                 pow(ma1, 2) *
                     (3. * pow(mpion, 6) + 1. * pow(mpion, 2) * pow(mrho, 4) -
                      0.5 * pow(mpion, 4) * s) +
                 pow(ma1, 4) * (-3. * pow(mpion, 4) +
                                pow(mpion, 2) * (-1. * pow(mrho, 2) + 0.5 * s) -
                                0.5 * pow(mrho, 2) * s) +
                 pow(mpion, 4) *
                     (-1. * pow(mpion, 4) - 1. * pow(mrho, 4) +
                      pow(mpion, 2) * (1. * pow(mrho, 2) - 0.5 * s) +
                      0.5 * pow(mrho, 2) * s) +
                 pow(Gammaa1, 2) * pow(ma1, 2) *
                     (-1. * pow(mpion, 4) +
                      pow(ma1, 2) * (1. * pow(mpion, 2) + 0.5 * s) -
                      0.5 * pow(mrho, 2) * s +
                      pow(mpion, 2) * (-1. * pow(mrho, 2) + 1.5 * s)))) *
           log(fabs(pow(Gammaa1, 2) * pow(ma1, 2) + pow(ma1, 4) +
                    4. * pow(mpion, 4) + 4. * pow(mpion, 2) * pow(mrho, 2) +
                    pow(mrho, 4) - 4. * pow(mpion, 2) * s -
                    2. * pow(mrho, 2) * s + pow(s, 2) -
                    4. * pow(mpion, 2) * tmin - 2. * pow(mrho, 2) * tmin +
                    2. * s * tmin + pow(tmin, 2) +
                    pow(ma1, 2) * (-4. * pow(mpion, 2) - 2. * pow(mrho, 2) +
                                   2. * s + 2. * tmin)))) /
              (pow(Gammaa1, 2) * pow(ma1, 2) + pow(ma1, 4) -
               2. * pow(ma1, 2) * pow(mpion, 2) + pow(mpion, 4)) -
          (0.125 * (-2. + delta) * (eta1 - 1. * eta2) *
           (eta1 *
                (-1. * pow(mpion, 8) + 1. * pow(mpion, 4) * pow(mrho, 4) +
                 pow(ma1, 6) * (1. * pow(mpion, 2) - 0.5 * s) -
                 0.5 * pow(mpion, 6) * s -
                 4. * pow(mpion, 4) * pow(mrho, 2) * s -
                 1.5 * pow(mpion, 2) * pow(mrho, 4) * s +
                 3.5 * pow(mpion, 4) * pow(s, 2) +
                 4. * pow(mpion, 2) * pow(mrho, 2) * pow(s, 2) +
                 0.5 * pow(mrho, 4) * pow(s, 2) -
                 2.5 * pow(mpion, 2) * pow(s, 3) -
                 1. * pow(mrho, 2) * pow(s, 3) + 0.5 * pow(s, 4) +
                 pow(Gammaa1, 2) * pow(ma1, 2) *
                     (-1. * pow(mpion, 4) +
                      pow(ma1, 2) * (1. * pow(mpion, 2) - 0.5 * s) -
                      0.5 * pow(mpion, 2) * s + 0.5 * pow(s, 2)) +
                 pow(ma1, 4) *
                     (-3. * pow(mpion, 4) + (1. * pow(mrho, 2) - 0.5 * s) * s +
                      pow(mpion, 2) * (-2. * pow(mrho, 2) + 2.5 * s)) +
                 pow(ma1, 2) * (3. * pow(mpion, 6) +
                                pow(mpion, 4) * (2. * pow(mrho, 2) - 1.5 * s) -
                                0.5 * pow(mrho, 4) * s + 0.5 * pow(s, 3) +
                                pow(mpion, 2) *
                                    (1. * pow(mrho, 4) - 1. * pow(mrho, 2) * s -
                                     1. * pow(s, 2)))) +
            eta2 *
                (0.5 * pow(Gammaa1, 4) * pow(ma1, 4) - 0.5 * pow(ma1, 8) +
                 0.5 * pow(mpion, 8) +
                 pow(ma1, 6) *
                     (1. * pow(mpion, 2) + 1. * pow(mrho, 2) - 0.5 * s) +
                 0.5 * pow(mpion, 6) * s +
                 pow(ma1, 4) * (-0.5 * pow(mrho, 4) +
                                (-0.5 * pow(mpion, 2) + 0.5 * s) * s) +
                 pow(mpion, 4) * (-0.5 * pow(mrho, 4) + 2. * pow(mrho, 2) * s -
                                  1.5 * pow(s, 2)) +
                 pow(mpion, 2) * s *
                     (0.5 * pow(mrho, 4) - 1. * pow(mrho, 2) * s +
                      0.5 * pow(s, 2)) +
                 pow(Gammaa1, 2) * pow(ma1, 2) *
                     (1. * pow(mpion, 4) + 0.5 * pow(mrho, 4) +
                      pow(mpion, 2) * (2. * pow(mrho, 2) - 1.5 * s) -
                      1. * pow(mrho, 2) * s + 0.5 * pow(s, 2) +
                      pow(ma1, 2) *
                          (-1. * pow(mpion, 2) - 1. * pow(mrho, 2) + 1.5 * s)) +
                 pow(ma1, 2) *
                     (-1. * pow(mpion, 6) +
                      pow(mpion, 4) * (-1. * pow(mrho, 2) + 0.5 * s) +
                      pow(mpion, 2) * (-1. * pow(mrho, 4) +
                                       2. * pow(mrho, 2) * s - 1. * pow(s, 2)) +
                      s * (0.5 * pow(mrho, 4) - 1. * pow(mrho, 2) * s +
                           0.5 * pow(s, 2))))) *
           log(fabs(pow(Gammaa1, 2) * pow(ma1, 2) + pow(ma1, 4) +
                    4. * pow(mpion, 4) + 4. * pow(mpion, 2) * pow(mrho, 2) +
                    pow(mrho, 4) - 4. * pow(mpion, 2) * s -
                    2. * pow(mrho, 2) * s + pow(s, 2) -
                    4. * pow(mpion, 2) * tmin - 2. * pow(mrho, 2) * tmin +
                    2. * s * tmin + pow(tmin, 2) +
                    pow(ma1, 2) * (-4. * pow(mpion, 2) - 2. * pow(mrho, 2) +
                                   2. * s + 2. * tmin)))) /
              (pow(Gammaa1, 2) * pow(ma1, 2) + pow(ma1, 4) + pow(mpion, 4) +
               2. * pow(mpion, 2) * pow(mrho, 2) + pow(mrho, 4) -
               2. * pow(mpion, 2) * s - 2. * pow(mrho, 2) * s + pow(s, 2) +
               pow(ma1, 2) *
                   (-2. * pow(mpion, 2) - 2. * pow(mrho, 2) + 2. * s)) -
          (0.0625 * pow(eta1 - 1. * eta2, 2) *
           (pow(eta2, 2) *
                (-1. * pow(ma1, 10) +
                 pow(ma1, 8) *
                     (5. * pow(mpion, 2) + 2.5 * pow(mrho, 2) - 2.5 * s) +
                 pow(Gammaa1, 4) * pow(ma1, 4) *
                     (1. * pow(ma1, 2) - 1. * pow(mpion, 2) -
                      0.5 * pow(mrho, 2) + 0.5 * s) +
                 pow(ma1, 4) *
                     (10. * pow(mpion, 6) - 2.5 * pow(mrho, 6) +
                      pow(mpion, 4) * (15. * pow(mrho, 2) - 9. * s) +
                      6. * pow(mrho, 4) * s - 4.5 * pow(mrho, 2) * pow(s, 2) +
                      1. * pow(s, 3)) +
                 pow(ma1, 6) *
                     (-10. * pow(mpion, 4) + (1. * pow(mrho, 2) - 1. * s) * s +
                      pow(mpion, 2) * (-10. * pow(mrho, 2) + 8. * s)) +
                 pow(mpion, 4) *
                     (1. * pow(mpion, 6) + 0.5 * pow(mrho, 6) +
                      pow(mpion, 4) * (2.5 * pow(mrho, 2) - 0.5 * s) -
                      1. * pow(mrho, 4) * s + 0.5 * pow(mrho, 2) * pow(s, 2) +
                      pow(mpion, 2) *
                          (2. * pow(mrho, 4) - 2. * pow(mrho, 2) * s)) +
                 pow(Gammaa1, 2) * pow(ma1, 2) *
                     (4. * pow(ma1, 6) - 4. * pow(mpion, 6) -
                      0.5 * pow(mrho, 6) + 1.5 * pow(mrho, 4) * s -
                      1.5 * pow(mrho, 2) * pow(s, 2) + 0.5 * pow(s, 3) +
                      pow(mpion, 4) * (-6. * pow(mrho, 2) + 6. * s) +
                      pow(ma1, 4) *
                          (-12. * pow(mpion, 2) - 6. * pow(mrho, 2) + 6. * s) +
                      pow(mpion, 2) * (-3. * pow(mrho, 4) +
                                       6. * pow(mrho, 2) * s - 3. * pow(s, 2)) +
                      pow(ma1, 2) *
                          (12. * pow(mpion, 4) + 3. * pow(mrho, 4) +
                           pow(mpion, 2) * (12. * pow(mrho, 2) - 12. * s) -
                           6. * pow(mrho, 2) * s + 3. * pow(s, 2))) +
                 pow(ma1, 2) *
                     (-5. * pow(mpion, 8) + 1. * pow(mrho, 8) -
                      3.5 * pow(mrho, 6) * s + 4.5 * pow(mrho, 4) * pow(s, 2) -
                      2.5 * pow(mrho, 2) * pow(s, 3) + 0.5 * pow(s, 4) +
                      pow(mpion, 6) * (-10. * pow(mrho, 2) + 4. * s) +
                      pow(mpion, 4) * (-2. * pow(mrho, 4) +
                                       1. * pow(mrho, 2) * s + 1. * pow(s, 2)) +
                      pow(mpion, 2) *
                          (3. * pow(mrho, 6) - 8. * pow(mrho, 4) * s +
                           7. * pow(mrho, 2) * pow(s, 2) - 2. * pow(s, 3)))) +
            pow(eta1, 2) *
                (-1. * pow(ma1, 10) +
                 pow(ma1, 8) *
                     (5. * pow(mpion, 2) + 2.5 * pow(mrho, 2) - 2.5 * s) +
                 pow(Gammaa1, 4) * pow(ma1, 4) *
                     (1. * pow(ma1, 2) - 1. * pow(mpion, 2) -
                      0.5 * pow(mrho, 2) + 0.5 * s) +
                 pow(ma1, 6) *
                     (-10. * pow(mpion, 4) - 2. * pow(mrho, 4) +
                      5. * pow(mrho, 2) * s - 1. * pow(s, 2) +
                      pow(mpion, 2) * (-10. * pow(mrho, 2) + 8. * s)) +
                 pow(ma1, 4) *
                     (10. * pow(mpion, 6) + 0.5 * pow(mrho, 6) +
                      pow(mpion, 4) * (15. * pow(mrho, 2) - 9. * s) -
                      3. * pow(mrho, 4) * s + 1.5 * pow(mrho, 2) * pow(s, 2) +
                      1. * pow(s, 3) +
                      pow(mpion, 2) *
                          (6. * pow(mrho, 4) - 12. * pow(mrho, 2) * s)) +
                 pow(Gammaa1, 2) * pow(ma1, 2) *
                     (4. * pow(ma1, 6) - 4. * pow(mpion, 6) -
                      0.5 * pow(mrho, 6) + 1.5 * pow(mrho, 4) * s -
                      1.5 * pow(mrho, 2) * pow(s, 2) + 0.5 * pow(s, 3) +
                      pow(mpion, 4) * (-6. * pow(mrho, 2) + 6. * s) +
                      pow(ma1, 4) *
                          (-12. * pow(mpion, 2) - 6. * pow(mrho, 2) + 6. * s) +
                      pow(mpion, 2) * (-3. * pow(mrho, 4) +
                                       6. * pow(mrho, 2) * s - 3. * pow(s, 2)) +
                      pow(ma1, 2) *
                          (12. * pow(mpion, 4) + 3. * pow(mrho, 4) +
                           pow(mpion, 2) * (12. * pow(mrho, 2) - 12. * s) -
                           6. * pow(mrho, 2) * s + 3. * pow(s, 2))) +
                 pow(mpion, 2) *
                     (1. * pow(mpion, 8) +
                      pow(mpion, 6) * (2.5 * pow(mrho, 2) - 0.5 * s) +
                      pow(mpion, 4) *
                          (4. * pow(mrho, 4) - 6. * pow(mrho, 2) * s) +
                      pow(mrho, 2) * s *
                          (-1. * pow(mrho, 4) + 2. * pow(mrho, 2) * s -
                           1. * pow(s, 2)) +
                      pow(mpion, 2) *
                          (1.5 * pow(mrho, 6) - 6. * pow(mrho, 4) * s +
                           4.5 * pow(mrho, 2) * pow(s, 2))) +
                 pow(ma1, 2) *
                     (-5. * pow(mpion, 8) +
                      pow(mpion, 6) * (-10. * pow(mrho, 2) + 4. * s) +
                      pow(mpion, 4) *
                          (-8. * pow(mrho, 4) + 13. * pow(mrho, 2) * s +
                           1. * pow(s, 2)) +
                      pow(mpion, 2) *
                          (-1. * pow(mrho, 6) + 6. * pow(mrho, 4) * s -
                           3. * pow(mrho, 2) * pow(s, 2) - 2. * pow(s, 3)) +
                      s * (0.5 * pow(mrho, 6) - 0.5 * pow(mrho, 4) * s -
                           0.5 * pow(mrho, 2) * pow(s, 2) + 0.5 * pow(s, 3)))) +
            eta1 * eta2 *
                (2. * pow(ma1, 10) +
                 pow(Gammaa1, 4) * pow(ma1, 4) *
                     (-2. * pow(ma1, 2) + 2. * pow(mpion, 2) +
                      1. * pow(mrho, 2) - 1. * s) +
                 pow(ma1, 8) *
                     (-10. * pow(mpion, 2) - 5. * pow(mrho, 2) + 5. * s) +
                 pow(ma1, 6) * (20. * pow(mpion, 4) + 6. * pow(mrho, 4) +
                                pow(mpion, 2) * (20. * pow(mrho, 2) - 16. * s) -
                                8. * pow(mrho, 2) * s + 2. * pow(s, 2)) +
                 pow(ma1, 4) *
                     (-20. * pow(mpion, 6) - 4. * pow(mrho, 6) +
                      6. * pow(mrho, 4) * s - 2. * pow(s, 3) +
                      pow(mpion, 4) * (-30. * pow(mrho, 2) + 18. * s) +
                      pow(mpion, 2) *
                          (-18. * pow(mrho, 4) + 18. * pow(mrho, 2) * s)) +
                 pow(mpion, 2) *
                     (-2. * pow(mpion, 8) - 1. * pow(mrho, 8) +
                      3. * pow(mrho, 6) * s - 3. * pow(mrho, 4) * pow(s, 2) +
                      1. * pow(mrho, 2) * pow(s, 3) +
                      pow(mpion, 6) * (-5. * pow(mrho, 2) + 1. * s) +
                      pow(mpion, 4) *
                          (-10. * pow(mrho, 4) + 10. * pow(mrho, 2) * s) +
                      pow(mpion, 2) *
                          (-6. * pow(mrho, 6) + 12. * pow(mrho, 4) * s -
                           6. * pow(mrho, 2) * pow(s, 2))) +
                 pow(ma1, 2) * (10. * pow(mpion, 8) + 1. * pow(mrho, 8) +
                                pow(mpion, 6) * (20. * pow(mrho, 2) - 8. * s) -
                                2. * pow(mrho, 6) * s +
                                2. * pow(mrho, 2) * pow(s, 3) - 1. * pow(s, 4) +
                                pow(mpion, 4) *
                                    (22. * pow(mrho, 4) -
                                     20. * pow(mrho, 2) * s - 2. * pow(s, 2)) +
                                pow(mpion, 2) *
                                    (8. * pow(mrho, 6) -
                                     12. * pow(mrho, 4) * s + 4. * pow(s, 3))) +
                 pow(Gammaa1, 2) * pow(ma1, 2) *
                     (-8. * pow(ma1, 6) + 8. * pow(mpion, 6) +
                      1. * pow(mrho, 6) +
                      pow(mpion, 4) * (12. * pow(mrho, 2) - 12. * s) +
                      pow(ma1, 4) *
                          (24. * pow(mpion, 2) + 12. * pow(mrho, 2) - 12. * s) -
                      3. * pow(mrho, 4) * s + 3. * pow(mrho, 2) * pow(s, 2) -
                      1. * pow(s, 3) +
                      pow(mpion, 2) *
                          (6. * pow(mrho, 4) - 12. * pow(mrho, 2) * s +
                           6. * pow(s, 2)) +
                      pow(ma1, 2) *
                          (-24. * pow(mpion, 4) - 6. * pow(mrho, 4) +
                           12. * pow(mrho, 2) * s - 6. * pow(s, 2) +
                           pow(mpion, 2) * (-24. * pow(mrho, 2) + 24. * s))))) *
           log(fabs(pow(Gammaa1, 2) * pow(ma1, 2) + pow(ma1, 4) +
                    4. * pow(mpion, 4) + 4. * pow(mpion, 2) * pow(mrho, 2) +
                    pow(mrho, 4) - 4. * pow(mpion, 2) * s -
                    2. * pow(mrho, 2) * s + pow(s, 2) -
                    4. * pow(mpion, 2) * tmin - 2. * pow(mrho, 2) * tmin +
                    2. * s * tmin + pow(tmin, 2) +
                    pow(ma1, 2) * (-4. * pow(mpion, 2) - 2. * pow(mrho, 2) +
                                   2. * s + 2. * tmin)))) /
              (pow(Gammaa1, 2) * pow(ma1, 2) + 4. * pow(ma1, 4) +
               4. * pow(mpion, 4) + 4. * pow(mpion, 2) * pow(mrho, 2) +
               pow(mrho, 4) - 4. * pow(mpion, 2) * s - 2. * pow(mrho, 2) * s +
               pow(s, 2) +
               pow(ma1, 2) *
                   (-8. * pow(mpion, 2) - 4. * pow(mrho, 2) + 4. * s)))) /
           (16. * Pi * s * (-4 * pow(mpion, 2) + s)) +
       (pow(Const, 2) * pow(ghat, 4) *
        (0. +
         (0.03125 * pow(eta1 - 1. * eta2, 2) *
          (eta1 * eta2 *
               (-2. * pow(ma1, 8) - 2. * pow(mpion, 8) +
                2. * pow(mpion, 4) * pow(mrho, 4) +
                pow(ma1, 6) * (8. * pow(mpion, 2) - 4. * s) +
                pow(ma1, 2) * pow(mpion, 2) *
                    (8. * pow(mpion, 4) - 8. * pow(mrho, 4) -
                     4. * pow(mpion, 2) * s + 4. * pow(mrho, 2) * s) +
                pow(ma1, 4) * (-12. * pow(mpion, 4) + 2. * pow(mrho, 4) +
                               8. * pow(mpion, 2) * s + 4. * pow(mrho, 2) * s -
                               4. * pow(s, 2))) +
           pow(eta2, 2) *
               (1. * pow(ma1, 8) + 1. * pow(mpion, 8) -
                2. * pow(mpion, 6) * pow(mrho, 2) +
                1. * pow(mpion, 4) * pow(mrho, 4) +
                pow(ma1, 6) *
                    (-4. * pow(mpion, 2) + 2. * pow(mrho, 2) + 2. * s) +
                pow(ma1, 4) * (6. * pow(mpion, 4) + 1. * pow(mrho, 4) +
                               pow(mpion, 2) * (-6. * pow(mrho, 2) - 4. * s) -
                               2. * pow(mrho, 2) * s + 2. * pow(s, 2)) +
                pow(ma1, 2) * (-4. * pow(mpion, 6) -
                               2. * pow(mpion, 2) * pow(mrho, 2) * s +
                               pow(mpion, 4) * (6. * pow(mrho, 2) + 2. * s))) +
           pow(eta1, 2) *
               (1. * pow(ma1, 8) +
                pow(ma1, 6) *
                    (-4. * pow(mpion, 2) - 2. * pow(mrho, 2) + 2. * s) +
                pow(ma1, 4) * (6. * pow(mpion, 4) + 1. * pow(mrho, 4) +
                               pow(mpion, 2) * (6. * pow(mrho, 2) - 4. * s) -
                               4. * pow(mrho, 2) * s + 2. * pow(s, 2)) +
                pow(ma1, 2) * (-4. * pow(mpion, 6) +
                               2. * pow(mpion, 2) * pow(mrho, 2) * s +
                               pow(mrho, 2) * (2. * pow(mrho, 2) - 2. * s) * s +
                               pow(mpion, 4) * (-6. * pow(mrho, 2) + 2. * s)) +
                pow(mpion, 2) *
                    (1. * pow(mpion, 6) + 2. * pow(mpion, 4) * pow(mrho, 2) -
                     2. * pow(mrho, 6) + 2. * pow(mrho, 4) * s +
                     pow(mpion, 2) *
                         (1. * pow(mrho, 4) - 2. * pow(mrho, 2) * s))))) /
             (1. * pow(ma1, 2) - 1. * tmax) +
         (1. * pow(-2. + delta, 2) * pow(mpion, 2) *
          (1. * pow(mpion, 2) - 0.25 * pow(mrho, 2))) /
             (1. * pow(mpion, 2) - 1. * tmax) +
         (1. * pow(-2. + delta, 2) * pow(mpion, 2) *
          (1. * pow(mpion, 2) - 0.25 * pow(mrho, 2))) /
             (1. * pow(mpion, 2) + 1. * pow(mrho, 2) - 1. * s - 1. * tmax) -
         (0.5 * pow(-2. + delta, 2) * pow(mpion, 2) * tmax) / pow(mrho, 2) -
         0.25 * (-2. + delta) * (eta1 - 1. * eta2) *
             (-0.5 * eta2 * pow(ma1, 2) + 1. * eta1 * pow(mpion, 2) +
              0.5 * eta2 * pow(mrho, 2) + 0.5 * eta1 * s - 1. * eta2 * s) *
             tmax +
         (0.25 *
          (pow(mpion, 2) * (12. + 1. * pow(delta, 2) - 16. * C4 * pow(mrho, 2) +
                            delta * (-8. + 8. * C4 * pow(mrho, 2))) +
           (-4. - 3. * pow(delta, 2) - 16. * C4 * pow(mrho, 2) +
            delta * (8. + 8. * C4 * pow(mrho, 2))) *
               s) *
          tmax) /
             pow(mrho, 2) -
         0.125 * (-2. + delta) * (eta1 - 1. * eta2) *
             (eta2 * (pow(ma1, 2) - 1. * s) +
              eta1 * (-2. * pow(mpion, 2) + s)) *
             tmax -
         0.125 * (-2. + delta) * (eta1 - 1. * eta2) *
             (eta2 * (-1. * pow(ma1, 2) - 2. * pow(mpion, 2) - 1. * s) +
              eta1 * (2. * pow(mpion, 2) + s)) *
             tmax +
         0.25 * (-2. + delta) * (eta1 - 1. * eta2) *
             (eta1 * (1. * pow(mpion, 2) - 0.5 * s) +
              eta2 * (-0.5 * pow(ma1, 2) - 1. * pow(mpion, 2) -
                      0.5 * pow(mrho, 2) + 1. * s)) *
             tmax +
         (0.25 * (-2. + 1. * delta) *
          (-8. * C4 * pow(mrho, 4) +
           pow(mpion, 2) * (2. + 1. * delta - 8. * C4 * pow(mrho, 2)) +
           (-2. - 3. * delta) * s +
           pow(mrho, 2) * (2. + 1. * delta + 16. * C4 * s)) *
          tmax) /
             pow(mrho, 2) +
         (0.25 *
          (32 * pow(C4, 2) * pow(mrho, 8) + 2 * pow(delta, 2) * pow(s, 2) +
           8 * C4 * pow(mrho, 6) * (-6 + delta - 8 * C4 * s) +
           2 * delta * pow(mrho, 2) * s * (-6 + delta - 8 * C4 * s) +
           pow(mrho, 4) * (12 - pow(delta, 2) + 8 * C4 * (6 + delta) * s +
                           32 * pow(C4, 2) * pow(s, 2))) *
          tmax) /
             pow(mrho, 4) -
         (1. * (1. * eta1 - 1. * eta2) *
          (eta2 *
               (0.75 * pow(mrho, 4) - 0.125 * delta * pow(mrho, 4) -
                1. * C4 * pow(mrho, 6) +
                pow(ma1, 2) * (0.5 * pow(mrho, 2) - 1. * C4 * pow(mrho, 4)) +
                pow(mpion, 2) * (-1. * pow(mrho, 2) + 2. * C4 * pow(mrho, 4)) -
                0.25 * pow(mrho, 2) * s - 0.375 * delta * pow(mrho, 2) * s +
                2. * C4 * pow(mrho, 4) * s + 0.25 * delta * pow(s, 2) -
                1. * C4 * pow(mrho, 2) * pow(s, 2)) +
           eta1 *
               (0.5 * pow(mrho, 4) - 1. * C4 * pow(mrho, 6) +
                pow(mpion, 2) * (1. * pow(mrho, 2) - 2. * C4 * pow(mrho, 4)) +
                pow(ma1, 2) * (-0.5 * pow(mrho, 2) + 1. * C4 * pow(mrho, 4)) -
                0.25 * delta * pow(s, 2) +
                1. * C4 * pow(mrho, 2) * pow(s, 2))) *
          tmax) /
             pow(mrho, 2) +
         0.0625 * pow(eta1 - 1. * eta2, 2) *
             (pow(eta2, 2) *
                  (pow(Gammaa1, 2) * pow(ma1, 2) - 1. * pow(ma1, 4) -
                   2. * pow(mpion, 4) - 2. * pow(mpion, 2) * pow(mrho, 2) +
                   2. * pow(mrho, 4) +
                   pow(ma1, 2) * (2. * pow(mpion, 2) + pow(mrho, 2) - 1. * s) -
                   3. * pow(mrho, 2) * s + pow(s, 2)) +
              pow(eta1, 2) *
                  (pow(Gammaa1, 2) * pow(ma1, 2) - 1. * pow(ma1, 4) -
                   2. * pow(mpion, 4) - 2. * pow(mpion, 2) * pow(mrho, 2) +
                   pow(ma1, 2) * (2. * pow(mpion, 2) + pow(mrho, 2) - 1. * s) +
                   pow(mrho, 2) * s + pow(s, 2)) +
              eta1 * eta2 *
                  (-2. * pow(Gammaa1, 2) * pow(ma1, 2) + 2. * pow(ma1, 4) +
                   4. * pow(mpion, 4) + 4. * pow(mpion, 2) * pow(mrho, 2) +
                   2. * pow(mrho, 4) - 2. * pow(s, 2) +
                   pow(ma1, 2) *
                       (-4. * pow(mpion, 2) - 2. * pow(mrho, 2) + 2. * s))) *
             tmax +
         0.03125 * pow(eta1 - 1. * eta2, 2) *
             (eta1 * eta2 *
                  (-6. * pow(ma1, 4) - 12. * pow(mpion, 4) + 2. * pow(mrho, 4) +
                   pow(ma1, 2) * (16. * pow(mpion, 2) - 8. * s) +
                   8. * pow(mpion, 2) * s + 4. * pow(mrho, 2) * s -
                   4. * pow(s, 2)) +
              pow(eta1, 2) *
                  (3. * pow(ma1, 4) + 6. * pow(mpion, 4) + pow(mrho, 4) +
                   pow(mpion, 2) * (6. * pow(mrho, 2) - 4. * s) -
                   4. * pow(mrho, 2) * s + 2. * pow(s, 2) +
                   pow(ma1, 2) *
                       (-8. * pow(mpion, 2) - 4. * pow(mrho, 2) + 4. * s)) +
              pow(eta2, 2) *
                  (3. * pow(ma1, 4) + 6. * pow(mpion, 4) + pow(mrho, 4) +
                   pow(mpion, 2) * (-6. * pow(mrho, 2) - 4. * s) -
                   2. * pow(mrho, 2) * s + 2. * pow(s, 2) +
                   pow(ma1, 2) *
                       (-8. * pow(mpion, 2) + 4. * pow(mrho, 2) + 4. * s))) *
             tmax -
         (0.125 * (-2. + 1. * delta) *
          (2. + 1. * delta - 8. * C4 * pow(mrho, 2)) * pow(tmax, 2)) /
             pow(mrho, 2) -
         0.5 * pow(1. * eta1 - 1. * eta2, 2) * (-0.5 + 1. * C4 * pow(mrho, 2)) *
             pow(tmax, 2) -
         (1. *
          (0.5 - 0.125 * pow(delta, 2) - 2. * C4 * pow(mrho, 2) +
           1. * C4 * delta * pow(mrho, 2)) *
          pow(tmax, 2)) /
             pow(mrho, 2) +
         0.0625 * pow(1. * eta1 - 1. * eta2, 4) *
             (1. * pow(mpion, 2) + 0.5 * pow(mrho, 2) - 0.5 * s) *
             pow(tmax, 2) +
         0.03125 * pow(eta1 - 1. * eta2, 3) *
             (eta2 * (-1. * pow(ma1, 2) + 2. * pow(mpion, 2) -
                      1. * pow(mrho, 2) - 1. * s) +
              eta1 *
                  (pow(ma1, 2) - 2. * pow(mpion, 2) - 1. * pow(mrho, 2) + s)) *
             pow(tmax, 2) +
         0.010416666666666666 * pow(eta1 - 1. * eta2, 4) * pow(tmax, 3) -
         0.020833333333333332 * pow(1. * eta1 - 1. * eta2, 4) * pow(tmax, 3) +
         0.03125 * pow(eta1 - 1. * eta2, 2) *
             (eta1 * eta2 *
                  (2. * pow(Gammaa1, 2) * pow(ma1, 2) - 6. * pow(ma1, 4) -
                   4. * pow(mpion, 4) + 2. * pow(mrho, 4) +
                   pow(ma1, 2) * (8. * pow(mpion, 2) - 8. * s) +
                   4. * pow(mrho, 2) * s - 4. * pow(s, 2)) +
              pow(eta1, 2) *
                  (-1. * pow(Gammaa1, 2) * pow(ma1, 2) + 3. * pow(ma1, 4) +
                   2. * pow(mpion, 4) + 2. * pow(mpion, 2) * pow(mrho, 2) +
                   pow(mrho, 4) - 4. * pow(mrho, 2) * s + 2. * pow(s, 2) +
                   pow(ma1, 2) *
                       (-4. * pow(mpion, 2) - 4. * pow(mrho, 2) + 4. * s)) +
              pow(eta2, 2) *
                  (-1. * pow(Gammaa1, 2) * pow(ma1, 2) + 3. * pow(ma1, 4) +
                   2. * pow(mpion, 4) - 2. * pow(mpion, 2) * pow(mrho, 2) +
                   pow(mrho, 4) - 2. * pow(mrho, 2) * s + 2. * pow(s, 2) +
                   pow(ma1, 2) *
                       (-4. * pow(mpion, 2) + 4. * pow(mrho, 2) + 4. * s))) *
             (-1. * pow(mrho, 2) + s + tmax) -
         0.03125 * pow(eta1 - 1. * eta2, 3) *
             (eta2 * (-1. * pow(ma1, 2) - 1. * pow(mrho, 2) - 1. * s) +
              eta1 * (pow(ma1, 2) - 1. * pow(mrho, 2) + s)) *
             pow(-1. * pow(mrho, 2) + s + tmax, 2) +
         0.010416666666666666 * pow(eta1 - 1. * eta2, 4) *
             pow(-1. * pow(mrho, 2) + s + tmax, 3) +
         0.25 * (eta1 - 1. * eta2) * (1. * eta1 - 1. * eta2) *
             (-1. + 2. * C4 * pow(mrho, 2)) *
             pow(pow(ma1, 2) - 2. * pow(mpion, 2) - 1. * pow(mrho, 2) + s +
                     tmax,
                 2) -
         (2. * (1. * eta1 - 1. * eta2) *
          (eta2 *
               (0.375 * pow(mrho, 4) - 0.0625 * delta * pow(mrho, 4) -
                0.5 * C4 * pow(mrho, 6) +
                pow(ma1, 2) * (0.5 * pow(mrho, 2) - 1. * C4 * pow(mrho, 4)) +
                pow(mpion, 2) * (-0.5 * pow(mrho, 2) + 1. * C4 * pow(mrho, 4)) -
                0.125 * pow(mrho, 2) * s - 0.1875 * delta * pow(mrho, 2) * s +
                1. * C4 * pow(mrho, 4) * s + 0.125 * delta * pow(s, 2) -
                0.5 * C4 * pow(mrho, 2) * pow(s, 2)) +
           eta1 *
               (0.25 * pow(mrho, 4) - 0.5 * C4 * pow(mrho, 6) +
                pow(mpion, 2) * (0.5 * pow(mrho, 2) - 1. * C4 * pow(mrho, 4)) +
                pow(ma1, 2) * (-0.5 * pow(mrho, 2) + 1. * C4 * pow(mrho, 4)) -
                0.125 * delta * pow(s, 2) +
                0.5 * C4 * pow(mrho, 2) * pow(s, 2))) *
          (1. * pow(ma1, 2) - 2. * pow(mpion, 2) - 1. * pow(mrho, 2) + 1. * s +
           1. * tmax)) /
             pow(mrho, 2) +
         (2. * (1. * eta1 - 1. * eta2) * Gammaa1 * ma1 *
          (eta2 *
               (0.375 * pow(mrho, 4) - 0.0625 * delta * pow(mrho, 4) -
                0.5 * C4 * pow(mrho, 6) +
                pow(ma1, 2) * (0.5 * pow(mrho, 2) - 1. * C4 * pow(mrho, 4)) +
                pow(mpion, 2) * (-0.5 * pow(mrho, 2) + 1. * C4 * pow(mrho, 4)) -
                0.125 * pow(mrho, 2) * s - 0.1875 * delta * pow(mrho, 2) * s +
                1. * C4 * pow(mrho, 4) * s + 0.125 * delta * pow(s, 2) -
                0.5 * C4 * pow(mrho, 2) * pow(s, 2)) +
           eta1 *
               (0.25 * pow(mrho, 4) - 0.5 * C4 * pow(mrho, 6) +
                pow(mpion, 2) * (0.5 * pow(mrho, 2) - 1. * C4 * pow(mrho, 4)) +
                pow(ma1, 2) * (-0.5 * pow(mrho, 2) + 1. * C4 * pow(mrho, 4)) -
                0.125 * delta * pow(s, 2) +
                0.5 * C4 * pow(mrho, 2) * pow(s, 2))) *
          atan((pow(ma1, 2) - 2. * pow(mpion, 2) - 1. * pow(mrho, 2) + s +
                tmax) /
               (Gammaa1 * ma1))) /
             pow(mrho, 2) +
         (0.25 * (-2. + delta) * (eta1 - 1. * eta2) * Gammaa1 * ma1 *
          (eta2 * (-1. * pow(ma1, 6) +
                   pow(Gammaa1, 2) * pow(ma1, 2) *
                       (-1. * pow(ma1, 2) + 0.5 * pow(mrho, 2) - 1. * s) +
                   pow(ma1, 4) *
                       (2. * pow(mpion, 2) + 0.5 * pow(mrho, 2) - 1. * s) +
                   pow(mpion, 4) * (-1.5 * pow(mrho, 2) + 1. * s) +
                   pow(ma1, 2) * pow(mpion, 2) *
                       (-1. * pow(mpion, 2) - 1. * pow(mrho, 2) + 2. * s)) +
           eta1 *
               (pow(Gammaa1, 2) * pow(ma1, 2) * (1. * pow(mpion, 2) + 0.5 * s) +
                pow(ma1, 4) * (1. * pow(mpion, 2) + 0.5 * s) +
                pow(ma1, 2) * (-2. * pow(mpion, 4) - 1. * pow(mpion, 2) * s) +
                pow(mpion, 2) * (1. * pow(mpion, 4) - 1. * pow(mrho, 4) +
                                 pow(mpion, 2) * (2. * pow(mrho, 2) - 1.5 * s) +
                                 1. * pow(mrho, 2) * s))) *
          atan((pow(ma1, 2) - 2. * pow(mpion, 2) - 1. * pow(mrho, 2) + s +
                tmax) /
               (Gammaa1 * ma1))) /
             (pow(Gammaa1, 2) * pow(ma1, 2) + pow(ma1, 4) -
              2. * pow(ma1, 2) * pow(mpion, 2) + pow(mpion, 4)) -
         (0.25 * (-2. + delta) * (eta1 - 1. * eta2) * Gammaa1 * ma1 *
          (eta2 *
               (-1. * pow(ma1, 6) - 2. * pow(mpion, 4) * pow(mrho, 2) -
                1. * pow(mpion, 2) * pow(mrho, 4) +
                pow(ma1, 4) *
                    (2. * pow(mpion, 2) + 2. * pow(mrho, 2) - 1.5 * s) +
                2.5 * pow(mpion, 4) * s +
                3. * pow(mpion, 2) * pow(mrho, 2) * s + 0.5 * pow(mrho, 4) * s -
                2. * pow(mpion, 2) * pow(s, 2) - 1. * pow(mrho, 2) * pow(s, 2) +
                0.5 * pow(s, 3) +
                pow(Gammaa1, 2) * (-1. * pow(ma1, 4) + 0.5 * pow(ma1, 2) * s) +
                pow(ma1, 2) * (-1. * pow(mpion, 4) - 1. * pow(mrho, 4) +
                               1. * pow(mrho, 2) * s +
                               pow(mpion, 2) * (-2. * pow(mrho, 2) + 1. * s))) +
           eta1 *
               (1. * pow(mpion, 6) + 4. * pow(mpion, 4) * pow(mrho, 2) +
                1. * pow(mpion, 2) * pow(mrho, 4) +
                pow(Gammaa1, 2) * pow(ma1, 2) * (1. * pow(mpion, 2) - 0.5 * s) +
                pow(ma1, 4) * (1. * pow(mpion, 2) - 0.5 * s) -
                4.5 * pow(mpion, 4) * s -
                4. * pow(mpion, 2) * pow(mrho, 2) * s - 0.5 * pow(mrho, 4) * s +
                3. * pow(mpion, 2) * pow(s, 2) + 1. * pow(mrho, 2) * pow(s, 2) -
                0.5 * pow(s, 3) +
                pow(ma1, 2) *
                    (-2. * pow(mpion, 4) + (1. * pow(mrho, 2) - 1. * s) * s +
                     pow(mpion, 2) * (-2. * pow(mrho, 2) + 3. * s)))) *
          atan((pow(ma1, 2) - 2. * pow(mpion, 2) - 1. * pow(mrho, 2) + s +
                tmax) /
               (Gammaa1 * ma1))) /
             (pow(Gammaa1, 2) * pow(ma1, 2) + pow(ma1, 4) + pow(mpion, 4) +
              2. * pow(mpion, 2) * pow(mrho, 2) + pow(mrho, 4) -
              2. * pow(mpion, 2) * s - 2. * pow(mrho, 2) * s + pow(s, 2) +
              pow(ma1, 2) *
                  (-2. * pow(mpion, 2) - 2. * pow(mrho, 2) + 2. * s)) +
         (0.03125 * pow(eta1 - 1. * eta2, 2) *
          (pow(eta2, 2) *
               (pow(Gammaa1, 4) * pow(ma1, 4) + pow(ma1, 8) + pow(mpion, 8) -
                2. * pow(mpion, 6) * pow(mrho, 2) +
                pow(mpion, 4) * pow(mrho, 4) +
                pow(ma1, 6) *
                    (-4. * pow(mpion, 2) + 2. * pow(mrho, 2) + 2. * s) +
                pow(ma1, 4) * (6. * pow(mpion, 4) + pow(mrho, 4) +
                               pow(mpion, 2) * (-6. * pow(mrho, 2) - 4. * s) -
                               2. * pow(mrho, 2) * s + 2. * pow(s, 2)) +
                pow(ma1, 2) * (-4. * pow(mpion, 6) -
                               2. * pow(mpion, 2) * pow(mrho, 2) * s +
                               pow(mpion, 4) * (6. * pow(mrho, 2) + 2. * s)) +
                pow(Gammaa1, 2) * pow(ma1, 2) *
                    (-6. * pow(ma1, 4) - 6. * pow(mpion, 4) -
                     1. * pow(mrho, 4) +
                     pow(ma1, 2) *
                         (12. * pow(mpion, 2) - 6. * pow(mrho, 2) - 6. * s) +
                     2. * pow(mrho, 2) * s - 2. * pow(s, 2) +
                     pow(mpion, 2) * (6. * pow(mrho, 2) + 4. * s))) +
           eta1 * eta2 *
               (-2. * pow(Gammaa1, 4) * pow(ma1, 4) - 2. * pow(ma1, 8) -
                2. * pow(mpion, 8) + 2. * pow(mpion, 4) * pow(mrho, 4) +
                pow(ma1, 6) * (8. * pow(mpion, 2) - 4. * s) +
                pow(ma1, 2) * pow(mpion, 2) *
                    (8. * pow(mpion, 4) - 8. * pow(mrho, 4) -
                     4. * pow(mpion, 2) * s + 4. * pow(mrho, 2) * s) +
                pow(ma1, 4) * (-12. * pow(mpion, 4) + 2. * pow(mrho, 4) +
                               8. * pow(mpion, 2) * s + 4. * pow(mrho, 2) * s -
                               4. * pow(s, 2)) +
                pow(Gammaa1, 2) * pow(ma1, 2) *
                    (12. * pow(ma1, 4) + 12. * pow(mpion, 4) -
                     2. * pow(mrho, 4) - 8. * pow(mpion, 2) * s -
                     4. * pow(mrho, 2) * s + 4. * pow(s, 2) +
                     pow(ma1, 2) * (-24. * pow(mpion, 2) + 12. * s))) +
           pow(eta1, 2) *
               (pow(Gammaa1, 4) * pow(ma1, 4) + pow(ma1, 8) +
                pow(ma1, 6) *
                    (-4. * pow(mpion, 2) - 2. * pow(mrho, 2) + 2. * s) +
                pow(ma1, 4) * (6. * pow(mpion, 4) + pow(mrho, 4) +
                               pow(mpion, 2) * (6. * pow(mrho, 2) - 4. * s) -
                               4. * pow(mrho, 2) * s + 2. * pow(s, 2)) +
                pow(ma1, 2) * (-4. * pow(mpion, 6) +
                               2. * pow(mpion, 2) * pow(mrho, 2) * s +
                               pow(mrho, 2) * (2. * pow(mrho, 2) - 2. * s) * s +
                               pow(mpion, 4) * (-6. * pow(mrho, 2) + 2. * s)) +
                pow(Gammaa1, 2) * pow(ma1, 2) *
                    (-6. * pow(ma1, 4) - 6. * pow(mpion, 4) -
                     1. * pow(mrho, 4) +
                     pow(ma1, 2) *
                         (12. * pow(mpion, 2) + 6. * pow(mrho, 2) - 6. * s) +
                     4. * pow(mrho, 2) * s - 2. * pow(s, 2) +
                     pow(mpion, 2) * (-6. * pow(mrho, 2) + 4. * s)) +
                pow(mpion, 2) *
                    (pow(mpion, 6) + 2. * pow(mpion, 4) * pow(mrho, 2) -
                     2. * pow(mrho, 6) + 2. * pow(mrho, 4) * s +
                     pow(mpion, 2) * (pow(mrho, 4) - 2. * pow(mrho, 2) * s)))) *
          atan((pow(ma1, 2) - 2. * pow(mpion, 2) - 1. * pow(mrho, 2) + s +
                tmax) /
               (Gammaa1 * ma1))) /
             (Gammaa1 * ma1) -
         (0.0625 * pow(eta1 - 1. * eta2, 2) * Gammaa1 * ma1 *
          (eta1 * eta2 *
               (-2. * pow(Gammaa1, 4) * pow(ma1, 4) + 14. * pow(ma1, 8) +
                14. * pow(mpion, 8) + 28. * pow(mpion, 6) * pow(mrho, 2) +
                20. * pow(mpion, 4) * pow(mrho, 4) +
                10. * pow(mpion, 2) * pow(mrho, 6) + 2. * pow(mrho, 8) -
                16. * pow(mpion, 6) * s -
                16. * pow(mpion, 4) * pow(mrho, 2) * s -
                12. * pow(mpion, 2) * pow(mrho, 4) * s - 4. * pow(mrho, 6) * s -
                4. * pow(mpion, 4) * pow(s, 2) -
                6. * pow(mpion, 2) * pow(mrho, 2) * pow(s, 2) +
                8. * pow(mpion, 2) * pow(s, 3) + 4. * pow(mrho, 2) * pow(s, 3) -
                2. * pow(s, 4) +
                pow(ma1, 6) *
                    (-56. * pow(mpion, 2) - 28. * pow(mrho, 2) + 28. * s) +
                pow(ma1, 4) * (84. * pow(mpion, 4) + 24. * pow(mrho, 4) +
                               pow(mpion, 2) * (84. * pow(mrho, 2) - 72. * s) -
                               36. * pow(mrho, 2) * s + 12. * pow(s, 2)) +
                pow(Gammaa1, 2) * pow(ma1, 2) *
                    (-4. * pow(ma1, 4) - 4. * pow(mpion, 4) +
                     pow(ma1, 2) *
                         (8. * pow(mpion, 2) + 4. * pow(mrho, 2) - 4. * s) +
                     (4. * pow(mrho, 2) - 4. * s) * s +
                     pow(mpion, 2) * (-4. * pow(mrho, 2) + 8. * s)) +
                pow(ma1, 2) * (-56. * pow(mpion, 6) - 10. * pow(mrho, 6) +
                               18. * pow(mrho, 4) * s -
                               6. * pow(mrho, 2) * pow(s, 2) - 2. * pow(s, 3) +
                               pow(mpion, 4) * (-84. * pow(mrho, 2) + 60. * s) +
                               pow(mpion, 2) * (-48. * pow(mrho, 4) +
                                                60. * pow(mrho, 2) * s -
                                                12. * pow(s, 2)))) +
           pow(eta1, 2) *
               (1. * pow(Gammaa1, 4) * pow(ma1, 4) - 7. * pow(ma1, 8) -
                7. * pow(mpion, 8) - 14. * pow(mpion, 6) * pow(mrho, 2) -
                7. * pow(mpion, 4) * pow(mrho, 4) -
                2. * pow(mpion, 2) * pow(mrho, 6) +
                pow(ma1, 6) *
                    (28. * pow(mpion, 2) + 14. * pow(mrho, 2) - 14. * s) +
                8. * pow(mpion, 6) * s +
                11. * pow(mpion, 4) * pow(mrho, 2) * s +
                6. * pow(mpion, 2) * pow(mrho, 4) * s + 1. * pow(mrho, 6) * s +
                2. * pow(mpion, 4) * pow(s, 2) - 1. * pow(mrho, 4) * pow(s, 2) -
                4. * pow(mpion, 2) * pow(s, 3) - 1. * pow(mrho, 2) * pow(s, 3) +
                1. * pow(s, 4) +
                pow(Gammaa1, 2) * pow(ma1, 2) *
                    (2. * pow(ma1, 4) + 2. * pow(mpion, 4) + 1. * pow(mrho, 4) +
                     pow(mpion, 2) * (2. * pow(mrho, 2) - 4. * s) -
                     1. * pow(mrho, 2) * s + 2. * pow(s, 2) +
                     pow(ma1, 2) *
                         (-4. * pow(mpion, 2) - 2. * pow(mrho, 2) + 2. * s)) +
                pow(ma1, 4) *
                    (-42. * pow(mpion, 4) - 9. * pow(mrho, 4) +
                     21. * pow(mrho, 2) * s - 6. * pow(s, 2) +
                     pow(mpion, 2) * (-42. * pow(mrho, 2) + 36. * s)) +
                pow(ma1, 2) * (28. * pow(mpion, 6) + 2. * pow(mrho, 6) +
                               pow(mpion, 4) * (42. * pow(mrho, 2) - 30. * s) -
                               9. * pow(mrho, 4) * s +
                               6. * pow(mrho, 2) * pow(s, 2) + 1. * pow(s, 3) +
                               pow(mpion, 2) *
                                   (18. * pow(mrho, 4) -
                                    36. * pow(mrho, 2) * s + 6. * pow(s, 2)))) +
           pow(eta2, 2) *
               (1. * pow(Gammaa1, 4) * pow(ma1, 4) - 7. * pow(ma1, 8) -
                7. * pow(mpion, 8) - 14. * pow(mpion, 6) * pow(mrho, 2) -
                1. * pow(mpion, 4) * pow(mrho, 4) +
                6. * pow(mpion, 2) * pow(mrho, 6) + 2. * pow(mrho, 8) +
                pow(ma1, 6) *
                    (28. * pow(mpion, 2) + 14. * pow(mrho, 2) - 14. * s) +
                8. * pow(mpion, 6) * s - 1. * pow(mpion, 4) * pow(mrho, 2) * s -
                16. * pow(mpion, 2) * pow(mrho, 4) * s - 7. * pow(mrho, 6) * s +
                2. * pow(mpion, 4) * pow(s, 2) +
                14. * pow(mpion, 2) * pow(mrho, 2) * pow(s, 2) +
                9. * pow(mrho, 4) * pow(s, 2) - 4. * pow(mpion, 2) * pow(s, 3) -
                5. * pow(mrho, 2) * pow(s, 3) + 1. * pow(s, 4) +
                pow(Gammaa1, 2) * pow(ma1, 2) *
                    (2. * pow(ma1, 4) + 2. * pow(mpion, 4) + 3. * pow(mrho, 4) +
                     pow(mpion, 2) * (2. * pow(mrho, 2) - 4. * s) -
                     5. * pow(mrho, 2) * s + 2. * pow(s, 2) +
                     pow(ma1, 2) *
                         (-4. * pow(mpion, 2) - 2. * pow(mrho, 2) + 2. * s)) +
                pow(ma1, 4) *
                    (-42. * pow(mpion, 4) - 3. * pow(mrho, 4) +
                     9. * pow(mrho, 2) * s - 6. * pow(s, 2) +
                     pow(mpion, 2) * (-42. * pow(mrho, 2) + 36. * s)) +
                pow(ma1, 2) * (28. * pow(mpion, 6) - 4. * pow(mrho, 6) +
                               pow(mpion, 4) * (42. * pow(mrho, 2) - 30. * s) +
                               9. * pow(mrho, 4) * s -
                               6. * pow(mrho, 2) * pow(s, 2) + 1. * pow(s, 3) +
                               pow(mpion, 2) *
                                   (6. * pow(mrho, 4) - 12. * pow(mrho, 2) * s +
                                    6. * pow(s, 2))))) *
          atan((pow(ma1, 2) - 2. * pow(mpion, 2) - 1. * pow(mrho, 2) + s +
                tmax) /
               (Gammaa1 * ma1))) /
             (pow(Gammaa1, 2) * pow(ma1, 2) + 4. * pow(ma1, 4) +
              4. * pow(mpion, 4) + 4. * pow(mpion, 2) * pow(mrho, 2) +
              pow(mrho, 4) - 4. * pow(mpion, 2) * s - 2. * pow(mrho, 2) * s +
              pow(s, 2) +
              pow(ma1, 2) *
                  (-8. * pow(mpion, 2) - 4. * pow(mrho, 2) + 4. * s)) +
         0.0625 * pow(eta1 - 1. * eta2, 2) *
             (eta1 * eta2 *
                  (-4. * pow(ma1, 6) +
                   pow(ma1, 4) * (12. * pow(mpion, 2) - 6. * s) +
                   pow(mpion, 2) *
                       (4. * pow(mpion, 4) - 4. * pow(mrho, 4) -
                        2. * pow(mpion, 2) * s + 2. * pow(mrho, 2) * s) +
                   pow(ma1, 2) * (-12. * pow(mpion, 4) + 2. * pow(mrho, 4) +
                                  8. * pow(mpion, 2) * s +
                                  4. * pow(mrho, 2) * s - 4. * pow(s, 2))) +
              pow(eta1, 2) *
                  (2. * pow(ma1, 6) - 2. * pow(mpion, 6) +
                   pow(mpion, 2) * pow(mrho, 2) * s +
                   pow(mrho, 2) * (pow(mrho, 2) - 1. * s) * s +
                   pow(mpion, 4) * (-3. * pow(mrho, 2) + s) +
                   pow(ma1, 4) *
                       (-6. * pow(mpion, 2) - 3. * pow(mrho, 2) + 3. * s) +
                   pow(ma1, 2) * (6. * pow(mpion, 4) + pow(mrho, 4) +
                                  pow(mpion, 2) * (6. * pow(mrho, 2) - 4. * s) -
                                  4. * pow(mrho, 2) * s + 2. * pow(s, 2))) +
              pow(eta2, 2) *
                  (2. * pow(ma1, 6) - 2. * pow(mpion, 6) -
                   1. * pow(mpion, 2) * pow(mrho, 2) * s +
                   pow(mpion, 4) * (3. * pow(mrho, 2) + s) +
                   pow(ma1, 4) *
                       (-6. * pow(mpion, 2) + 3. * pow(mrho, 2) + 3. * s) +
                   pow(ma1, 2) *
                       (6. * pow(mpion, 4) + pow(mrho, 4) +
                        pow(mpion, 2) * (-6. * pow(mrho, 2) - 4. * s) -
                        2. * pow(mrho, 2) * s + 2. * pow(s, 2)))) *
             log(fabs(-1. * pow(ma1, 2) + tmax)) -
         (0.25 * (-2. + delta) * (eta1 - 1. * eta2) *
          (eta2 * (-0.5 * pow(ma1, 6) - 0.5 * pow(mpion, 6) +
                   0.5 * pow(mpion, 4) * pow(mrho, 2) +
                   pow(ma1, 4) *
                       (0.5 * pow(mpion, 2) + 0.5 * pow(mrho, 2) - 1. * s) +
                   pow(ma1, 2) * pow(mpion, 2) *
                       (0.5 * pow(mpion, 2) + 1. * pow(mrho, 2) - 1. * s)) +
           eta1 * (pow(ma1, 4) * (1. * pow(mpion, 2) + 0.5 * s) +
                   pow(mpion, 2) *
                       (1. * pow(mpion, 4) + 1. * pow(mrho, 4) +
                        pow(mpion, 2) * (-1. * pow(mrho, 2) + 0.5 * s) -
                        0.5 * pow(mrho, 2) * s) +
                   pow(ma1, 2) *
                       (-2. * pow(mpion, 4) - 0.5 * pow(mrho, 2) * s +
                        pow(mpion, 2) * (-1. * pow(mrho, 2) + 1. * s)))) *
          log(fabs(-1. * pow(ma1, 2) + tmax))) /
             (pow(ma1, 2) - 1. * pow(mpion, 2)) +
         (0.25 * (-2. + delta) * (eta1 - 1. * eta2) *
          (eta2 * (-0.5 * pow(ma1, 6) - 0.5 * pow(mpion, 6) +
                   pow(ma1, 4) * (0.5 * pow(mpion, 2) + 0.5 * pow(mrho, 2)) +
                   pow(mpion, 4) * (0.5 * pow(mrho, 2) - 1. * s) +
                   pow(mpion, 2) * (-0.5 * pow(mrho, 2) + 0.5 * s) * s +
                   pow(ma1, 2) * (0.5 * pow(mpion, 4) +
                                  pow(mpion, 2) * (1. * pow(mrho, 2) - 1. * s) +
                                  (-0.5 * pow(mrho, 2) + 0.5 * s) * s)) +
           eta1 * (1. * pow(mpion, 6) +
                   pow(ma1, 4) * (1. * pow(mpion, 2) - 0.5 * s) +
                   pow(mpion, 2) * (1.5 * pow(mrho, 2) - 2. * s) * s +
                   (-0.5 * pow(mrho, 2) + 0.5 * s) * pow(s, 2) +
                   pow(mpion, 4) * (-1. * pow(mrho, 2) + 1.5 * s) +
                   pow(ma1, 2) *
                       (-2. * pow(mpion, 4) + 0.5 * pow(mrho, 2) * s +
                        pow(mpion, 2) * (-1. * pow(mrho, 2) + 1. * s)))) *
          log(fabs(-1. * pow(ma1, 2) + tmax))) /
             (1. * pow(ma1, 2) - 1. * pow(mpion, 2) - 1. * pow(mrho, 2) +
              1. * s) -
         (0.03125 * pow(eta1 - 1. * eta2, 2) *
          (1. * pow(ma1, 2) - 1. * pow(mpion, 2) - 0.5 * pow(mrho, 2) +
           0.5 * s) *
          (eta1 * eta2 *
               (-2. * pow(ma1, 8) +
                pow(ma1, 6) *
                    (8. * pow(mpion, 2) + 4. * pow(mrho, 2) - 4. * s) +
                pow(ma1, 4) * (-12. * pow(mpion, 4) - 4. * pow(mrho, 4) +
                               4. * pow(mrho, 2) * s +
                               pow(mpion, 2) * (-12. * pow(mrho, 2) + 8. * s)) +
                pow(mpion, 2) *
                    (-2. * pow(mpion, 6) - 4. * pow(mpion, 4) * pow(mrho, 2) -
                     2. * pow(mrho, 6) + 4. * pow(mrho, 4) * s -
                     2. * pow(mrho, 2) * pow(s, 2) +
                     pow(mpion, 2) *
                         (-8. * pow(mrho, 4) + 8. * pow(mrho, 2) * s)) +
                pow(ma1, 2) * (8. * pow(mpion, 6) + 2. * pow(mrho, 6) +
                               pow(mpion, 4) * (12. * pow(mrho, 2) - 4. * s) -
                               2. * pow(mrho, 4) * s -
                               2. * pow(mrho, 2) * pow(s, 2) + 2. * pow(s, 3) +
                               pow(mpion, 2) *
                                   (8. * pow(mrho, 4) - 4. * pow(mrho, 2) * s -
                                    4. * pow(s, 2)))) +
           pow(eta2, 2) *
               (pow(ma1, 8) +
                pow(ma1, 6) *
                    (-4. * pow(mpion, 2) - 2. * pow(mrho, 2) + 2. * s) +
                pow(mpion, 4) *
                    (pow(mpion, 4) + 2. * pow(mpion, 2) * pow(mrho, 2) +
                     pow(mrho, 4) - 1. * pow(mrho, 2) * s) +
                pow(ma1, 4) * (6. * pow(mpion, 4) - 1. * pow(mrho, 4) +
                               pow(mpion, 2) * (6. * pow(mrho, 2) - 4. * s) +
                               pow(mrho, 2) * s) +
                pow(ma1, 2) * (-4. * pow(mpion, 6) + 2. * pow(mrho, 6) -
                               5. * pow(mrho, 4) * s +
                               4. * pow(mrho, 2) * pow(s, 2) - 1. * pow(s, 3) +
                               pow(mpion, 4) * (-6. * pow(mrho, 2) + 2. * s) +
                               pow(mpion, 2) *
                                   (2. * pow(mrho, 4) - 4. * pow(mrho, 2) * s +
                                    2. * pow(s, 2)))) +
           pow(eta1, 2) *
               (pow(ma1, 8) + pow(mpion, 8) +
                2. * pow(mpion, 6) * pow(mrho, 2) +
                pow(mpion, 2) * pow(mrho, 2) * s *
                    (-2. * pow(mrho, 2) + 2. * s) +
                pow(ma1, 6) *
                    (-4. * pow(mpion, 2) - 2. * pow(mrho, 2) + 2. * s) +
                pow(mpion, 4) * (3. * pow(mrho, 4) - 5. * pow(mrho, 2) * s) +
                pow(ma1, 4) * (6. * pow(mpion, 4) + pow(mrho, 4) +
                               pow(mpion, 2) * (6. * pow(mrho, 2) - 4. * s) -
                               3. * pow(mrho, 2) * s) +
                pow(ma1, 2) *
                    (-4. * pow(mpion, 6) + pow(mrho, 4) * s - 1. * pow(s, 3) +
                     pow(mpion, 4) * (-6. * pow(mrho, 2) + 2. * s) +
                     pow(mpion, 2) *
                         (-2. * pow(mrho, 4) + 4. * pow(mrho, 2) * s +
                          2. * pow(s, 2))))) *
          log(fabs(-1. * pow(ma1, 2) + tmax))) /
             (0.25 * pow(Gammaa1, 2) * pow(ma1, 2) + 1. * pow(ma1, 4) +
              1. * pow(mpion, 4) + 1. * pow(mpion, 2) * pow(mrho, 2) +
              0.25 * pow(mrho, 4) - 1. * pow(mpion, 2) * s -
              0.5 * pow(mrho, 2) * s + 0.25 * pow(s, 2) +
              pow(ma1, 2) *
                  (-2. * pow(mpion, 2) - 1. * pow(mrho, 2) + 1. * s)) -
         (1. * (1. * eta1 - 1. * eta2) *
          (eta2 *
               (pow(ma1, 4) * (0.5 * pow(mrho, 2) - 1. * C4 * pow(mrho, 4)) +
                pow(mpion, 2) * pow(mrho, 2) *
                    (pow(mpion, 2) * (0.5 - 1. * C4 * pow(mrho, 2)) +
                     (-0.25 + 0.125 * delta) * (pow(mrho, 2) + s)) +
                pow(ma1, 2) *
                    (-1. * C4 * pow(mrho, 6) +
                     pow(mpion, 2) *
                         (-1. * pow(mrho, 2) + 2. * C4 * pow(mrho, 4)) +
                     0.25 * delta * pow(s, 2) +
                     pow(mrho, 2) * s * (-0.25 - 0.375 * delta - 1. * C4 * s) +
                     pow(mrho, 4) * (0.75 - 0.125 * delta + 2. * C4 * s))) +
           eta1 *
               (pow(ma1, 4) * (-0.5 * pow(mrho, 2) + 1. * C4 * pow(mrho, 4)) +
                pow(ma1, 2) * (0.5 * pow(mrho, 4) - 1. * C4 * pow(mrho, 6) +
                               pow(mpion, 2) * (1. * pow(mrho, 2) -
                                                2. * C4 * pow(mrho, 4)) -
                               0.25 * delta * pow(s, 2) +
                               1. * C4 * pow(mrho, 2) * pow(s, 2)) +
                pow(mrho, 2) *
                    (pow(mpion, 4) * (-0.5 + 1. * C4 * pow(mrho, 2)) +
                     s * ((0.25 - 0.125 * delta) * pow(mrho, 2) +
                          (-0.25 + 0.125 * delta) * s) +
                     pow(mpion, 2) *
                         (2. * C4 * pow(mrho, 4) + (0.5 + 0.25 * delta) * s +
                          pow(mrho, 2) * (-1. - 2. * C4 * s))))) *
          log(fabs(-1. * pow(ma1, 2) + tmax))) /
             pow(mrho, 2) +
         0.5 * pow(-2. + delta, 2) * pow(mpion, 2) *
             log(fabs(-1. * pow(mpion, 2) + tmax)) +
         (0.25 *
          (0. +
           8.000000000000002 * pow(2. - 1. * delta, 2) * pow(mpion, 4) *
               pow(mrho, 2) -
           5.999999999999999 * pow(2. - 1. * delta, 2) * pow(mpion, 2) *
               pow(mrho, 2) * s +
           1. * pow(2. - 1. * delta, 2) * pow(mrho, 2) * pow(s, 2)) *
          log(fabs(-1. * pow(mpion, 2) + tmax))) /
             (pow(mrho, 4) - 1. * pow(mrho, 2) * s) +
         (0.125 * (-2. + delta) * (eta1 - 1. * eta2) * pow(mpion, 2) *
          (0. + eta2 * pow(mpion, 2) * (4. * pow(mrho, 2) - 4. * s) +
           eta1 * (2. * pow(mrho, 4) - 2. * pow(mrho, 2) * s +
                   pow(mpion, 2) * (-4. * pow(mrho, 2) + 4. * s))) *
          log(fabs(-1. * pow(mpion, 2) + tmax))) /
             (pow(ma1, 2) - 1. * pow(mpion, 2)) +
         (2. * (-2. + 1. * delta) *
          (0. + (-0.25 + 0.125 * delta) * pow(mrho, 2) * s +
           pow(mpion, 2) * (-2. * C4 * pow(mrho, 4) - 0.5 * delta * s +
                            pow(mrho, 2) * (1. + 2. * C4 * s))) *
          log(fabs(-1. * pow(mpion, 2) + tmax))) /
             pow(mrho, 2) -
         (0.5 * (-2. + delta) * (eta1 - 1. * eta2) * pow(mpion, 2) *
          (eta1 * (pow(mpion, 4) * (-1. * pow(mrho, 2) + 1. * s) +
                   pow(ma1, 2) * (pow(mpion, 2) * (1. * pow(mrho, 2) - 1. * s) +
                                  (-0.5 * pow(mrho, 2) + 0.5 * s) * s) +
                   pow(mpion, 2) * (-1. * pow(mrho, 4) +
                                    2.5 * pow(mrho, 2) * s - 1.5 * pow(s, 2)) +
                   s * (0.5 * pow(mrho, 4) - 1. * pow(mrho, 2) * s +
                        0.5 * pow(s, 2))) +
           eta2 * (0.5 * pow(mrho, 6) +
                   pow(mpion, 4) * (1. * pow(mrho, 2) - 1. * s) -
                   1.5 * pow(mrho, 4) * s + 1.5 * pow(mrho, 2) * pow(s, 2) -
                   0.5 * pow(s, 3) +
                   pow(mpion, 2) * (1.5 * pow(mrho, 4) - 3. * pow(mrho, 2) * s +
                                    1.5 * pow(s, 2)) +
                   pow(ma1, 2) *
                       (-0.5 * pow(mrho, 4) + 1. * pow(mrho, 2) * s -
                        0.5 * pow(s, 2) +
                        pow(mpion, 2) * (-1. * pow(mrho, 2) + 1. * s)))) *
          log(fabs(-1. * pow(mpion, 2) + tmax))) /
             (pow(Gammaa1, 2) * pow(ma1, 2) + pow(ma1, 4) + pow(mpion, 4) +
              2. * pow(mpion, 2) * pow(mrho, 2) + pow(mrho, 4) -
              2. * pow(mpion, 2) * s - 2. * pow(mrho, 2) * s + pow(s, 2) +
              pow(ma1, 2) *
                  (-2. * pow(mpion, 2) - 2. * pow(mrho, 2) + 2. * s)) -
         0.5 * pow(-2. + delta, 2) * pow(mpion, 2) *
             log(fabs(-1. * pow(mpion, 2) - 1. * pow(mrho, 2) + s + tmax)) +
         (0.5 * (-2. + delta) * (eta1 - 1. * eta2) *
          (eta2 * pow(mpion, 6) * (1. * pow(mrho, 2) - 1. * s) +
           eta2 * pow(ma1, 2) * pow(mpion, 4) * (-1. * pow(mrho, 2) + 1. * s) +
           eta1 * pow(ma1, 2) * pow(mpion, 2) *
               (-0.5 * pow(mrho, 4) +
                pow(mpion, 2) * (1. * pow(mrho, 2) - 1. * s) +
                0.5 * pow(mrho, 2) * s) +
           eta1 * pow(mpion, 4) *
               (0.5 * pow(mrho, 4) - 0.5 * pow(mrho, 2) * s +
                pow(mpion, 2) * (-1. * pow(mrho, 2) + 1. * s))) *
          log(fabs(-1. * pow(mpion, 2) - 1. * pow(mrho, 2) + s + tmax))) /
             (pow(Gammaa1, 2) * pow(ma1, 2) + pow(ma1, 4) -
              2. * pow(ma1, 2) * pow(mpion, 2) + pow(mpion, 4)) +
         (0.5 * (-2. + delta) * (eta1 - 1. * eta2) * pow(mpion, 2) *
          (eta1 * (pow(mpion, 2) * (1. * pow(mrho, 2) - 1. * s) +
                   (-0.5 * pow(mrho, 2) + 0.5 * s) * s) +
           eta2 *
               (-0.5 * pow(mrho, 4) + 1. * pow(mrho, 2) * s - 0.5 * pow(s, 2) +
                pow(mpion, 2) * (-1. * pow(mrho, 2) + 1. * s))) *
          log(fabs(-1. * pow(mpion, 2) - 1. * pow(mrho, 2) + s + tmax))) /
             (1. * pow(ma1, 2) - 1. * pow(mpion, 2) - 1. * pow(mrho, 2) +
              1. * s) -
         (0.25 *
          (0. +
           8.000000000000002 * pow(2. - 1. * delta, 2) * pow(mpion, 4) *
               pow(mrho, 2) +
           1. * pow(2. - 1. * delta, 2) * pow(mrho, 4) * s +
           pow(mpion, 2) * (C4 * (32. - 16. * delta) * pow(mrho, 6) +
                            delta * (-8. + 4. * delta) * pow(s, 2) +
                            pow(mrho, 2) * s *
                                (-8. + 24. * delta - 10. * pow(delta, 2) +
                                 32. * C4 * s - 16. * C4 * delta * s) +
                            pow(mrho, 4) * (-16. + 8. * delta - 64. * C4 * s +
                                            32. * C4 * delta * s))) *
          log(fabs(-1. * pow(mpion, 2) - 1. * pow(mrho, 2) + s + tmax))) /
             (pow(mrho, 4) - 1. * pow(mrho, 2) * s) +
         0.03125 * pow(eta1 - 1. * eta2, 2) *
             (eta1 * eta2 *
                  (4. * pow(ma1, 6) +
                   pow(Gammaa1, 2) * pow(ma1, 2) *
                       (-4. * pow(ma1, 2) + 4. * pow(mpion, 2) - 2. * s) +
                   pow(ma1, 4) * (-12. * pow(mpion, 2) + 6. * s) +
                   pow(mpion, 2) *
                       (-4. * pow(mpion, 4) + 4. * pow(mrho, 4) +
                        2. * pow(mpion, 2) * s - 2. * pow(mrho, 2) * s) +
                   pow(ma1, 2) * (12. * pow(mpion, 4) - 2. * pow(mrho, 4) -
                                  8. * pow(mpion, 2) * s -
                                  4. * pow(mrho, 2) * s + 4. * pow(s, 2))) +
              pow(eta1, 2) *
                  (-2. * pow(ma1, 6) + 2. * pow(mpion, 6) +
                   3. * pow(mpion, 4) * pow(mrho, 2) +
                   pow(ma1, 4) *
                       (6. * pow(mpion, 2) + 3. * pow(mrho, 2) - 3. * s) -
                   1. * pow(mpion, 4) * s -
                   1. * pow(mpion, 2) * pow(mrho, 2) * s -
                   1. * pow(mrho, 4) * s + pow(mrho, 2) * pow(s, 2) +
                   pow(Gammaa1, 2) * pow(ma1, 2) *
                       (2. * pow(ma1, 2) - 2. * pow(mpion, 2) -
                        1. * pow(mrho, 2) + s) +
                   pow(ma1, 2) *
                       (-6. * pow(mpion, 4) - 1. * pow(mrho, 4) +
                        4. * pow(mrho, 2) * s - 2. * pow(s, 2) +
                        pow(mpion, 2) * (-6. * pow(mrho, 2) + 4. * s))) +
              pow(eta2, 2) *
                  (-2. * pow(ma1, 6) + 2. * pow(mpion, 6) -
                   3. * pow(mpion, 4) * pow(mrho, 2) +
                   pow(ma1, 4) *
                       (6. * pow(mpion, 2) - 3. * pow(mrho, 2) - 3. * s) -
                   1. * pow(mpion, 4) * s + pow(mpion, 2) * pow(mrho, 2) * s +
                   pow(Gammaa1, 2) * pow(ma1, 2) *
                       (2. * pow(ma1, 2) - 2. * pow(mpion, 2) + pow(mrho, 2) +
                        s) +
                   pow(ma1, 2) *
                       (-6. * pow(mpion, 4) - 1. * pow(mrho, 4) +
                        2. * pow(mrho, 2) * s - 2. * pow(s, 2) +
                        pow(mpion, 2) * (6. * pow(mrho, 2) + 4. * s)))) *
             log(fabs(pow(Gammaa1, 2) * pow(ma1, 2) + pow(ma1, 4) -
                      4. * pow(ma1, 2) * pow(mpion, 2) + 4. * pow(mpion, 4) +
                      2. * pow(ma1, 2) * (-1. * pow(mrho, 2) + s + tmax) -
                      4. * pow(mpion, 2) * (-1. * pow(mrho, 2) + s + tmax) +
                      pow(-1. * pow(mrho, 2) + s + tmax, 2))) -
         (0.5 * (1. * eta1 - 1. * eta2) *
          (eta2 *
               (pow(Gammaa1, 2) * pow(ma1, 2) * pow(mrho, 2) *
                    (0.5 - 1. * C4 * pow(mrho, 2)) +
                pow(ma1, 4) * (-0.5 * pow(mrho, 2) + 1. * C4 * pow(mrho, 4)) +
                pow(mpion, 2) * pow(mrho, 2) *
                    (pow(mpion, 2) * (-0.5 + 1. * C4 * pow(mrho, 2)) +
                     (0.25 - 0.125 * delta) * (pow(mrho, 2) + s)) +
                pow(ma1, 2) *
                    (1. * C4 * pow(mrho, 6) +
                     pow(mpion, 2) *
                         (1. * pow(mrho, 2) - 2. * C4 * pow(mrho, 4)) -
                     0.25 * delta * pow(s, 2) +
                     pow(mrho, 4) * (-0.75 + 0.125 * delta - 2. * C4 * s) +
                     pow(mrho, 2) * s * (0.25 + 0.375 * delta + 1. * C4 * s))) +
           eta1 * (pow(Gammaa1, 2) * pow(ma1, 2) * pow(mrho, 2) *
                       (-0.5 + 1. * C4 * pow(mrho, 2)) +
                   pow(ma1, 4) * (0.5 * pow(mrho, 2) - 1. * C4 * pow(mrho, 4)) +
                   pow(ma1, 2) * (-0.5 * pow(mrho, 4) + 1. * C4 * pow(mrho, 6) +
                                  pow(mpion, 2) * (-1. * pow(mrho, 2) +
                                                   2. * C4 * pow(mrho, 4)) +
                                  0.25 * delta * pow(s, 2) -
                                  1. * C4 * pow(mrho, 2) * pow(s, 2)) +
                   pow(mrho, 2) *
                       (pow(mpion, 4) * (0.5 - 1. * C4 * pow(mrho, 2)) +
                        s * ((-0.25 + 0.125 * delta) * pow(mrho, 2) +
                             (0.25 - 0.125 * delta) * s) +
                        pow(mpion, 2) * (-2. * C4 * pow(mrho, 4) +
                                         (-0.5 - 0.25 * delta) * s +
                                         pow(mrho, 2) * (1. + 2. * C4 * s))))) *
          log(fabs(pow(Gammaa1, 2) * pow(ma1, 2) +
                   pow(pow(ma1, 2) - 2. * pow(mpion, 2) - 1. * pow(mrho, 2) +
                           s + tmax,
                       2)))) /
             pow(mrho, 2) +
         (0.125 * (-2. + delta) * (eta1 - 1. * eta2) *
          (eta2 * (0.5 * pow(Gammaa1, 4) * pow(ma1, 4) - 0.5 * pow(ma1, 8) +
                   0.5 * pow(mpion, 8) +
                   0.5 * pow(ma1, 4) * pow(mpion, 2) * pow(mrho, 2) -
                   0.5 * pow(mpion, 6) * pow(mrho, 2) +
                   pow(Gammaa1, 2) *
                       (pow(ma1, 2) * pow(mpion, 2) *
                            (1. * pow(mpion, 2) + 1.5 * pow(mrho, 2) - 2. * s) +
                        pow(ma1, 4) * (-1. * pow(mpion, 2) +
                                       0.5 * pow(mrho, 2) - 1. * s)) +
                   pow(ma1, 6) *
                       (1. * pow(mpion, 2) + 0.5 * pow(mrho, 2) - 1. * s) +
                   pow(ma1, 2) * pow(mpion, 4) *
                       (-1. * pow(mpion, 2) - 0.5 * pow(mrho, 2) + 1. * s)) +
           eta1 *
               (pow(ma1, 6) * (1. * pow(mpion, 2) + 0.5 * s) +
                pow(ma1, 2) *
                    (3. * pow(mpion, 6) + 1. * pow(mpion, 2) * pow(mrho, 4) -
                     0.5 * pow(mpion, 4) * s) +
                pow(ma1, 4) * (-3. * pow(mpion, 4) +
                               pow(mpion, 2) * (-1. * pow(mrho, 2) + 0.5 * s) -
                               0.5 * pow(mrho, 2) * s) +
                pow(mpion, 4) * (-1. * pow(mpion, 4) - 1. * pow(mrho, 4) +
                                 pow(mpion, 2) * (1. * pow(mrho, 2) - 0.5 * s) +
                                 0.5 * pow(mrho, 2) * s) +
                pow(Gammaa1, 2) * pow(ma1, 2) *
                    (-1. * pow(mpion, 4) +
                     pow(ma1, 2) * (1. * pow(mpion, 2) + 0.5 * s) -
                     0.5 * pow(mrho, 2) * s +
                     pow(mpion, 2) * (-1. * pow(mrho, 2) + 1.5 * s)))) *
          log(fabs(pow(Gammaa1, 2) * pow(ma1, 2) + pow(ma1, 4) +
                   4. * pow(mpion, 4) + 4. * pow(mpion, 2) * pow(mrho, 2) +
                   pow(mrho, 4) - 4. * pow(mpion, 2) * s -
                   2. * pow(mrho, 2) * s + pow(s, 2) -
                   4. * pow(mpion, 2) * tmax - 2. * pow(mrho, 2) * tmax +
                   2. * s * tmax + pow(tmax, 2) +
                   pow(ma1, 2) * (-4. * pow(mpion, 2) - 2. * pow(mrho, 2) +
                                  2. * s + 2. * tmax)))) /
             (pow(Gammaa1, 2) * pow(ma1, 2) + pow(ma1, 4) -
              2. * pow(ma1, 2) * pow(mpion, 2) + pow(mpion, 4)) -
         (0.125 * (-2. + delta) * (eta1 - 1. * eta2) *
          (eta1 *
               (-1. * pow(mpion, 8) + 1. * pow(mpion, 4) * pow(mrho, 4) +
                pow(ma1, 6) * (1. * pow(mpion, 2) - 0.5 * s) -
                0.5 * pow(mpion, 6) * s -
                4. * pow(mpion, 4) * pow(mrho, 2) * s -
                1.5 * pow(mpion, 2) * pow(mrho, 4) * s +
                3.5 * pow(mpion, 4) * pow(s, 2) +
                4. * pow(mpion, 2) * pow(mrho, 2) * pow(s, 2) +
                0.5 * pow(mrho, 4) * pow(s, 2) -
                2.5 * pow(mpion, 2) * pow(s, 3) -
                1. * pow(mrho, 2) * pow(s, 3) + 0.5 * pow(s, 4) +
                pow(Gammaa1, 2) * pow(ma1, 2) *
                    (-1. * pow(mpion, 4) +
                     pow(ma1, 2) * (1. * pow(mpion, 2) - 0.5 * s) -
                     0.5 * pow(mpion, 2) * s + 0.5 * pow(s, 2)) +
                pow(ma1, 4) *
                    (-3. * pow(mpion, 4) + (1. * pow(mrho, 2) - 0.5 * s) * s +
                     pow(mpion, 2) * (-2. * pow(mrho, 2) + 2.5 * s)) +
                pow(ma1, 2) * (3. * pow(mpion, 6) +
                               pow(mpion, 4) * (2. * pow(mrho, 2) - 1.5 * s) -
                               0.5 * pow(mrho, 4) * s + 0.5 * pow(s, 3) +
                               pow(mpion, 2) *
                                   (1. * pow(mrho, 4) - 1. * pow(mrho, 2) * s -
                                    1. * pow(s, 2)))) +
           eta2 *
               (0.5 * pow(Gammaa1, 4) * pow(ma1, 4) - 0.5 * pow(ma1, 8) +
                0.5 * pow(mpion, 8) +
                pow(ma1, 6) *
                    (1. * pow(mpion, 2) + 1. * pow(mrho, 2) - 0.5 * s) +
                0.5 * pow(mpion, 6) * s +
                pow(ma1, 4) * (-0.5 * pow(mrho, 4) +
                               (-0.5 * pow(mpion, 2) + 0.5 * s) * s) +
                pow(mpion, 4) * (-0.5 * pow(mrho, 4) + 2. * pow(mrho, 2) * s -
                                 1.5 * pow(s, 2)) +
                pow(mpion, 2) * s *
                    (0.5 * pow(mrho, 4) - 1. * pow(mrho, 2) * s +
                     0.5 * pow(s, 2)) +
                pow(Gammaa1, 2) * pow(ma1, 2) *
                    (1. * pow(mpion, 4) + 0.5 * pow(mrho, 4) +
                     pow(mpion, 2) * (2. * pow(mrho, 2) - 1.5 * s) -
                     1. * pow(mrho, 2) * s + 0.5 * pow(s, 2) +
                     pow(ma1, 2) *
                         (-1. * pow(mpion, 2) - 1. * pow(mrho, 2) + 1.5 * s)) +
                pow(ma1, 2) *
                    (-1. * pow(mpion, 6) +
                     pow(mpion, 4) * (-1. * pow(mrho, 2) + 0.5 * s) +
                     pow(mpion, 2) * (-1. * pow(mrho, 4) +
                                      2. * pow(mrho, 2) * s - 1. * pow(s, 2)) +
                     s * (0.5 * pow(mrho, 4) - 1. * pow(mrho, 2) * s +
                          0.5 * pow(s, 2))))) *
          log(fabs(pow(Gammaa1, 2) * pow(ma1, 2) + pow(ma1, 4) +
                   4. * pow(mpion, 4) + 4. * pow(mpion, 2) * pow(mrho, 2) +
                   pow(mrho, 4) - 4. * pow(mpion, 2) * s -
                   2. * pow(mrho, 2) * s + pow(s, 2) -
                   4. * pow(mpion, 2) * tmax - 2. * pow(mrho, 2) * tmax +
                   2. * s * tmax + pow(tmax, 2) +
                   pow(ma1, 2) * (-4. * pow(mpion, 2) - 2. * pow(mrho, 2) +
                                  2. * s + 2. * tmax)))) /
             (pow(Gammaa1, 2) * pow(ma1, 2) + pow(ma1, 4) + pow(mpion, 4) +
              2. * pow(mpion, 2) * pow(mrho, 2) + pow(mrho, 4) -
              2. * pow(mpion, 2) * s - 2. * pow(mrho, 2) * s + pow(s, 2) +
              pow(ma1, 2) *
                  (-2. * pow(mpion, 2) - 2. * pow(mrho, 2) + 2. * s)) -
         (0.0625 * pow(eta1 - 1. * eta2, 2) *
          (pow(eta2, 2) *
               (-1. * pow(ma1, 10) +
                pow(ma1, 8) *
                    (5. * pow(mpion, 2) + 2.5 * pow(mrho, 2) - 2.5 * s) +
                pow(Gammaa1, 4) * pow(ma1, 4) *
                    (1. * pow(ma1, 2) - 1. * pow(mpion, 2) -
                     0.5 * pow(mrho, 2) + 0.5 * s) +
                pow(ma1, 4) *
                    (10. * pow(mpion, 6) - 2.5 * pow(mrho, 6) +
                     pow(mpion, 4) * (15. * pow(mrho, 2) - 9. * s) +
                     6. * pow(mrho, 4) * s - 4.5 * pow(mrho, 2) * pow(s, 2) +
                     1. * pow(s, 3)) +
                pow(ma1, 6) *
                    (-10. * pow(mpion, 4) + (1. * pow(mrho, 2) - 1. * s) * s +
                     pow(mpion, 2) * (-10. * pow(mrho, 2) + 8. * s)) +
                pow(mpion, 4) *
                    (1. * pow(mpion, 6) + 0.5 * pow(mrho, 6) +
                     pow(mpion, 4) * (2.5 * pow(mrho, 2) - 0.5 * s) -
                     1. * pow(mrho, 4) * s + 0.5 * pow(mrho, 2) * pow(s, 2) +
                     pow(mpion, 2) *
                         (2. * pow(mrho, 4) - 2. * pow(mrho, 2) * s)) +
                pow(Gammaa1, 2) * pow(ma1, 2) *
                    (4. * pow(ma1, 6) - 4. * pow(mpion, 6) -
                     0.5 * pow(mrho, 6) + 1.5 * pow(mrho, 4) * s -
                     1.5 * pow(mrho, 2) * pow(s, 2) + 0.5 * pow(s, 3) +
                     pow(mpion, 4) * (-6. * pow(mrho, 2) + 6. * s) +
                     pow(ma1, 4) *
                         (-12. * pow(mpion, 2) - 6. * pow(mrho, 2) + 6. * s) +
                     pow(mpion, 2) * (-3. * pow(mrho, 4) +
                                      6. * pow(mrho, 2) * s - 3. * pow(s, 2)) +
                     pow(ma1, 2) *
                         (12. * pow(mpion, 4) + 3. * pow(mrho, 4) +
                          pow(mpion, 2) * (12. * pow(mrho, 2) - 12. * s) -
                          6. * pow(mrho, 2) * s + 3. * pow(s, 2))) +
                pow(ma1, 2) *
                    (-5. * pow(mpion, 8) + 1. * pow(mrho, 8) -
                     3.5 * pow(mrho, 6) * s + 4.5 * pow(mrho, 4) * pow(s, 2) -
                     2.5 * pow(mrho, 2) * pow(s, 3) + 0.5 * pow(s, 4) +
                     pow(mpion, 6) * (-10. * pow(mrho, 2) + 4. * s) +
                     pow(mpion, 4) * (-2. * pow(mrho, 4) +
                                      1. * pow(mrho, 2) * s + 1. * pow(s, 2)) +
                     pow(mpion, 2) *
                         (3. * pow(mrho, 6) - 8. * pow(mrho, 4) * s +
                          7. * pow(mrho, 2) * pow(s, 2) - 2. * pow(s, 3)))) +
           pow(eta1, 2) *
               (-1. * pow(ma1, 10) +
                pow(ma1, 8) *
                    (5. * pow(mpion, 2) + 2.5 * pow(mrho, 2) - 2.5 * s) +
                pow(Gammaa1, 4) * pow(ma1, 4) *
                    (1. * pow(ma1, 2) - 1. * pow(mpion, 2) -
                     0.5 * pow(mrho, 2) + 0.5 * s) +
                pow(ma1, 6) * (-10. * pow(mpion, 4) - 2. * pow(mrho, 4) +
                               5. * pow(mrho, 2) * s - 1. * pow(s, 2) +
                               pow(mpion, 2) * (-10. * pow(mrho, 2) + 8. * s)) +
                pow(ma1, 4) * (10. * pow(mpion, 6) + 0.5 * pow(mrho, 6) +
                               pow(mpion, 4) * (15. * pow(mrho, 2) - 9. * s) -
                               3. * pow(mrho, 4) * s +
                               1.5 * pow(mrho, 2) * pow(s, 2) + 1. * pow(s, 3) +
                               pow(mpion, 2) * (6. * pow(mrho, 4) -
                                                12. * pow(mrho, 2) * s)) +
                pow(Gammaa1, 2) * pow(ma1, 2) *
                    (4. * pow(ma1, 6) - 4. * pow(mpion, 6) -
                     0.5 * pow(mrho, 6) + 1.5 * pow(mrho, 4) * s -
                     1.5 * pow(mrho, 2) * pow(s, 2) + 0.5 * pow(s, 3) +
                     pow(mpion, 4) * (-6. * pow(mrho, 2) + 6. * s) +
                     pow(ma1, 4) *
                         (-12. * pow(mpion, 2) - 6. * pow(mrho, 2) + 6. * s) +
                     pow(mpion, 2) * (-3. * pow(mrho, 4) +
                                      6. * pow(mrho, 2) * s - 3. * pow(s, 2)) +
                     pow(ma1, 2) *
                         (12. * pow(mpion, 4) + 3. * pow(mrho, 4) +
                          pow(mpion, 2) * (12. * pow(mrho, 2) - 12. * s) -
                          6. * pow(mrho, 2) * s + 3. * pow(s, 2))) +
                pow(mpion, 2) *
                    (1. * pow(mpion, 8) +
                     pow(mpion, 6) * (2.5 * pow(mrho, 2) - 0.5 * s) +
                     pow(mpion, 4) *
                         (4. * pow(mrho, 4) - 6. * pow(mrho, 2) * s) +
                     pow(mrho, 2) * s *
                         (-1. * pow(mrho, 4) + 2. * pow(mrho, 2) * s -
                          1. * pow(s, 2)) +
                     pow(mpion, 2) *
                         (1.5 * pow(mrho, 6) - 6. * pow(mrho, 4) * s +
                          4.5 * pow(mrho, 2) * pow(s, 2))) +
                pow(ma1, 2) *
                    (-5. * pow(mpion, 8) +
                     pow(mpion, 6) * (-10. * pow(mrho, 2) + 4. * s) +
                     pow(mpion, 4) * (-8. * pow(mrho, 4) +
                                      13. * pow(mrho, 2) * s + 1. * pow(s, 2)) +
                     pow(mpion, 2) *
                         (-1. * pow(mrho, 6) + 6. * pow(mrho, 4) * s -
                          3. * pow(mrho, 2) * pow(s, 2) - 2. * pow(s, 3)) +
                     s * (0.5 * pow(mrho, 6) - 0.5 * pow(mrho, 4) * s -
                          0.5 * pow(mrho, 2) * pow(s, 2) + 0.5 * pow(s, 3)))) +
           eta1 * eta2 *
               (2. * pow(ma1, 10) +
                pow(Gammaa1, 4) * pow(ma1, 4) *
                    (-2. * pow(ma1, 2) + 2. * pow(mpion, 2) +
                     1. * pow(mrho, 2) - 1. * s) +
                pow(ma1, 8) *
                    (-10. * pow(mpion, 2) - 5. * pow(mrho, 2) + 5. * s) +
                pow(ma1, 6) * (20. * pow(mpion, 4) + 6. * pow(mrho, 4) +
                               pow(mpion, 2) * (20. * pow(mrho, 2) - 16. * s) -
                               8. * pow(mrho, 2) * s + 2. * pow(s, 2)) +
                pow(ma1, 4) * (-20. * pow(mpion, 6) - 4. * pow(mrho, 6) +
                               6. * pow(mrho, 4) * s - 2. * pow(s, 3) +
                               pow(mpion, 4) * (-30. * pow(mrho, 2) + 18. * s) +
                               pow(mpion, 2) * (-18. * pow(mrho, 4) +
                                                18. * pow(mrho, 2) * s)) +
                pow(mpion, 2) *
                    (-2. * pow(mpion, 8) - 1. * pow(mrho, 8) +
                     3. * pow(mrho, 6) * s - 3. * pow(mrho, 4) * pow(s, 2) +
                     1. * pow(mrho, 2) * pow(s, 3) +
                     pow(mpion, 6) * (-5. * pow(mrho, 2) + 1. * s) +
                     pow(mpion, 4) *
                         (-10. * pow(mrho, 4) + 10. * pow(mrho, 2) * s) +
                     pow(mpion, 2) *
                         (-6. * pow(mrho, 6) + 12. * pow(mrho, 4) * s -
                          6. * pow(mrho, 2) * pow(s, 2))) +
                pow(ma1, 2) *
                    (10. * pow(mpion, 8) + 1. * pow(mrho, 8) +
                     pow(mpion, 6) * (20. * pow(mrho, 2) - 8. * s) -
                     2. * pow(mrho, 6) * s + 2. * pow(mrho, 2) * pow(s, 3) -
                     1. * pow(s, 4) +
                     pow(mpion, 4) * (22. * pow(mrho, 4) -
                                      20. * pow(mrho, 2) * s - 2. * pow(s, 2)) +
                     pow(mpion, 2) *
                         (8. * pow(mrho, 6) - 12. * pow(mrho, 4) * s +
                          4. * pow(s, 3))) +
                pow(Gammaa1, 2) * pow(ma1, 2) *
                    (-8. * pow(ma1, 6) + 8. * pow(mpion, 6) +
                     1. * pow(mrho, 6) +
                     pow(mpion, 4) * (12. * pow(mrho, 2) - 12. * s) +
                     pow(ma1, 4) *
                         (24. * pow(mpion, 2) + 12. * pow(mrho, 2) - 12. * s) -
                     3. * pow(mrho, 4) * s + 3. * pow(mrho, 2) * pow(s, 2) -
                     1. * pow(s, 3) +
                     pow(mpion, 2) * (6. * pow(mrho, 4) -
                                      12. * pow(mrho, 2) * s + 6. * pow(s, 2)) +
                     pow(ma1, 2) *
                         (-24. * pow(mpion, 4) - 6. * pow(mrho, 4) +
                          12. * pow(mrho, 2) * s - 6. * pow(s, 2) +
                          pow(mpion, 2) * (-24. * pow(mrho, 2) + 24. * s))))) *
          log(fabs(pow(Gammaa1, 2) * pow(ma1, 2) + pow(ma1, 4) +
                   4. * pow(mpion, 4) + 4. * pow(mpion, 2) * pow(mrho, 2) +
                   pow(mrho, 4) - 4. * pow(mpion, 2) * s -
                   2. * pow(mrho, 2) * s + pow(s, 2) -
                   4. * pow(mpion, 2) * tmax - 2. * pow(mrho, 2) * tmax +
                   2. * s * tmax + pow(tmax, 2) +
                   pow(ma1, 2) * (-4. * pow(mpion, 2) - 2. * pow(mrho, 2) +
                                  2. * s + 2. * tmax)))) /
             (pow(Gammaa1, 2) * pow(ma1, 2) + 4. * pow(ma1, 4) +
              4. * pow(mpion, 4) + 4. * pow(mpion, 2) * pow(mrho, 2) +
              pow(mrho, 4) - 4. * pow(mpion, 2) * s - 2. * pow(mrho, 2) * s +
              pow(s, 2) +
              pow(ma1, 2) *
                  (-8. * pow(mpion, 2) - 4. * pow(mrho, 2) + 4. * s)))) /
           (16. * Pi * s * (-4 * pow(mpion, 2) + s)));

  return xs * to_mb / spin_deg_factor;
}

double PhotonCrossSection<ComputationMethod::Analytic>::xs_diff_pi_pi_rho0(
    const double s, const double t, const double m_rho) {
  const double &mpion = m_pion_;
  const double &mrho = m_rho;
  const double spin_deg_factor = 1.0;
<<<<<<< HEAD

  const double diff_xs =
      ((pow(Const, 2) * pow(ghat, 4) *
        ((0.25 *
          (32 * pow(C4, 2) * pow(mrho, 8) + 2 * pow(delta, 2) * pow(s, 2) +
           8 * C4 * pow(mrho, 6) * (-6 + delta - 8 * C4 * s) +
           2 * delta * pow(mrho, 2) * s * (-6 + delta - 8 * C4 * s) +
           pow(mrho, 4) * (12 - pow(delta, 2) + 8 * C4 * (6 + delta) * s +
                           32 * pow(C4, 2) * pow(s, 2)))) /
             pow(mrho, 4) -
         (0.25 * pow(-2 + delta, 2) * pow(mpion, 2) *
          (pow(mpion, 4) + pow(pow(mrho, 2) - t, 2) -
           2 * pow(mpion, 2) * (pow(mrho, 2) + t))) /
             (pow(mrho, 2) * pow(pow(mpion, 2) - t, 2)) -
         (0.25 * pow(-2 + delta, 2) * pow(mpion, 2) *
          (pow(mpion, 4) + pow(s + t, 2) -
           2 * pow(mpion, 2) * (2 * pow(mrho, 2) + s + t))) /
             (pow(mrho, 2) * pow(pow(mpion, 2) + pow(mrho, 2) - s - t, 2)) +
         (0.125 * (-2 + delta) * (eta1 - eta2) *
          (pow(ma1, 2) - 2 * pow(mpion, 2) - pow(mrho, 2) + s + t) *
          (eta1 * (2 * pow(mpion, 2) - s) +
           eta2 * (-3 * pow(mpion, 2) - pow(mrho, 2) + s + t)) *
          (pow(mpion, 4) + t * (-pow(mrho, 2) + 2 * s + t) -
           pow(mpion, 2) * (pow(mrho, 2) + 2 * t))) /
             ((-pow(mpion, 2) + t) *
              (pow(Gammaa1, 2) * pow(ma1, 2) +
               pow(pow(ma1, 2) - 2 * pow(mpion, 2) - pow(mrho, 2) + s + t,
                   2))) -
         (0.125 * (-2 + delta) * (eta1 - eta2) *
          (eta1 * (-2 * pow(mpion, 2) + s) + eta2 * (pow(mpion, 2) + t)) *
          (-pow(mpion, 4) + pow(s, 2) - pow(t, 2) + pow(mrho, 2) * (-s + t) +
           pow(mpion, 2) * (pow(mrho, 2) - 2 * s + 2 * t))) /
             ((pow(mpion, 2) + pow(mrho, 2) - s - t) * (-pow(ma1, 2) + t)) +
         (0.25 * (-2. + delta) *
          (pow(mpion, 4) * (2. + delta - 8. * C4 * pow(mrho, 2)) +
           8. * C4 * pow(mrho, 4) * t +
           t * ((2. + 3. * delta) * s + (2. + delta) * t) +
           pow(mrho, 2) * (s * (2. - 1. * delta - 16. * C4 * t) +
                           t * (-2. - 1. * delta - 8. * C4 * t)) +
           pow(mpion, 2) * (8. * C4 * pow(mrho, 4) + (-2. + delta) * s +
                            (-4. - 2. * delta) * t +
                            pow(mrho, 2) * (-6. + delta + 16. * C4 * t)))) /
             (pow(mrho, 2) * (pow(mpion, 2) - 1. * t)) -
         (0.125 * (-2 + delta) * (eta1 - eta2) *
          (pow(ma1, 2) - 2 * pow(mpion, 2) - pow(mrho, 2) + s + t) *
          (-(eta2 * (3 * pow(mpion, 2) + pow(mrho, 2) - s - t) *
             (pow(mpion, 4) + (pow(mrho, 2) - s - t) * (s - t) -
              pow(mpion, 2) * (pow(mrho, 2) - 2 * s + 2 * t))) +
           eta1 *
               (2 * pow(mpion, 6) +
                pow(mpion, 4) * (-2 * pow(mrho, 2) + 5 * s - 4 * t) +
                s * (s + t) * (-pow(mrho, 2) + s + t) +
                pow(mpion, 2) * (2 * pow(mrho, 4) + pow(mrho, 2) * (s - 2 * t) -
                                 2 * (2 * s - t) * (s + t))))) /
             ((-pow(mpion, 2) - pow(mrho, 2) + s + t) *
              (pow(Gammaa1, 2) * pow(ma1, 2) +
               pow(pow(ma1, 2) - 2 * pow(mpion, 2) - pow(mrho, 2) + s + t,
                   2))) +
         (0.25 * (-2. + delta) * (eta1 - 1. * eta2) *
          (eta2 * (-0.5 * pow(mpion, 6) +
                   pow(mpion, 4) * (0.5 * pow(mrho, 2) + 0.5 * t) +
                   pow(mpion, 2) * (1. * pow(mrho, 2) - 1. * s + 0.5 * t) * t +
                   (0.5 * pow(mrho, 2) - 1. * s - 0.5 * t) * pow(t, 2)) +
           eta1 * (1. * pow(mpion, 6) +
                   pow(mpion, 4) * (-1. * pow(mrho, 2) + 0.5 * s - 2. * t) +
                   s * (-0.5 * pow(mrho, 2) + 0.5 * t) * t +
                   pow(mpion, 2) *
                       (1. * pow(mrho, 4) + pow(mrho, 2) * (-0.5 * s - 1. * t) +
                        t * (1. * s + 1. * t))))) /
             ((pow(ma1, 2) - 1. * t) * (-1. * pow(mpion, 2) + t)) +
         (0.03125 * pow(eta1 - eta2, 2) *
          (-2 * eta1 * eta2 *
               (pow(mpion, 8) - 4 * pow(mpion, 6) * t +
                pow(t, 2) * (-pow(mrho, 4) - 2 * pow(mrho, 2) * s +
                             2 * pow(s, 2) + 2 * s * t + pow(t, 2)) -
                2 * pow(mpion, 2) * t *
                    (-2 * pow(mrho, 4) + pow(mrho, 2) * s + 2 * t * (s + t)) +
                pow(mpion, 4) * (-pow(mrho, 4) + 2 * t * (s + 3 * t))) +
           pow(eta2, 2) *
               (pow(mpion, 8) - 2 * pow(mpion, 6) * (pow(mrho, 2) + 2 * t) +
                pow(t, 2) * (pow(mrho, 4) + 2 * pow(s, 2) + 2 * s * t +
                             pow(t, 2) + 2 * pow(mrho, 2) * (-s + t)) -
                2 * pow(mpion, 2) * t *
                    (2 * t * (s + t) + pow(mrho, 2) * (s + 3 * t)) +
                pow(mpion, 4) * (pow(mrho, 4) + 6 * pow(mrho, 2) * t +
                                 2 * t * (s + 3 * t))) +
           pow(eta1, 2) *
               (pow(mpion, 8) + 2 * pow(mpion, 6) * (pow(mrho, 2) - 2 * t) -
                2 * pow(mpion, 2) * (pow(mrho, 2) - s - t) *
                    (pow(mrho, 4) + pow(mrho, 2) * t - 2 * pow(t, 2)) +
                t * (-pow(mrho, 2) + t) *
                    (2 * pow(s, 2) + 2 * s * t + pow(t, 2) -
                     pow(mrho, 2) * (2 * s + t)) +
                pow(mpion, 4) * (pow(mrho, 4) - 2 * pow(mrho, 2) * (s + 3 * t) +
                                 2 * t * (s + 3 * t))))) /
             pow(pow(ma1, 2) - t, 2) +
         ((0.25 * pow(-2 + delta, 2) * (2 * pow(mpion, 2) - s) *
           (pow(mpion, 4) + pow(mrho, 2) * (s - t) + t * (s + t) -
            pow(mpion, 2) * (3 * pow(mrho, 2) + s + 2 * t))) /
              ((pow(mpion, 2) - t) * (pow(mpion, 2) + pow(mrho, 2) - s - t)) -
          (0.25 * (-2. + delta) *
           (pow(mpion, 4) * (2. + delta - 8. * C4 * pow(mrho, 2)) -
            2. * delta * pow(s, 2) + 2. * s * t - 1. * delta * s * t +
            2. * pow(t, 2) + delta * pow(t, 2) +
            C4 * pow(mrho, 4) * (-8. * s + 8. * t) +
            pow(mrho, 2) * ((2. + delta) * s + 8. * C4 * pow(s, 2) +
                            t * (-2. - 1. * delta - 8. * C4 * t)) +
            pow(mpion, 2) *
                (8. * C4 * pow(mrho, 4) - 2. * s + 5. * delta * s - 4. * t -
                 2. * delta * t +
                 pow(mrho, 2) * (-6. + delta - 16. * C4 * s + 16. * C4 * t)))) /
              (pow(mpion, 2) + pow(mrho, 2) - 1. * s - 1. * t)) /
             pow(mrho, 2) +
         (0.03125 * pow(eta1 - eta2, 2) *
          (-2 * eta1 * eta2 *
               (pow(mpion, 8) + 4 * pow(mpion, 6) * (pow(mrho, 2) - t) +
                pow(-pow(mrho, 2) + s + t, 2) *
                    (pow(s, 2) + pow(t, 2) - 2 * pow(mrho, 2) * (s + t)) +
                pow(mpion, 4) *
                    (9 * pow(mrho, 4) + 4 * pow(s, 2) + 2 * s * t +
                     6 * pow(t, 2) - 2 * pow(mrho, 2) * (7 * s + 6 * t)) +
                2 * pow(mpion, 2) * (pow(mrho, 2) - s - t) *
                    (2 * pow(mrho, 4) - pow(mrho, 2) * (5 * s + 4 * t) +
                     2 * (pow(s, 2) + pow(t, 2)))) +
           pow(eta2, 2) *
               (pow(mpion, 8) + pow(mpion, 6) * (6 * pow(mrho, 2) - 4 * t) +
                pow(-pow(mrho, 2) + s + t, 2) *
                    (4 * pow(mrho, 4) + pow(s, 2) + pow(t, 2) -
                     4 * pow(mrho, 2) * (s + t)) +
                pow(mpion, 4) *
                    (17 * pow(mrho, 4) + 4 * pow(s, 2) + 2 * s * t +
                     6 * pow(t, 2) - 2 * pow(mrho, 2) * (10 * s + 9 * t)) +
                2 * pow(mpion, 2) * (pow(mrho, 2) - s - t) *
                    (7 * pow(mrho, 4) - pow(mrho, 2) * (8 * s + 7 * t) +
                     2 * (pow(s, 2) + pow(t, 2)))) +
           pow(eta1, 2) *
               (pow(mpion, 8) + 2 * pow(mpion, 6) * (pow(mrho, 2) - 2 * t) +
                (s + t) * (-pow(mrho, 2) + s + t) *
                    (pow(s, 2) + pow(t, 2) - pow(mrho, 2) * (s + t)) +
                pow(mpion, 4) *
                    (5 * pow(mrho, 4) + 4 * pow(s, 2) + 2 * s * t +
                     6 * pow(t, 2) - 2 * pow(mrho, 2) * (5 * s + 3 * t)) -
                2 * pow(mpion, 2) *
                    (2 * pow(mrho, 4) * (s + t) +
                     2 * (s + t) * (pow(s, 2) + pow(t, 2)) -
                     pow(mrho, 2) *
                         (4 * pow(s, 2) + 5 * s * t + 3 * pow(t, 2)))))) /
             (pow(Gammaa1, 2) * pow(ma1, 2) +
              pow(pow(ma1, 2) - 2 * pow(mpion, 2) - pow(mrho, 2) + s + t, 2)) +
         (0.0625 * pow(eta1 - eta2, 2) *
          (pow(ma1, 2) - 2 * pow(mpion, 2) - pow(mrho, 2) + s + t) *
          (-(pow(eta2, 2) *
             (pow(mpion, 8) + 2 * pow(mpion, 6) * (pow(mrho, 2) - 2 * t) +
              2 * pow(mpion, 2) * t *
                  (pow(pow(mrho, 2) - s, 2) + (3 * pow(mrho, 2) - 2 * s) * t -
                   2 * pow(t, 2)) +
              (pow(mrho, 2) - s - t) * t *
                  (2 * pow(mrho, 4) + pow(s, 2) - s * t - pow(t, 2) +
                   pow(mrho, 2) * (-3 * s + t)) +
              pow(mpion, 4) * (pow(mrho, 4) + 2 * t * (s + 3 * t) -
                               pow(mrho, 2) * (s + 6 * t)))) -
           pow(eta1, 2) *
               (pow(mpion, 8) + 2 * pow(mpion, 6) * (pow(mrho, 2) - 2 * t) +
                (pow(mrho, 2) - s - t) * t *
                    (pow(s, 2) - s * t - pow(t, 2) + pow(mrho, 2) * (s + t)) +
                pow(mpion, 4) * (3 * pow(mrho, 4) + 2 * t * (s + 3 * t) -
                                 pow(mrho, 2) * (5 * s + 6 * t)) +
                2 * pow(mpion, 2) *
                    (-(pow(mrho, 4) * (s + t)) +
                     t * (pow(s, 2) - 2 * s * t - 2 * pow(t, 2)) +
                     pow(mrho, 2) * (pow(s, 2) + 2 * s * t + 3 * pow(t, 2)))) +
           2 * eta1 * eta2 *
               (pow(mpion, 8) + 2 * pow(mpion, 6) * (pow(mrho, 2) - 2 * t) -
                (pow(mrho, 2) - s - t) * t *
                    (pow(mrho, 4) - pow(s, 2) - pow(mrho, 2) * t +
                     t * (s + t)) +
                2 * pow(mpion, 4) *
                    (2 * pow(mrho, 4) + t * (s + 3 * t) -
                     pow(mrho, 2) * (2 * s + 3 * t)) +
                pow(mpion, 2) *
                    (pow(mrho, 6) - 2 * pow(mrho, 4) * (s + 2 * t) +
                     2 * t * (pow(s, 2) - 2 * s * t - 2 * pow(t, 2)) +
                     pow(mrho, 2) *
                         (pow(s, 2) + 2 * s * t + 6 * pow(t, 2)))))) /
             ((-pow(ma1, 2) + t) *
              (pow(Gammaa1, 2) * pow(ma1, 2) +
               pow(pow(ma1, 2) - 2 * pow(mpion, 2) - pow(mrho, 2) + s + t,
                   2))) +
         (0.125 * (eta1 - eta2) *
          (eta2 *
               (8 * C4 * pow(mrho, 6) * t - 2 * delta * pow(s, 2) * t +
                pow(mrho, 2) * (-4 * pow(mpion, 4) +
                                (s * (2 + 3 * delta + 8 * C4 * s) - 4 * t) * t +
                                pow(mpion, 2) * (-((-2 + delta) * s) + 8 * t)) +
                pow(mrho, 4) * (8 * C4 * pow(mpion, 4) -
                                pow(mpion, 2) * (-2 + delta + 16 * C4 * t) +
                                t * (-6 + delta + 8 * C4 * (-2 * s + t)))) +
           eta1 *
               (2 * delta * pow(s, 2) * t +
                8 * C4 * pow(mrho, 6) * (-2 * pow(mpion, 2) + t) -
                pow(mrho, 2) * (-4 * pow(mpion, 4) - 4 * pow(t, 2) +
                                2 * pow(mpion, 2) * ((2 + delta) * s + 4 * t) +
                                pow(s, 2) * (-2 + delta + 8 * C4 * t)) +
                pow(mrho, 4) * (-8 * C4 * pow(mpion, 4) + (-2 + delta) * s -
                                4 * t * (1 + 2 * C4 * t) +
                                8 * pow(mpion, 2) * (1 + 2 * C4 * (s + t)))))) /
             (pow(mrho, 2) * (-pow(ma1, 2) + t)) -
         (0.125 * (eta1 - eta2) *
          (pow(ma1, 2) - 2 * pow(mpion, 2) - pow(mrho, 2) + s + t) *
          (eta1 *
               (pow(mpion, 4) * (4 * pow(mrho, 2) - 8 * C4 * pow(mrho, 4)) +
                8 * C4 * pow(mrho, 6) * (s + t) -
                2 * delta * pow(s, 2) * (s + t) +
                pow(mrho, 2) * ((6 + delta) * pow(s, 2) + 8 * s * t +
                                4 * pow(t, 2) + 8 * C4 * pow(s, 2) * (s + t)) -
                pow(mrho, 4) *
                    (-((-6 + delta) * s) + 4 * t +
                     8 * C4 * (2 * pow(s, 2) + 2 * s * t + pow(t, 2))) +
                2 * pow(mpion, 2) *
                    (-8 * C4 * pow(mrho, 6) + 2 * delta * pow(s, 2) -
                     pow(mrho, 2) * (s * (6 + delta + 8 * C4 * s) + 4 * t) +
                     4 * pow(mrho, 4) * (1 + 2 * C4 * (2 * s + t)))) +
           eta2 *
               (pow(mpion, 4) * (-4 * pow(mrho, 2) + 8 * C4 * pow(mrho, 4)) -
                (-pow(mrho, 2) + s + t) *
                    (16 * C4 * pow(mrho, 6) - 2 * delta * pow(s, 2) +
                     pow(mrho, 2) * (s * (6 + 3 * delta + 8 * C4 * s) + 4 * t) +
                     pow(mrho, 4) * (-10 + delta - 8 * C4 * (3 * s + t))) +
                pow(mpion, 2) *
                    (32 * C4 * pow(mrho, 6) - 4 * delta * pow(s, 2) +
                     pow(mrho, 2) *
                         (s * (14 + 5 * delta + 16 * C4 * s) + 8 * t) +
                     pow(mrho, 4) *
                         (delta - 2 * (9 + 8 * C4 * (3 * s + t))))))) /
             (pow(mrho, 2) *
              (pow(Gammaa1, 2) * pow(ma1, 2) +
               pow(pow(ma1, 2) - 2 * pow(mpion, 2) - pow(mrho, 2) + s + t,
                   2))))) /
       (16. * Pi * s * (-4 * pow(mpion, 2) + s)));

  return to_mb * diff_xs / spin_deg_factor;
}

=======

  const double diff_xs =
      ((pow(Const, 2) * pow(ghat, 4) *
        ((0.25 *
          (32 * pow(C4, 2) * pow(mrho, 8) + 2 * pow(delta, 2) * pow(s, 2) +
           8 * C4 * pow(mrho, 6) * (-6 + delta - 8 * C4 * s) +
           2 * delta * pow(mrho, 2) * s * (-6 + delta - 8 * C4 * s) +
           pow(mrho, 4) * (12 - pow(delta, 2) + 8 * C4 * (6 + delta) * s +
                           32 * pow(C4, 2) * pow(s, 2)))) /
             pow(mrho, 4) -
         (0.25 * pow(-2 + delta, 2) * pow(mpion, 2) *
          (pow(mpion, 4) + pow(pow(mrho, 2) - t, 2) -
           2 * pow(mpion, 2) * (pow(mrho, 2) + t))) /
             (pow(mrho, 2) * pow(pow(mpion, 2) - t, 2)) -
         (0.25 * pow(-2 + delta, 2) * pow(mpion, 2) *
          (pow(mpion, 4) + pow(s + t, 2) -
           2 * pow(mpion, 2) * (2 * pow(mrho, 2) + s + t))) /
             (pow(mrho, 2) * pow(pow(mpion, 2) + pow(mrho, 2) - s - t, 2)) +
         (0.125 * (-2 + delta) * (eta1 - eta2) *
          (pow(ma1, 2) - 2 * pow(mpion, 2) - pow(mrho, 2) + s + t) *
          (eta1 * (2 * pow(mpion, 2) - s) +
           eta2 * (-3 * pow(mpion, 2) - pow(mrho, 2) + s + t)) *
          (pow(mpion, 4) + t * (-pow(mrho, 2) + 2 * s + t) -
           pow(mpion, 2) * (pow(mrho, 2) + 2 * t))) /
             ((-pow(mpion, 2) + t) *
              (pow(Gammaa1, 2) * pow(ma1, 2) +
               pow(pow(ma1, 2) - 2 * pow(mpion, 2) - pow(mrho, 2) + s + t,
                   2))) -
         (0.125 * (-2 + delta) * (eta1 - eta2) *
          (eta1 * (-2 * pow(mpion, 2) + s) + eta2 * (pow(mpion, 2) + t)) *
          (-pow(mpion, 4) + pow(s, 2) - pow(t, 2) + pow(mrho, 2) * (-s + t) +
           pow(mpion, 2) * (pow(mrho, 2) - 2 * s + 2 * t))) /
             ((pow(mpion, 2) + pow(mrho, 2) - s - t) * (-pow(ma1, 2) + t)) +
         (0.25 * (-2. + delta) *
          (pow(mpion, 4) * (2. + delta - 8. * C4 * pow(mrho, 2)) +
           8. * C4 * pow(mrho, 4) * t +
           t * ((2. + 3. * delta) * s + (2. + delta) * t) +
           pow(mrho, 2) * (s * (2. - 1. * delta - 16. * C4 * t) +
                           t * (-2. - 1. * delta - 8. * C4 * t)) +
           pow(mpion, 2) * (8. * C4 * pow(mrho, 4) + (-2. + delta) * s +
                            (-4. - 2. * delta) * t +
                            pow(mrho, 2) * (-6. + delta + 16. * C4 * t)))) /
             (pow(mrho, 2) * (pow(mpion, 2) - 1. * t)) -
         (0.125 * (-2 + delta) * (eta1 - eta2) *
          (pow(ma1, 2) - 2 * pow(mpion, 2) - pow(mrho, 2) + s + t) *
          (-(eta2 * (3 * pow(mpion, 2) + pow(mrho, 2) - s - t) *
             (pow(mpion, 4) + (pow(mrho, 2) - s - t) * (s - t) -
              pow(mpion, 2) * (pow(mrho, 2) - 2 * s + 2 * t))) +
           eta1 *
               (2 * pow(mpion, 6) +
                pow(mpion, 4) * (-2 * pow(mrho, 2) + 5 * s - 4 * t) +
                s * (s + t) * (-pow(mrho, 2) + s + t) +
                pow(mpion, 2) * (2 * pow(mrho, 4) + pow(mrho, 2) * (s - 2 * t) -
                                 2 * (2 * s - t) * (s + t))))) /
             ((-pow(mpion, 2) - pow(mrho, 2) + s + t) *
              (pow(Gammaa1, 2) * pow(ma1, 2) +
               pow(pow(ma1, 2) - 2 * pow(mpion, 2) - pow(mrho, 2) + s + t,
                   2))) +
         (0.25 * (-2. + delta) * (eta1 - 1. * eta2) *
          (eta2 * (-0.5 * pow(mpion, 6) +
                   pow(mpion, 4) * (0.5 * pow(mrho, 2) + 0.5 * t) +
                   pow(mpion, 2) * (1. * pow(mrho, 2) - 1. * s + 0.5 * t) * t +
                   (0.5 * pow(mrho, 2) - 1. * s - 0.5 * t) * pow(t, 2)) +
           eta1 * (1. * pow(mpion, 6) +
                   pow(mpion, 4) * (-1. * pow(mrho, 2) + 0.5 * s - 2. * t) +
                   s * (-0.5 * pow(mrho, 2) + 0.5 * t) * t +
                   pow(mpion, 2) *
                       (1. * pow(mrho, 4) + pow(mrho, 2) * (-0.5 * s - 1. * t) +
                        t * (1. * s + 1. * t))))) /
             ((pow(ma1, 2) - 1. * t) * (-1. * pow(mpion, 2) + t)) +
         (0.03125 * pow(eta1 - eta2, 2) *
          (-2 * eta1 * eta2 *
               (pow(mpion, 8) - 4 * pow(mpion, 6) * t +
                pow(t, 2) * (-pow(mrho, 4) - 2 * pow(mrho, 2) * s +
                             2 * pow(s, 2) + 2 * s * t + pow(t, 2)) -
                2 * pow(mpion, 2) * t *
                    (-2 * pow(mrho, 4) + pow(mrho, 2) * s + 2 * t * (s + t)) +
                pow(mpion, 4) * (-pow(mrho, 4) + 2 * t * (s + 3 * t))) +
           pow(eta2, 2) *
               (pow(mpion, 8) - 2 * pow(mpion, 6) * (pow(mrho, 2) + 2 * t) +
                pow(t, 2) * (pow(mrho, 4) + 2 * pow(s, 2) + 2 * s * t +
                             pow(t, 2) + 2 * pow(mrho, 2) * (-s + t)) -
                2 * pow(mpion, 2) * t *
                    (2 * t * (s + t) + pow(mrho, 2) * (s + 3 * t)) +
                pow(mpion, 4) * (pow(mrho, 4) + 6 * pow(mrho, 2) * t +
                                 2 * t * (s + 3 * t))) +
           pow(eta1, 2) *
               (pow(mpion, 8) + 2 * pow(mpion, 6) * (pow(mrho, 2) - 2 * t) -
                2 * pow(mpion, 2) * (pow(mrho, 2) - s - t) *
                    (pow(mrho, 4) + pow(mrho, 2) * t - 2 * pow(t, 2)) +
                t * (-pow(mrho, 2) + t) *
                    (2 * pow(s, 2) + 2 * s * t + pow(t, 2) -
                     pow(mrho, 2) * (2 * s + t)) +
                pow(mpion, 4) * (pow(mrho, 4) - 2 * pow(mrho, 2) * (s + 3 * t) +
                                 2 * t * (s + 3 * t))))) /
             pow(pow(ma1, 2) - t, 2) +
         ((0.25 * pow(-2 + delta, 2) * (2 * pow(mpion, 2) - s) *
           (pow(mpion, 4) + pow(mrho, 2) * (s - t) + t * (s + t) -
            pow(mpion, 2) * (3 * pow(mrho, 2) + s + 2 * t))) /
              ((pow(mpion, 2) - t) * (pow(mpion, 2) + pow(mrho, 2) - s - t)) -
          (0.25 * (-2. + delta) *
           (pow(mpion, 4) * (2. + delta - 8. * C4 * pow(mrho, 2)) -
            2. * delta * pow(s, 2) + 2. * s * t - 1. * delta * s * t +
            2. * pow(t, 2) + delta * pow(t, 2) +
            C4 * pow(mrho, 4) * (-8. * s + 8. * t) +
            pow(mrho, 2) * ((2. + delta) * s + 8. * C4 * pow(s, 2) +
                            t * (-2. - 1. * delta - 8. * C4 * t)) +
            pow(mpion, 2) *
                (8. * C4 * pow(mrho, 4) - 2. * s + 5. * delta * s - 4. * t -
                 2. * delta * t +
                 pow(mrho, 2) * (-6. + delta - 16. * C4 * s + 16. * C4 * t)))) /
              (pow(mpion, 2) + pow(mrho, 2) - 1. * s - 1. * t)) /
             pow(mrho, 2) +
         (0.03125 * pow(eta1 - eta2, 2) *
          (-2 * eta1 * eta2 *
               (pow(mpion, 8) + 4 * pow(mpion, 6) * (pow(mrho, 2) - t) +
                pow(-pow(mrho, 2) + s + t, 2) *
                    (pow(s, 2) + pow(t, 2) - 2 * pow(mrho, 2) * (s + t)) +
                pow(mpion, 4) *
                    (9 * pow(mrho, 4) + 4 * pow(s, 2) + 2 * s * t +
                     6 * pow(t, 2) - 2 * pow(mrho, 2) * (7 * s + 6 * t)) +
                2 * pow(mpion, 2) * (pow(mrho, 2) - s - t) *
                    (2 * pow(mrho, 4) - pow(mrho, 2) * (5 * s + 4 * t) +
                     2 * (pow(s, 2) + pow(t, 2)))) +
           pow(eta2, 2) *
               (pow(mpion, 8) + pow(mpion, 6) * (6 * pow(mrho, 2) - 4 * t) +
                pow(-pow(mrho, 2) + s + t, 2) *
                    (4 * pow(mrho, 4) + pow(s, 2) + pow(t, 2) -
                     4 * pow(mrho, 2) * (s + t)) +
                pow(mpion, 4) *
                    (17 * pow(mrho, 4) + 4 * pow(s, 2) + 2 * s * t +
                     6 * pow(t, 2) - 2 * pow(mrho, 2) * (10 * s + 9 * t)) +
                2 * pow(mpion, 2) * (pow(mrho, 2) - s - t) *
                    (7 * pow(mrho, 4) - pow(mrho, 2) * (8 * s + 7 * t) +
                     2 * (pow(s, 2) + pow(t, 2)))) +
           pow(eta1, 2) *
               (pow(mpion, 8) + 2 * pow(mpion, 6) * (pow(mrho, 2) - 2 * t) +
                (s + t) * (-pow(mrho, 2) + s + t) *
                    (pow(s, 2) + pow(t, 2) - pow(mrho, 2) * (s + t)) +
                pow(mpion, 4) *
                    (5 * pow(mrho, 4) + 4 * pow(s, 2) + 2 * s * t +
                     6 * pow(t, 2) - 2 * pow(mrho, 2) * (5 * s + 3 * t)) -
                2 * pow(mpion, 2) *
                    (2 * pow(mrho, 4) * (s + t) +
                     2 * (s + t) * (pow(s, 2) + pow(t, 2)) -
                     pow(mrho, 2) *
                         (4 * pow(s, 2) + 5 * s * t + 3 * pow(t, 2)))))) /
             (pow(Gammaa1, 2) * pow(ma1, 2) +
              pow(pow(ma1, 2) - 2 * pow(mpion, 2) - pow(mrho, 2) + s + t, 2)) +
         (0.0625 * pow(eta1 - eta2, 2) *
          (pow(ma1, 2) - 2 * pow(mpion, 2) - pow(mrho, 2) + s + t) *
          (-(pow(eta2, 2) *
             (pow(mpion, 8) + 2 * pow(mpion, 6) * (pow(mrho, 2) - 2 * t) +
              2 * pow(mpion, 2) * t *
                  (pow(pow(mrho, 2) - s, 2) + (3 * pow(mrho, 2) - 2 * s) * t -
                   2 * pow(t, 2)) +
              (pow(mrho, 2) - s - t) * t *
                  (2 * pow(mrho, 4) + pow(s, 2) - s * t - pow(t, 2) +
                   pow(mrho, 2) * (-3 * s + t)) +
              pow(mpion, 4) * (pow(mrho, 4) + 2 * t * (s + 3 * t) -
                               pow(mrho, 2) * (s + 6 * t)))) -
           pow(eta1, 2) *
               (pow(mpion, 8) + 2 * pow(mpion, 6) * (pow(mrho, 2) - 2 * t) +
                (pow(mrho, 2) - s - t) * t *
                    (pow(s, 2) - s * t - pow(t, 2) + pow(mrho, 2) * (s + t)) +
                pow(mpion, 4) * (3 * pow(mrho, 4) + 2 * t * (s + 3 * t) -
                                 pow(mrho, 2) * (5 * s + 6 * t)) +
                2 * pow(mpion, 2) *
                    (-(pow(mrho, 4) * (s + t)) +
                     t * (pow(s, 2) - 2 * s * t - 2 * pow(t, 2)) +
                     pow(mrho, 2) * (pow(s, 2) + 2 * s * t + 3 * pow(t, 2)))) +
           2 * eta1 * eta2 *
               (pow(mpion, 8) + 2 * pow(mpion, 6) * (pow(mrho, 2) - 2 * t) -
                (pow(mrho, 2) - s - t) * t *
                    (pow(mrho, 4) - pow(s, 2) - pow(mrho, 2) * t +
                     t * (s + t)) +
                2 * pow(mpion, 4) *
                    (2 * pow(mrho, 4) + t * (s + 3 * t) -
                     pow(mrho, 2) * (2 * s + 3 * t)) +
                pow(mpion, 2) *
                    (pow(mrho, 6) - 2 * pow(mrho, 4) * (s + 2 * t) +
                     2 * t * (pow(s, 2) - 2 * s * t - 2 * pow(t, 2)) +
                     pow(mrho, 2) *
                         (pow(s, 2) + 2 * s * t + 6 * pow(t, 2)))))) /
             ((-pow(ma1, 2) + t) *
              (pow(Gammaa1, 2) * pow(ma1, 2) +
               pow(pow(ma1, 2) - 2 * pow(mpion, 2) - pow(mrho, 2) + s + t,
                   2))) +
         (0.125 * (eta1 - eta2) *
          (eta2 *
               (8 * C4 * pow(mrho, 6) * t - 2 * delta * pow(s, 2) * t +
                pow(mrho, 2) * (-4 * pow(mpion, 4) +
                                (s * (2 + 3 * delta + 8 * C4 * s) - 4 * t) * t +
                                pow(mpion, 2) * (-((-2 + delta) * s) + 8 * t)) +
                pow(mrho, 4) * (8 * C4 * pow(mpion, 4) -
                                pow(mpion, 2) * (-2 + delta + 16 * C4 * t) +
                                t * (-6 + delta + 8 * C4 * (-2 * s + t)))) +
           eta1 *
               (2 * delta * pow(s, 2) * t +
                8 * C4 * pow(mrho, 6) * (-2 * pow(mpion, 2) + t) -
                pow(mrho, 2) * (-4 * pow(mpion, 4) - 4 * pow(t, 2) +
                                2 * pow(mpion, 2) * ((2 + delta) * s + 4 * t) +
                                pow(s, 2) * (-2 + delta + 8 * C4 * t)) +
                pow(mrho, 4) * (-8 * C4 * pow(mpion, 4) + (-2 + delta) * s -
                                4 * t * (1 + 2 * C4 * t) +
                                8 * pow(mpion, 2) * (1 + 2 * C4 * (s + t)))))) /
             (pow(mrho, 2) * (-pow(ma1, 2) + t)) -
         (0.125 * (eta1 - eta2) *
          (pow(ma1, 2) - 2 * pow(mpion, 2) - pow(mrho, 2) + s + t) *
          (eta1 *
               (pow(mpion, 4) * (4 * pow(mrho, 2) - 8 * C4 * pow(mrho, 4)) +
                8 * C4 * pow(mrho, 6) * (s + t) -
                2 * delta * pow(s, 2) * (s + t) +
                pow(mrho, 2) * ((6 + delta) * pow(s, 2) + 8 * s * t +
                                4 * pow(t, 2) + 8 * C4 * pow(s, 2) * (s + t)) -
                pow(mrho, 4) *
                    (-((-6 + delta) * s) + 4 * t +
                     8 * C4 * (2 * pow(s, 2) + 2 * s * t + pow(t, 2))) +
                2 * pow(mpion, 2) *
                    (-8 * C4 * pow(mrho, 6) + 2 * delta * pow(s, 2) -
                     pow(mrho, 2) * (s * (6 + delta + 8 * C4 * s) + 4 * t) +
                     4 * pow(mrho, 4) * (1 + 2 * C4 * (2 * s + t)))) +
           eta2 *
               (pow(mpion, 4) * (-4 * pow(mrho, 2) + 8 * C4 * pow(mrho, 4)) -
                (-pow(mrho, 2) + s + t) *
                    (16 * C4 * pow(mrho, 6) - 2 * delta * pow(s, 2) +
                     pow(mrho, 2) * (s * (6 + 3 * delta + 8 * C4 * s) + 4 * t) +
                     pow(mrho, 4) * (-10 + delta - 8 * C4 * (3 * s + t))) +
                pow(mpion, 2) *
                    (32 * C4 * pow(mrho, 6) - 4 * delta * pow(s, 2) +
                     pow(mrho, 2) *
                         (s * (14 + 5 * delta + 16 * C4 * s) + 8 * t) +
                     pow(mrho, 4) *
                         (delta - 2 * (9 + 8 * C4 * (3 * s + t))))))) /
             (pow(mrho, 2) *
              (pow(Gammaa1, 2) * pow(ma1, 2) +
               pow(pow(ma1, 2) - 2 * pow(mpion, 2) - pow(mrho, 2) + s + t,
                   2))))) /
       (16. * Pi * s * (-4 * pow(mpion, 2) + s)));

  return to_mb * diff_xs / spin_deg_factor;
}

>>>>>>> a79b4662
// C22
double PhotonCrossSection<ComputationMethod::Analytic>::xs_pi_pi0_rho(
    const double s, const double m_rho) {
  using std::atan;
  using std::pow;
  using std::sqrt;
  const double &mpion = m_pion_;
  const double &mrho = m_rho;
  const double spin_deg_factor = 1.0;
  auto t_mandelstam = get_t_range(sqrt(s), m_pion_, m_pion_, m_rho, 0.0);

  const double tmin = t_mandelstam[1];
  const double tmax = t_mandelstam[0];

  const double xs =
      -(pow(Const, 2) * pow(ghat, 4) *
        ((0.03125 * pow(eta1 - 1. * eta2, 2) *
          (eta1 * eta2 *
               (-2. * pow(ma1, 8) - 2. * pow(mpion, 8) +
                2. * pow(mpion, 4) * pow(mrho, 4) +
                pow(ma1, 6) * (8. * pow(mpion, 2) - 4. * s) +
                pow(ma1, 2) * pow(mpion, 2) *
                    (8. * pow(mpion, 4) - 8. * pow(mrho, 4) -
                     4. * pow(mpion, 2) * s + 4. * pow(mrho, 2) * s) +
                pow(ma1, 4) * (-12. * pow(mpion, 4) + 2. * pow(mrho, 4) +
                               8. * pow(mpion, 2) * s + 4. * pow(mrho, 2) * s -
                               4. * pow(s, 2))) +
           pow(eta2, 2) *
               (1. * pow(ma1, 8) + 1. * pow(mpion, 8) -
                2. * pow(mpion, 6) * pow(mrho, 2) +
                1. * pow(mpion, 4) * pow(mrho, 4) +
                pow(ma1, 6) *
                    (-4. * pow(mpion, 2) + 2. * pow(mrho, 2) + 2. * s) +
                pow(ma1, 4) * (6. * pow(mpion, 4) + 1. * pow(mrho, 4) +
                               pow(mpion, 2) * (-6. * pow(mrho, 2) - 4. * s) -
                               2. * pow(mrho, 2) * s + 2. * pow(s, 2)) +
                pow(ma1, 2) * (-4. * pow(mpion, 6) -
                               2. * pow(mpion, 2) * pow(mrho, 2) * s +
                               pow(mpion, 4) * (6. * pow(mrho, 2) + 2. * s))) +
           pow(eta1, 2) *
               (1. * pow(ma1, 8) +
                pow(ma1, 6) *
                    (-4. * pow(mpion, 2) - 2. * pow(mrho, 2) + 2. * s) +
                pow(ma1, 4) * (6. * pow(mpion, 4) + 1. * pow(mrho, 4) +
                               pow(mpion, 2) * (6. * pow(mrho, 2) - 4. * s) -
                               4. * pow(mrho, 2) * s + 2. * pow(s, 2)) +
                pow(ma1, 2) * (-4. * pow(mpion, 6) +
                               2. * pow(mpion, 2) * pow(mrho, 2) * s +
                               pow(mrho, 2) * (2. * pow(mrho, 2) - 2. * s) * s +
                               pow(mpion, 4) * (-6. * pow(mrho, 2) + 2. * s)) +
                pow(mpion, 2) *
                    (1. * pow(mpion, 6) + 2. * pow(mpion, 4) * pow(mrho, 2) -
                     2. * pow(mrho, 6) + 2. * pow(mrho, 4) * s +
                     pow(mpion, 2) *
                         (1. * pow(mrho, 4) - 2. * pow(mrho, 2) * s))))) /
             (1. * pow(ma1, 2) - 1. * tmax) +
         (1. * pow(-2. + delta, 2) * pow(mpion, 2) *
          (1. * pow(mpion, 2) - 0.25 * pow(mrho, 2))) /
             (1. * pow(mpion, 2) - 1. * tmax) -
         (0.25 * pow(-2. + delta, 2) * pow(mpion, 2) * tmax) / pow(mrho, 2) -
         0.125 * (-2. + delta) * (eta1 - 1. * eta2) *
             (eta2 * (-1. * pow(ma1, 2) + pow(mrho, 2) - 2. * s) +
              eta1 * (2. * pow(mpion, 2) + s)) *
             tmax +
         (0.5 * pow(1. * pow(mrho, 2) - 0.5 * delta * s, 2) *
          (4. * pow(mpion, 4) * pow(mrho, 2) + 1. * pow(mrho, 6) -
           3.5 * pow(mrho, 4) * s + 0.5 * pow(s, 3) +
           pow(mpion, 2) * (10. * pow(mrho, 4) - 2. * pow(s, 2))) *
          tmax) /
             (pow(mrho, 6) * pow(pow(mrho, 2) - 1. * s, 2)) -
         (0.25 * (eta1 - 1. * eta2) * (1. * pow(mrho, 2) - 0.5 * delta * s) *
          (eta2 * (-2. * pow(ma1, 4) - 6. * pow(mpion, 4) + 1.5 * pow(mrho, 4) +
                   pow(ma1, 2) *
                       (6. * pow(mpion, 2) - 2. * pow(mrho, 2) - 2. * s) -
                   1. * pow(mrho, 2) * s - 0.5 * pow(s, 2) +
                   pow(mpion, 2) * (2. * pow(mrho, 2) + 2. * s)) +
           eta1 * (2. * pow(ma1, 4) + 6. * pow(mpion, 4) + 1. * pow(mrho, 4) +
                   pow(mpion, 2) * (8. * pow(mrho, 2) - 4. * s) -
                   4. * pow(mrho, 2) * s + 1. * pow(s, 2) +
                   pow(ma1, 2) *
                       (-6. * pow(mpion, 2) - 3. * pow(mrho, 2) + 3. * s))) *
          tmax) /
             (pow(mrho, 4) - 1. * pow(mrho, 2) * s) +
         0.03125 * pow(eta1 - 1. * eta2, 2) *
             (eta1 * eta2 *
                  (-6. * pow(ma1, 4) - 12. * pow(mpion, 4) + 2. * pow(mrho, 4) +
                   pow(ma1, 2) * (16. * pow(mpion, 2) - 8. * s) +
                   8. * pow(mpion, 2) * s + 4. * pow(mrho, 2) * s -
                   4. * pow(s, 2)) +
              pow(eta1, 2) *
                  (3. * pow(ma1, 4) + 6. * pow(mpion, 4) + pow(mrho, 4) +
                   pow(mpion, 2) * (6. * pow(mrho, 2) - 4. * s) -
                   4. * pow(mrho, 2) * s + 2. * pow(s, 2) +
                   pow(ma1, 2) *
                       (-8. * pow(mpion, 2) - 4. * pow(mrho, 2) + 4. * s)) +
              pow(eta2, 2) *
                  (3. * pow(ma1, 4) + 6. * pow(mpion, 4) + pow(mrho, 4) +
                   pow(mpion, 2) * (-6. * pow(mrho, 2) - 4. * s) -
                   2. * pow(mrho, 2) * s + 2. * pow(s, 2) +
                   pow(ma1, 2) *
                       (-8. * pow(mpion, 2) + 4. * pow(mrho, 2) + 4. * s))) *
             tmax -
         (1. *
          (pow(mpion, 2) *
               (C4 * (-2. + 1. * delta) * pow(mrho, 6) +
                (1.5 - 2. * delta + 0.625 * pow(delta, 2)) * pow(mrho, 2) * s +
                (0.25 - 0.125 * delta) * delta * pow(s, 2) +
                pow(mrho, 4) * (2.5 - 2.25 * delta + 0.5 * pow(delta, 2) +
                                2. * C4 * s - 1. * C4 * delta * s)) +
           pow(mrho, 2) * (C4 * (-2. + 1. * delta) * pow(mrho, 6) +
                           (0.75 - 0.375 * delta) * delta * pow(s, 2) +
                           pow(mrho, 4) * (0.5 - 0.25 * delta + 6. * C4 * s -
                                           3. * C4 * delta * s) +
                           pow(mrho, 2) * s *
                               (-0.5 - 0.5 * delta + 0.375 * pow(delta, 2) -
                                4. * C4 * s + 2. * C4 * delta * s))) *
          tmax) /
             (pow(mrho, 6) - 1. * pow(mrho, 4) * s) +
         (0.25 * (1. * eta1 - 1. * eta2) *
          (pow(mrho, 2) *
               (eta1 * (-1. * pow(mrho, 2) + 2. * C4 * pow(mrho, 4) +
                        pow(ma1, 2) * (1. - 2. * C4 * pow(mrho, 2)) +
                        pow(mpion, 2) * (-2. + 4. * C4 * pow(mrho, 2)) -
                        2. * C4 * pow(s, 2)) +
                eta2 * (-1.5 * pow(mrho, 2) + 2. * C4 * pow(mrho, 4) +
                        pow(mpion, 2) * (2. - 4. * C4 * pow(mrho, 2)) +
                        pow(ma1, 2) * (-1. + 2. * C4 * pow(mrho, 2)) + 0.5 * s -
                        4. * C4 * pow(mrho, 2) * s + 2. * C4 * pow(s, 2))) +
           delta * (eta2 * (-1. * pow(ma1, 4) - 3. * pow(mpion, 4) +
                            1. * pow(mrho, 4) +
                            pow(ma1, 2) * (3. * pow(mpion, 2) -
                                           1. * pow(mrho, 2) - 1. * s) +
                            0.25 * pow(mrho, 2) * s - 0.75 * pow(s, 2) +
                            pow(mpion, 2) * (1. * pow(mrho, 2) + 1. * s)) +
                    eta1 * (1. * pow(ma1, 4) + 3. * pow(mpion, 4) +
                            0.5 * pow(mrho, 4) +
                            pow(mpion, 2) * (4. * pow(mrho, 2) - 2. * s) -
                            2. * pow(mrho, 2) * s + 1. * pow(s, 2) +
                            pow(ma1, 2) * (-3. * pow(mpion, 2) -
                                           1.5 * pow(mrho, 2) + 1.5 * s)))) *
          tmax) /
             pow(mrho, 2) +
         (0.5 *
          (pow(delta, 2) *
               (1. * pow(mpion, 4) * pow(mrho, 2) + 0.25 * pow(mrho, 6) -
                0.75 * pow(mrho, 4) * s + 0.125 * pow(mrho, 2) * pow(s, 2) +
                0.25 * pow(s, 3) +
                pow(mpion, 2) * (2.5 * pow(mrho, 4) + 0.25 * pow(mrho, 2) * s -
                                 0.75 * pow(s, 2))) +
           pow(mrho, 6) *
               (1.5 + C4 * (-6. * pow(mrho, 2) + 6. * s) +
                pow(C4, 2) * (4. * pow(mrho, 4) - 8. * pow(mrho, 2) * s +
                              4. * pow(s, 2))) +
           delta * pow(mrho, 2) *
               (4. * C4 * pow(mrho, 6) - 0.5 * pow(s, 2) +
                pow(mrho, 4) * (-1.5 - 3. * C4 * s) +
                pow(mrho, 2) * s * (0.5 - 1. * C4 * s) +
                pow(mpion, 2) * (6. * C4 * pow(mrho, 4) + 0.5 * s +
                                 pow(mrho, 2) * (-2.5 - 2. * C4 * s)))) *
          tmax) /
             pow(mrho, 6) -
         (3. * (1. * pow(mrho, 2) - 0.5 * delta * s) *
          (delta * (0.666667 * pow(mpion, 4) * pow(mrho, 2) +
                    0.166667 * pow(mrho, 6) - 0.541667 * pow(mrho, 4) * s -
                    0.0833333 * pow(mrho, 2) * pow(s, 2) + 0.125 * pow(s, 3) +
                    pow(mpion, 2) *
                        (1.66667 * pow(mrho, 4) + 0.0833333 * pow(mrho, 2) * s -
                         0.416667 * pow(s, 2))) +
           pow(mrho, 2) *
               (1. * C4 * pow(mrho, 6) - 0.0833333 * pow(s, 2) +
                pow(mrho, 4) * (-0.416667 - 1.33333 * C4 * s) +
                pow(mrho, 2) * s * (0.5 + 0.333333 * C4 * s) +
                pow(mpion, 2) *
                    (2. * C4 * pow(mrho, 4) + 0.166667 * s +
                     pow(mrho, 2) * (-0.833333 - 0.666667 * C4 * s)))) *
          tmax) /
             (pow(mrho, 8) - 1. * pow(mrho, 6) * s) -
         1. * C4 * pow(tmax, 2) - 1. * C4 * delta * pow(tmax, 2) +
         0.0625 * (-2. + delta) * (eta1 - 1. * eta2) * eta2 * pow(tmax, 2) -
         (0.5 * pow(delta, 2) * pow(mpion, 2) * pow(tmax, 2)) / pow(mrho, 4) +
         (0.25 * pow(tmax, 2)) / pow(mrho, 2) +
         (0.5 * delta * pow(tmax, 2)) / pow(mrho, 2) -
         (0.25 * pow(delta, 2) * pow(tmax, 2)) / pow(mrho, 2) -
         (0.25 * delta * s * pow(tmax, 2)) / pow(mrho, 4) +
         (0.25 * pow(delta, 2) * s * pow(tmax, 2)) / pow(mrho, 4) +
         (0.5 * C4 * delta * s * pow(tmax, 2)) / pow(mrho, 2) +
         (0.0625 * pow(delta, 2) * pow(s, 2) * pow(tmax, 2)) / pow(mrho, 6) -
         (1. * (2. * pow(mpion, 2) + pow(mrho, 2) - 1. * s) *
          pow(1. * pow(mrho, 2) - 0.5 * delta * s, 2) * pow(tmax, 2)) /
             (pow(mrho, 4) * pow(pow(mrho, 2) - 1. * s, 2)) +
         (0.375 * (eta1 - 1. * eta2) *
          (eta1 * (-0.6666666666666666 * pow(ma1, 2) + 2. * pow(mpion, 2) +
                   1. * pow(mrho, 2) - 1. * s) +
           eta2 *
               (0.6666666666666666 * pow(ma1, 2) - 2. * pow(mpion, 2) +
                0.6666666666666666 * pow(mrho, 2) + 0.6666666666666666 * s)) *
          (1. * pow(mrho, 2) - 0.5 * delta * s) * pow(tmax, 2)) /
             (pow(mrho, 4) - 1. * pow(mrho, 2) * s) +
         0.03125 * pow(eta1 - 1. * eta2, 3) *
             (eta2 * (-1. * pow(ma1, 2) + 2. * pow(mpion, 2) -
                      1. * pow(mrho, 2) - 1. * s) +
              eta1 *
                  (pow(ma1, 2) - 2. * pow(mpion, 2) - 1. * pow(mrho, 2) + s)) *
             pow(tmax, 2) +
         (3. * (1. * pow(mrho, 2) - 0.5 * delta * s) *
          (1. * C4 * pow(mrho, 6) + 0.0833335 * pow(mrho, 2) * s +
           pow(mrho, 4) * (-0.416667 - 0.333334 * C4 * s) +
           delta * (0.666665 * pow(mpion, 2) * pow(mrho, 2) +
                    0.333334 * pow(mrho, 4) - 0.291667 * pow(mrho, 2) * s -
                    0.0416667 * pow(s, 2))) *
          pow(tmax, 2)) /
             (pow(mrho, 8) - 1. * pow(mrho, 6) * s) +
         (0.125 * (1. * eta1 - 1. * eta2) *
          (pow(mrho, 2) * (eta1 * (1. - 2. * C4 * pow(mrho, 2)) +
                           eta2 * (-1. + 2. * C4 * pow(mrho, 2))) +
           delta * (eta2 * (-1. * pow(ma1, 2) + 3. * pow(mpion, 2) -
                            1. * pow(mrho, 2) - 1. * s) +
                    eta1 * (1. * pow(ma1, 2) - 3. * pow(mpion, 2) -
                            1.5 * pow(mrho, 2) + 1.5 * s))) *
          pow(tmax, 2)) /
             pow(mrho, 2) +
         0.0104167 * pow(eta1 - 1. * eta2, 4) * pow(tmax, 3) +
         (0.166667 * pow(delta, 2) * pow(tmax, 3)) / pow(mrho, 4) +
         (0.0833333 * delta * pow(1. * eta1 - 1. * eta2, 2) * pow(tmax, 3)) /
             pow(mrho, 2) +
         (0.666667 * pow(1. * pow(mrho, 2) - 0.5 * delta * s, 2) *
          pow(tmax, 3)) /
             (pow(mrho, 4) * pow(pow(mrho, 2) - 1. * s, 2)) -
         (0.166667 * pow(1. * eta1 - 1. * eta2, 2) *
          (1. * pow(mrho, 2) - 0.5 * delta * s) * pow(tmax, 3)) /
             (pow(mrho, 4) - 1. * pow(mrho, 2) * s) +
         (0.333334 * delta * (-2. * pow(mrho, 2) + 1. * delta * s) *
          pow(tmax, 3)) /
             (pow(mrho, 6) - 1. * pow(mrho, 4) * s) -
         (0.03125 * pow(eta1 - 1. * eta2, 2) *
          (eta1 * eta2 *
               (-2. * pow(ma1, 8) - 2. * pow(mpion, 8) +
                2. * pow(mpion, 4) * pow(mrho, 4) +
                pow(ma1, 6) * (8. * pow(mpion, 2) - 4. * s) +
                pow(ma1, 2) * pow(mpion, 2) *
                    (8. * pow(mpion, 4) - 8. * pow(mrho, 4) -
                     4. * pow(mpion, 2) * s + 4. * pow(mrho, 2) * s) +
                pow(ma1, 4) * (-12. * pow(mpion, 4) + 2. * pow(mrho, 4) +
                               8. * pow(mpion, 2) * s + 4. * pow(mrho, 2) * s -
                               4. * pow(s, 2))) +
           pow(eta2, 2) *
               (1. * pow(ma1, 8) + 1. * pow(mpion, 8) -
                2. * pow(mpion, 6) * pow(mrho, 2) +
                1. * pow(mpion, 4) * pow(mrho, 4) +
                pow(ma1, 6) *
                    (-4. * pow(mpion, 2) + 2. * pow(mrho, 2) + 2. * s) +
                pow(ma1, 4) * (6. * pow(mpion, 4) + 1. * pow(mrho, 4) +
                               pow(mpion, 2) * (-6. * pow(mrho, 2) - 4. * s) -
                               2. * pow(mrho, 2) * s + 2. * pow(s, 2)) +
                pow(ma1, 2) * (-4. * pow(mpion, 6) -
                               2. * pow(mpion, 2) * pow(mrho, 2) * s +
                               pow(mpion, 4) * (6. * pow(mrho, 2) + 2. * s))) +
           pow(eta1, 2) *
               (1. * pow(ma1, 8) +
                pow(ma1, 6) *
                    (-4. * pow(mpion, 2) - 2. * pow(mrho, 2) + 2. * s) +
                pow(ma1, 4) * (6. * pow(mpion, 4) + 1. * pow(mrho, 4) +
                               pow(mpion, 2) * (6. * pow(mrho, 2) - 4. * s) -
                               4. * pow(mrho, 2) * s + 2. * pow(s, 2)) +
                pow(ma1, 2) * (-4. * pow(mpion, 6) +
                               2. * pow(mpion, 2) * pow(mrho, 2) * s +
                               pow(mrho, 2) * (2. * pow(mrho, 2) - 2. * s) * s +
                               pow(mpion, 4) * (-6. * pow(mrho, 2) + 2. * s)) +
                pow(mpion, 2) *
                    (1. * pow(mpion, 6) + 2. * pow(mpion, 4) * pow(mrho, 2) -
                     2. * pow(mrho, 6) + 2. * pow(mrho, 4) * s +
                     pow(mpion, 2) *
                         (1. * pow(mrho, 4) - 2. * pow(mrho, 2) * s))))) /
             (1. * pow(ma1, 2) - 1. * tmin) -
         (1. * pow(-2. + delta, 2) * pow(mpion, 2) *
          (1. * pow(mpion, 2) - 0.25 * pow(mrho, 2))) /
             (1. * pow(mpion, 2) - 1. * tmin) +
         (0.25 * pow(-2. + delta, 2) * pow(mpion, 2) * tmin) / pow(mrho, 2) +
         0.125 * (-2. + delta) * (eta1 - 1. * eta2) *
             (eta2 * (-1. * pow(ma1, 2) + pow(mrho, 2) - 2. * s) +
              eta1 * (2. * pow(mpion, 2) + s)) *
             tmin -
         (0.5 * pow(1. * pow(mrho, 2) - 0.5 * delta * s, 2) *
          (4. * pow(mpion, 4) * pow(mrho, 2) + 1. * pow(mrho, 6) -
           3.5 * pow(mrho, 4) * s + 0.5 * pow(s, 3) +
           pow(mpion, 2) * (10. * pow(mrho, 4) - 2. * pow(s, 2))) *
          tmin) /
             (pow(mrho, 6) * pow(pow(mrho, 2) - 1. * s, 2)) +
         (0.25 * (eta1 - 1. * eta2) * (1. * pow(mrho, 2) - 0.5 * delta * s) *
          (eta2 * (-2. * pow(ma1, 4) - 6. * pow(mpion, 4) + 1.5 * pow(mrho, 4) +
                   pow(ma1, 2) *
                       (6. * pow(mpion, 2) - 2. * pow(mrho, 2) - 2. * s) -
                   1. * pow(mrho, 2) * s - 0.5 * pow(s, 2) +
                   pow(mpion, 2) * (2. * pow(mrho, 2) + 2. * s)) +
           eta1 * (2. * pow(ma1, 4) + 6. * pow(mpion, 4) + 1. * pow(mrho, 4) +
                   pow(mpion, 2) * (8. * pow(mrho, 2) - 4. * s) -
                   4. * pow(mrho, 2) * s + 1. * pow(s, 2) +
                   pow(ma1, 2) *
                       (-6. * pow(mpion, 2) - 3. * pow(mrho, 2) + 3. * s))) *
          tmin) /
             (pow(mrho, 4) - 1. * pow(mrho, 2) * s) -
         0.03125 * pow(eta1 - 1. * eta2, 2) *
             (eta1 * eta2 *
                  (-6. * pow(ma1, 4) - 12. * pow(mpion, 4) + 2. * pow(mrho, 4) +
                   pow(ma1, 2) * (16. * pow(mpion, 2) - 8. * s) +
                   8. * pow(mpion, 2) * s + 4. * pow(mrho, 2) * s -
                   4. * pow(s, 2)) +
              pow(eta1, 2) *
                  (3. * pow(ma1, 4) + 6. * pow(mpion, 4) + pow(mrho, 4) +
                   pow(mpion, 2) * (6. * pow(mrho, 2) - 4. * s) -
                   4. * pow(mrho, 2) * s + 2. * pow(s, 2) +
                   pow(ma1, 2) *
                       (-8. * pow(mpion, 2) - 4. * pow(mrho, 2) + 4. * s)) +
              pow(eta2, 2) *
                  (3. * pow(ma1, 4) + 6. * pow(mpion, 4) + pow(mrho, 4) +
                   pow(mpion, 2) * (-6. * pow(mrho, 2) - 4. * s) -
                   2. * pow(mrho, 2) * s + 2. * pow(s, 2) +
                   pow(ma1, 2) *
                       (-8. * pow(mpion, 2) + 4. * pow(mrho, 2) + 4. * s))) *
             tmin +
         (1. *
          (pow(mpion, 2) *
               (C4 * (-2. + 1. * delta) * pow(mrho, 6) +
                (1.5 - 2. * delta + 0.625 * pow(delta, 2)) * pow(mrho, 2) * s +
                (0.25 - 0.125 * delta) * delta * pow(s, 2) +
                pow(mrho, 4) * (2.5 - 2.25 * delta + 0.5 * pow(delta, 2) +
                                2. * C4 * s - 1. * C4 * delta * s)) +
           pow(mrho, 2) * (C4 * (-2. + 1. * delta) * pow(mrho, 6) +
                           (0.75 - 0.375 * delta) * delta * pow(s, 2) +
                           pow(mrho, 4) * (0.5 - 0.25 * delta + 6. * C4 * s -
                                           3. * C4 * delta * s) +
                           pow(mrho, 2) * s *
                               (-0.5 - 0.5 * delta + 0.375 * pow(delta, 2) -
                                4. * C4 * s + 2. * C4 * delta * s))) *
          tmin) /
             (pow(mrho, 6) - 1. * pow(mrho, 4) * s) -
         (0.25 * (1. * eta1 - 1. * eta2) *
          (pow(mrho, 2) *
               (eta1 * (-1. * pow(mrho, 2) + 2. * C4 * pow(mrho, 4) +
                        pow(ma1, 2) * (1. - 2. * C4 * pow(mrho, 2)) +
                        pow(mpion, 2) * (-2. + 4. * C4 * pow(mrho, 2)) -
                        2. * C4 * pow(s, 2)) +
                eta2 * (-1.5 * pow(mrho, 2) + 2. * C4 * pow(mrho, 4) +
                        pow(mpion, 2) * (2. - 4. * C4 * pow(mrho, 2)) +
                        pow(ma1, 2) * (-1. + 2. * C4 * pow(mrho, 2)) + 0.5 * s -
                        4. * C4 * pow(mrho, 2) * s + 2. * C4 * pow(s, 2))) +
           delta * (eta2 * (-1. * pow(ma1, 4) - 3. * pow(mpion, 4) +
                            1. * pow(mrho, 4) +
                            pow(ma1, 2) * (3. * pow(mpion, 2) -
                                           1. * pow(mrho, 2) - 1. * s) +
                            0.25 * pow(mrho, 2) * s - 0.75 * pow(s, 2) +
                            pow(mpion, 2) * (1. * pow(mrho, 2) + 1. * s)) +
                    eta1 * (1. * pow(ma1, 4) + 3. * pow(mpion, 4) +
                            0.5 * pow(mrho, 4) +
                            pow(mpion, 2) * (4. * pow(mrho, 2) - 2. * s) -
                            2. * pow(mrho, 2) * s + 1. * pow(s, 2) +
                            pow(ma1, 2) * (-3. * pow(mpion, 2) -
                                           1.5 * pow(mrho, 2) + 1.5 * s)))) *
          tmin) /
             pow(mrho, 2) -
         (0.5 *
          (pow(delta, 2) *
               (1. * pow(mpion, 4) * pow(mrho, 2) + 0.25 * pow(mrho, 6) -
                0.75 * pow(mrho, 4) * s + 0.125 * pow(mrho, 2) * pow(s, 2) +
                0.25 * pow(s, 3) +
                pow(mpion, 2) * (2.5 * pow(mrho, 4) + 0.25 * pow(mrho, 2) * s -
                                 0.75 * pow(s, 2))) +
           pow(mrho, 6) *
               (1.5 + C4 * (-6. * pow(mrho, 2) + 6. * s) +
                pow(C4, 2) * (4. * pow(mrho, 4) - 8. * pow(mrho, 2) * s +
                              4. * pow(s, 2))) +
           delta * pow(mrho, 2) *
               (4. * C4 * pow(mrho, 6) - 0.5 * pow(s, 2) +
                pow(mrho, 4) * (-1.5 - 3. * C4 * s) +
                pow(mrho, 2) * s * (0.5 - 1. * C4 * s) +
                pow(mpion, 2) * (6. * C4 * pow(mrho, 4) + 0.5 * s +
                                 pow(mrho, 2) * (-2.5 - 2. * C4 * s)))) *
          tmin) /
             pow(mrho, 6) +
         (3. * (1. * pow(mrho, 2) - 0.5 * delta * s) *
          (delta * (0.666667 * pow(mpion, 4) * pow(mrho, 2) +
                    0.166667 * pow(mrho, 6) - 0.541667 * pow(mrho, 4) * s -
                    0.0833333 * pow(mrho, 2) * pow(s, 2) + 0.125 * pow(s, 3) +
                    pow(mpion, 2) *
                        (1.66667 * pow(mrho, 4) + 0.0833333 * pow(mrho, 2) * s -
                         0.416667 * pow(s, 2))) +
           pow(mrho, 2) *
               (1. * C4 * pow(mrho, 6) - 0.0833333 * pow(s, 2) +
                pow(mrho, 4) * (-0.416667 - 1.33333 * C4 * s) +
                pow(mrho, 2) * s * (0.5 + 0.333333 * C4 * s) +
                pow(mpion, 2) *
                    (2. * C4 * pow(mrho, 4) + 0.166667 * s +
                     pow(mrho, 2) * (-0.833333 - 0.666667 * C4 * s)))) *
          tmin) /
             (pow(mrho, 8) - 1. * pow(mrho, 6) * s) +
         1. * C4 * pow(tmin, 2) + 1. * C4 * delta * pow(tmin, 2) -
         0.0625 * (-2. + delta) * (eta1 - 1. * eta2) * eta2 * pow(tmin, 2) +
         (0.5 * pow(delta, 2) * pow(mpion, 2) * pow(tmin, 2)) / pow(mrho, 4) -
         (0.25 * pow(tmin, 2)) / pow(mrho, 2) -
         (0.5 * delta * pow(tmin, 2)) / pow(mrho, 2) +
         (0.25 * pow(delta, 2) * pow(tmin, 2)) / pow(mrho, 2) +
         (0.25 * delta * s * pow(tmin, 2)) / pow(mrho, 4) -
         (0.25 * pow(delta, 2) * s * pow(tmin, 2)) / pow(mrho, 4) -
         (0.5 * C4 * delta * s * pow(tmin, 2)) / pow(mrho, 2) -
         (0.0625 * pow(delta, 2) * pow(s, 2) * pow(tmin, 2)) / pow(mrho, 6) +
         (1. * (2. * pow(mpion, 2) + pow(mrho, 2) - 1. * s) *
          pow(1. * pow(mrho, 2) - 0.5 * delta * s, 2) * pow(tmin, 2)) /
             (pow(mrho, 4) * pow(pow(mrho, 2) - 1. * s, 2)) -
         (0.375 * (eta1 - 1. * eta2) *
          (eta1 * (-0.6666666666666666 * pow(ma1, 2) + 2. * pow(mpion, 2) +
                   1. * pow(mrho, 2) - 1. * s) +
           eta2 *
               (0.6666666666666666 * pow(ma1, 2) - 2. * pow(mpion, 2) +
                0.6666666666666666 * pow(mrho, 2) + 0.6666666666666666 * s)) *
          (1. * pow(mrho, 2) - 0.5 * delta * s) * pow(tmin, 2)) /
             (pow(mrho, 4) - 1. * pow(mrho, 2) * s) -
         0.03125 * pow(eta1 - 1. * eta2, 3) *
             (eta2 * (-1. * pow(ma1, 2) + 2. * pow(mpion, 2) -
                      1. * pow(mrho, 2) - 1. * s) +
              eta1 *
                  (pow(ma1, 2) - 2. * pow(mpion, 2) - 1. * pow(mrho, 2) + s)) *
             pow(tmin, 2) -
         (3. * (1. * pow(mrho, 2) - 0.5 * delta * s) *
          (1. * C4 * pow(mrho, 6) + 0.0833335 * pow(mrho, 2) * s +
           pow(mrho, 4) * (-0.416667 - 0.333334 * C4 * s) +
           delta * (0.666665 * pow(mpion, 2) * pow(mrho, 2) +
                    0.333334 * pow(mrho, 4) - 0.291667 * pow(mrho, 2) * s -
                    0.0416667 * pow(s, 2))) *
          pow(tmin, 2)) /
             (pow(mrho, 8) - 1. * pow(mrho, 6) * s) -
         (0.125 * (1. * eta1 - 1. * eta2) *
          (pow(mrho, 2) * (eta1 * (1. - 2. * C4 * pow(mrho, 2)) +
                           eta2 * (-1. + 2. * C4 * pow(mrho, 2))) +
           delta * (eta2 * (-1. * pow(ma1, 2) + 3. * pow(mpion, 2) -
                            1. * pow(mrho, 2) - 1. * s) +
                    eta1 * (1. * pow(ma1, 2) - 3. * pow(mpion, 2) -
                            1.5 * pow(mrho, 2) + 1.5 * s))) *
          pow(tmin, 2)) /
             pow(mrho, 2) -
         0.0104167 * pow(eta1 - 1. * eta2, 4) * pow(tmin, 3) -
         (0.166667 * pow(delta, 2) * pow(tmin, 3)) / pow(mrho, 4) -
         (0.0833333 * delta * pow(1. * eta1 - 1. * eta2, 2) * pow(tmin, 3)) /
             pow(mrho, 2) -
         (0.666667 * pow(1. * pow(mrho, 2) - 0.5 * delta * s, 2) *
          pow(tmin, 3)) /
             (pow(mrho, 4) * pow(pow(mrho, 2) - 1. * s, 2)) +
         (0.166667 * pow(1. * eta1 - 1. * eta2, 2) *
          (1. * pow(mrho, 2) - 0.5 * delta * s) * pow(tmin, 3)) /
             (pow(mrho, 4) - 1. * pow(mrho, 2) * s) -
         (0.333334 * delta * (-2. * pow(mrho, 2) + 1. * delta * s) *
          pow(tmin, 3)) /
             (pow(mrho, 6) - 1. * pow(mrho, 4) * s) +
         0.0625 * pow(eta1 - 1. * eta2, 2) *
             (eta1 * eta2 *
                  (-4. * pow(ma1, 6) +
                   pow(ma1, 4) * (12. * pow(mpion, 2) - 6. * s) +
                   pow(mpion, 2) *
                       (4. * pow(mpion, 4) - 4. * pow(mrho, 4) -
                        2. * pow(mpion, 2) * s + 2. * pow(mrho, 2) * s) +
                   pow(ma1, 2) * (-12. * pow(mpion, 4) + 2. * pow(mrho, 4) +
                                  8. * pow(mpion, 2) * s +
                                  4. * pow(mrho, 2) * s - 4. * pow(s, 2))) +
              pow(eta1, 2) *
                  (2. * pow(ma1, 6) - 2. * pow(mpion, 6) +
                   pow(mpion, 2) * pow(mrho, 2) * s +
                   pow(mrho, 2) * (pow(mrho, 2) - 1. * s) * s +
                   pow(mpion, 4) * (-3. * pow(mrho, 2) + s) +
                   pow(ma1, 4) *
                       (-6. * pow(mpion, 2) - 3. * pow(mrho, 2) + 3. * s) +
                   pow(ma1, 2) * (6. * pow(mpion, 4) + pow(mrho, 4) +
                                  pow(mpion, 2) * (6. * pow(mrho, 2) - 4. * s) -
                                  4. * pow(mrho, 2) * s + 2. * pow(s, 2))) +
              pow(eta2, 2) *
                  (2. * pow(ma1, 6) - 2. * pow(mpion, 6) -
                   1. * pow(mpion, 2) * pow(mrho, 2) * s +
                   pow(mpion, 4) * (3. * pow(mrho, 2) + s) +
                   pow(ma1, 4) *
                       (-6. * pow(mpion, 2) + 3. * pow(mrho, 2) + 3. * s) +
                   pow(ma1, 2) *
                       (6. * pow(mpion, 4) + pow(mrho, 4) +
                        pow(mpion, 2) * (-6. * pow(mrho, 2) - 4. * s) -
                        2. * pow(mrho, 2) * s + 2. * pow(s, 2)))) *
             log(fabs(-pow(ma1, 2) + tmax)) -
         (0.25 * (-2. + delta) * (eta1 - 1. * eta2) *
          (eta2 * (-0.5 * pow(ma1, 6) - 0.5 * pow(mpion, 6) +
                   0.5 * pow(mpion, 4) * pow(mrho, 2) +
                   pow(ma1, 4) *
                       (0.5 * pow(mpion, 2) + 0.5 * pow(mrho, 2) - 1. * s) +
                   pow(ma1, 2) * pow(mpion, 2) *
                       (0.5 * pow(mpion, 2) + 1. * pow(mrho, 2) - 1. * s)) +
           eta1 * (pow(ma1, 4) * (1. * pow(mpion, 2) + 0.5 * s) +
                   pow(mpion, 2) *
                       (1. * pow(mpion, 4) + 1. * pow(mrho, 4) +
                        pow(mpion, 2) * (-1. * pow(mrho, 2) + 0.5 * s) -
                        0.5 * pow(mrho, 2) * s) +
                   pow(ma1, 2) *
                       (-2. * pow(mpion, 4) - 0.5 * pow(mrho, 2) * s +
                        pow(mpion, 2) * (-1. * pow(mrho, 2) + 1. * s)))) *
          log(fabs(-pow(ma1, 2) + tmax))) /
             (pow(ma1, 2) - 1. * pow(mpion, 2)) -
         (0.125 * (eta1 - 1. * eta2) * (1. * pow(mrho, 2) - 0.5 * delta * s) *
          (eta1 *
               (4. * pow(ma1, 6) - 4. * pow(mpion, 6) + pow(mrho, 4) * s +
                4. * pow(mpion, 2) * pow(s, 2) - 1. * pow(s, 3) +
                pow(mpion, 4) * (-10. * pow(mrho, 2) + 2. * s) +
                pow(ma1, 4) *
                    (-12. * pow(mpion, 2) - 6. * pow(mrho, 2) + 6. * s) +
                pow(ma1, 2) * (12. * pow(mpion, 4) + 2. * pow(mrho, 4) +
                               pow(mpion, 2) * (16. * pow(mrho, 2) - 8. * s) -
                               8. * pow(mrho, 2) * s + 2. * pow(s, 2))) +
           eta2 *
               (-4. * pow(ma1, 6) +
                pow(ma1, 4) *
                    (12. * pow(mpion, 2) - 4. * pow(mrho, 2) - 4. * s) +
                pow(mpion, 2) * (4. * pow(mpion, 4) - 1. * pow(mrho, 4) +
                                 2. * pow(mrho, 2) * s - 1. * pow(s, 2)) +
                pow(ma1, 2) * (-12. * pow(mpion, 4) + 3. * pow(mrho, 4) -
                               2. * pow(mrho, 2) * s - 1. * pow(s, 2) +
                               pow(mpion, 2) * (4. * pow(mrho, 2) + 4. * s)))) *
          log(fabs(-pow(ma1, 2) + tmax))) /
             (pow(mrho, 4) - 1. * pow(mrho, 2) * s) +
         (0.25 * (1. * eta1 - 1. * eta2) *
          (delta *
               (eta1 * (1. * pow(ma1, 6) - 1. * pow(mpion, 6) +
                        pow(mpion, 4) * (-2.5 * pow(mrho, 2) + 0.5 * s) +
                        pow(mpion, 2) * s * (-0.5 * pow(mrho, 2) + 1. * s) +
                        pow(ma1, 4) * (-3. * pow(mpion, 2) -
                                       1.5 * pow(mrho, 2) + 1.5 * s) +
                        s * (0.5 * pow(mrho, 4) - 0.25 * pow(mrho, 2) * s -
                             0.25 * pow(s, 2)) +
                        pow(ma1, 2) *
                            (3. * pow(mpion, 4) + 0.5 * pow(mrho, 4) +
                             pow(mpion, 2) * (4. * pow(mrho, 2) - 2. * s) -
                             2. * pow(mrho, 2) * s + 1. * pow(s, 2))) +
                eta2 * (-1. * pow(ma1, 6) +
                        pow(ma1, 4) *
                            (3. * pow(mpion, 2) - 1. * pow(mrho, 2) - 1. * s) +
                        pow(mpion, 2) *
                            (1. * pow(mpion, 4) - 0.5 * pow(mrho, 4) +
                             0.25 * pow(mrho, 2) * s - 0.25 * pow(s, 2)) +
                        pow(ma1, 2) *
                            (-3. * pow(mpion, 4) + 1. * pow(mrho, 4) +
                             0.25 * pow(mrho, 2) * s - 0.75 * pow(s, 2) +
                             pow(mpion, 2) * (1. * pow(mrho, 2) + 1. * s)))) +
           pow(mrho, 2) *
               (eta2 * (pow(ma1, 4) * (-1. + 2. * C4 * pow(mrho, 2)) +
                        pow(mpion, 2) *
                            (0.5 * pow(mrho, 2) +
                             pow(mpion, 2) * (-1. + 2. * C4 * pow(mrho, 2)) +
                             0.5 * s) +
                        pow(ma1, 2) *
                            (2. * C4 * pow(mrho, 4) +
                             pow(mpion, 2) * (2. - 4. * C4 * pow(mrho, 2)) +
                             pow(mrho, 2) * (-1.5 - 4. * C4 * s) +
                             s * (0.5 + 2. * C4 * s))) +
                eta1 * (pow(ma1, 4) * (1. - 2. * C4 * pow(mrho, 2)) +
                        pow(mpion, 4) * (1. - 2. * C4 * pow(mrho, 2)) +
                        (-0.5 * pow(mrho, 2) + 0.5 * s) * s +
                        pow(ma1, 2) *
                            (-1. * pow(mrho, 2) + 2. * C4 * pow(mrho, 4) +
                             pow(mpion, 2) * (-2. + 4. * C4 * pow(mrho, 2)) -
                             2. * C4 * pow(s, 2)) +
                        pow(mpion, 2) * (-4. * C4 * pow(mrho, 4) - 1. * s +
                                         pow(mrho, 2) * (2. + 4. * C4 * s))))) *
          log(fabs(-pow(ma1, 2) + tmax))) /
             pow(mrho, 2) +
         0.5 * pow(-2. + delta, 2) * pow(mpion, 2) *
             log(fabs(-pow(mpion, 2) + tmax)) +
         (0.5 * (-2. + delta) * (eta1 - 1. * eta2) * pow(mpion, 2) *
          (eta2 * pow(mpion, 2) * (-1. * pow(mrho, 2) + 1. * s) +
           eta1 * (-0.5 * pow(mrho, 4) +
                   pow(mpion, 2) * (1. * pow(mrho, 2) - 1. * s) +
                   0.5 * pow(mrho, 2) * s)) *
          log(fabs(-pow(mpion, 2) + tmax))) /
             (-1. * pow(ma1, 2) + 1. * pow(mpion, 2)) -
         (2. *
          (-0.12500000000000003 * pow(2. - 1. * delta, 2) * pow(mrho, 4) * s +
           pow(mpion, 2) * (C4 * (-2. + 1. * delta) * pow(mrho, 6) +
                            (0.5 - 0.25 * delta) * delta * pow(s, 2) +
                            pow(mrho, 4) * (1. - 0.5 * delta + 4. * C4 * s -
                                            2. * C4 * delta * s) +
                            pow(mrho, 2) * s *
                                (1. - 2. * delta + 0.75 * pow(delta, 2) -
                                 2. * C4 * s + 1. * C4 * delta * s))) *
          log(fabs(-pow(mpion, 2) + tmax))) /
             (pow(mrho, 4) - 1. * pow(mrho, 2) * s) -
         0.0625 * pow(eta1 - 1. * eta2, 2) *
             (eta1 * eta2 *
                  (-4. * pow(ma1, 6) +
                   pow(ma1, 4) * (12. * pow(mpion, 2) - 6. * s) +
                   pow(mpion, 2) *
                       (4. * pow(mpion, 4) - 4. * pow(mrho, 4) -
                        2. * pow(mpion, 2) * s + 2. * pow(mrho, 2) * s) +
                   pow(ma1, 2) * (-12. * pow(mpion, 4) + 2. * pow(mrho, 4) +
                                  8. * pow(mpion, 2) * s +
                                  4. * pow(mrho, 2) * s - 4. * pow(s, 2))) +
              pow(eta1, 2) *
                  (2. * pow(ma1, 6) - 2. * pow(mpion, 6) +
                   pow(mpion, 2) * pow(mrho, 2) * s +
                   pow(mrho, 2) * (pow(mrho, 2) - 1. * s) * s +
                   pow(mpion, 4) * (-3. * pow(mrho, 2) + s) +
                   pow(ma1, 4) *
                       (-6. * pow(mpion, 2) - 3. * pow(mrho, 2) + 3. * s) +
                   pow(ma1, 2) * (6. * pow(mpion, 4) + pow(mrho, 4) +
                                  pow(mpion, 2) * (6. * pow(mrho, 2) - 4. * s) -
                                  4. * pow(mrho, 2) * s + 2. * pow(s, 2))) +
              pow(eta2, 2) *
                  (2. * pow(ma1, 6) - 2. * pow(mpion, 6) -
                   1. * pow(mpion, 2) * pow(mrho, 2) * s +
                   pow(mpion, 4) * (3. * pow(mrho, 2) + s) +
                   pow(ma1, 4) *
                       (-6. * pow(mpion, 2) + 3. * pow(mrho, 2) + 3. * s) +
                   pow(ma1, 2) *
                       (6. * pow(mpion, 4) + pow(mrho, 4) +
                        pow(mpion, 2) * (-6. * pow(mrho, 2) - 4. * s) -
                        2. * pow(mrho, 2) * s + 2. * pow(s, 2)))) *
             log(fabs(-pow(ma1, 2) + tmin)) +
         (0.25 * (-2. + delta) * (eta1 - 1. * eta2) *
          (eta2 * (-0.5 * pow(ma1, 6) - 0.5 * pow(mpion, 6) +
                   0.5 * pow(mpion, 4) * pow(mrho, 2) +
                   pow(ma1, 4) *
                       (0.5 * pow(mpion, 2) + 0.5 * pow(mrho, 2) - 1. * s) +
                   pow(ma1, 2) * pow(mpion, 2) *
                       (0.5 * pow(mpion, 2) + 1. * pow(mrho, 2) - 1. * s)) +
           eta1 * (pow(ma1, 4) * (1. * pow(mpion, 2) + 0.5 * s) +
                   pow(mpion, 2) *
                       (1. * pow(mpion, 4) + 1. * pow(mrho, 4) +
                        pow(mpion, 2) * (-1. * pow(mrho, 2) + 0.5 * s) -
                        0.5 * pow(mrho, 2) * s) +
                   pow(ma1, 2) *
                       (-2. * pow(mpion, 4) - 0.5 * pow(mrho, 2) * s +
                        pow(mpion, 2) * (-1. * pow(mrho, 2) + 1. * s)))) *
          log(fabs(-pow(ma1, 2) + tmin))) /
             (pow(ma1, 2) - 1. * pow(mpion, 2)) +
         (0.125 * (eta1 - 1. * eta2) * (1. * pow(mrho, 2) - 0.5 * delta * s) *
          (eta1 *
               (4. * pow(ma1, 6) - 4. * pow(mpion, 6) + pow(mrho, 4) * s +
                4. * pow(mpion, 2) * pow(s, 2) - 1. * pow(s, 3) +
                pow(mpion, 4) * (-10. * pow(mrho, 2) + 2. * s) +
                pow(ma1, 4) *
                    (-12. * pow(mpion, 2) - 6. * pow(mrho, 2) + 6. * s) +
                pow(ma1, 2) * (12. * pow(mpion, 4) + 2. * pow(mrho, 4) +
                               pow(mpion, 2) * (16. * pow(mrho, 2) - 8. * s) -
                               8. * pow(mrho, 2) * s + 2. * pow(s, 2))) +
           eta2 *
               (-4. * pow(ma1, 6) +
                pow(ma1, 4) *
                    (12. * pow(mpion, 2) - 4. * pow(mrho, 2) - 4. * s) +
                pow(mpion, 2) * (4. * pow(mpion, 4) - 1. * pow(mrho, 4) +
                                 2. * pow(mrho, 2) * s - 1. * pow(s, 2)) +
                pow(ma1, 2) * (-12. * pow(mpion, 4) + 3. * pow(mrho, 4) -
                               2. * pow(mrho, 2) * s - 1. * pow(s, 2) +
                               pow(mpion, 2) * (4. * pow(mrho, 2) + 4. * s)))) *
          log(fabs(-pow(ma1, 2) + tmin))) /
             (pow(mrho, 4) - 1. * pow(mrho, 2) * s) -
         (0.25 * (1. * eta1 - 1. * eta2) *
          (delta *
               (eta1 * (1. * pow(ma1, 6) - 1. * pow(mpion, 6) +
                        pow(mpion, 4) * (-2.5 * pow(mrho, 2) + 0.5 * s) +
                        pow(mpion, 2) * s * (-0.5 * pow(mrho, 2) + 1. * s) +
                        pow(ma1, 4) * (-3. * pow(mpion, 2) -
                                       1.5 * pow(mrho, 2) + 1.5 * s) +
                        s * (0.5 * pow(mrho, 4) - 0.25 * pow(mrho, 2) * s -
                             0.25 * pow(s, 2)) +
                        pow(ma1, 2) *
                            (3. * pow(mpion, 4) + 0.5 * pow(mrho, 4) +
                             pow(mpion, 2) * (4. * pow(mrho, 2) - 2. * s) -
                             2. * pow(mrho, 2) * s + 1. * pow(s, 2))) +
                eta2 * (-1. * pow(ma1, 6) +
                        pow(ma1, 4) *
                            (3. * pow(mpion, 2) - 1. * pow(mrho, 2) - 1. * s) +
                        pow(mpion, 2) *
                            (1. * pow(mpion, 4) - 0.5 * pow(mrho, 4) +
                             0.25 * pow(mrho, 2) * s - 0.25 * pow(s, 2)) +
                        pow(ma1, 2) *
                            (-3. * pow(mpion, 4) + 1. * pow(mrho, 4) +
                             0.25 * pow(mrho, 2) * s - 0.75 * pow(s, 2) +
                             pow(mpion, 2) * (1. * pow(mrho, 2) + 1. * s)))) +
           pow(mrho, 2) *
               (eta2 * (pow(ma1, 4) * (-1. + 2. * C4 * pow(mrho, 2)) +
                        pow(mpion, 2) *
                            (0.5 * pow(mrho, 2) +
                             pow(mpion, 2) * (-1. + 2. * C4 * pow(mrho, 2)) +
                             0.5 * s) +
                        pow(ma1, 2) *
                            (2. * C4 * pow(mrho, 4) +
                             pow(mpion, 2) * (2. - 4. * C4 * pow(mrho, 2)) +
                             pow(mrho, 2) * (-1.5 - 4. * C4 * s) +
                             s * (0.5 + 2. * C4 * s))) +
                eta1 * (pow(ma1, 4) * (1. - 2. * C4 * pow(mrho, 2)) +
                        pow(mpion, 4) * (1. - 2. * C4 * pow(mrho, 2)) +
                        (-0.5 * pow(mrho, 2) + 0.5 * s) * s +
                        pow(ma1, 2) *
                            (-1. * pow(mrho, 2) + 2. * C4 * pow(mrho, 4) +
                             pow(mpion, 2) * (-2. + 4. * C4 * pow(mrho, 2)) -
                             2. * C4 * pow(s, 2)) +
                        pow(mpion, 2) * (-4. * C4 * pow(mrho, 4) - 1. * s +
                                         pow(mrho, 2) * (2. + 4. * C4 * s))))) *
          log(fabs(-pow(ma1, 2) + tmin))) /
             pow(mrho, 2) -
         0.5 * pow(-2. + delta, 2) * pow(mpion, 2) *
             log(fabs(-pow(mpion, 2) + tmin)) -
         (0.5 * (-2. + delta) * (eta1 - 1. * eta2) * pow(mpion, 2) *
          (eta2 * pow(mpion, 2) * (-1. * pow(mrho, 2) + 1. * s) +
           eta1 * (-0.5 * pow(mrho, 4) +
                   pow(mpion, 2) * (1. * pow(mrho, 2) - 1. * s) +
                   0.5 * pow(mrho, 2) * s)) *
          log(fabs(-pow(mpion, 2) + tmin))) /
             (-1. * pow(ma1, 2) + 1. * pow(mpion, 2)) +
         (2. *
          (-0.12500000000000003 * pow(2. - 1. * delta, 2) * pow(mrho, 4) * s +
           pow(mpion, 2) * (C4 * (-2. + 1. * delta) * pow(mrho, 6) +
                            (0.5 - 0.25 * delta) * delta * pow(s, 2) +
                            pow(mrho, 4) * (1. - 0.5 * delta + 4. * C4 * s -
                                            2. * C4 * delta * s) +
                            pow(mrho, 2) * s *
                                (1. - 2. * delta + 0.75 * pow(delta, 2) -
                                 2. * C4 * s + 1. * C4 * delta * s))) *
          log(fabs(-pow(mpion, 2) + tmin))) /
             (pow(mrho, 4) - 1. * pow(mrho, 2) * s))) /
      (16. * Pi * (4 * pow(mpion, 2) - s) * s);

  return xs * to_mb / spin_deg_factor;
}

double PhotonCrossSection<ComputationMethod::Analytic>::xs_diff_pi_pi0_rho(
    const double s, const double t, const double m_rho) {
  const double &mpion = m_pion_;
  const double &mrho = m_rho;
  const double spin_deg_factor = 1.0;

  const double diff_xs =
      (pow(Const, 2) * pow(ghat, 4) *
       ((-0.25 * pow(-2 + delta, 2) * pow(mpion, 2) *
         (pow(mpion, 4) + pow(pow(mrho, 2) - t, 2) -
          2 * pow(mpion, 2) * (pow(mrho, 2) + t))) /
            (pow(mrho, 2) * pow(pow(mpion, 2) - t, 2)) +
        (0.0625 * pow(-2 * pow(mrho, 2) + delta * s, 2) *
         (8 * pow(mpion, 4) * pow(mrho, 2) + 2 * pow(mrho, 6) + pow(s, 3) +
          8 * pow(mrho, 2) * t * (s + t) - pow(mrho, 4) * (7 * s + 8 * t) +
          4 * pow(mpion, 2) *
              (5 * pow(mrho, 4) - pow(s, 2) - 4 * pow(mrho, 2) * t))) /
            (pow(mrho, 6) * pow(pow(mrho, 2) - s, 2)) -
        (0.0625 * (eta1 - eta2) * (2 * pow(mrho, 2) - delta * s) *
         (-(eta2 * (2 * pow(mpion, 2) + pow(mrho, 2) - s - 2 * t) *
            (2 * pow(mpion, 4) + pow(mpion, 2) * (-pow(mrho, 2) + s - 4 * t) +
             t * (3 * pow(mrho, 2) + s + 2 * t))) +
          eta1 * (4 * pow(mpion, 6) - pow(mrho, 4) * s + pow(s, 3) +
                  2 * pow(mpion, 4) * (5 * pow(mrho, 2) - s - 6 * t) -
                  2 * (pow(mrho, 4) - 4 * pow(mrho, 2) * s + pow(s, 2)) * t +
                  6 * (pow(mrho, 2) - s) * pow(t, 2) - 4 * pow(t, 3) -
                  4 * pow(mpion, 2) *
                      (4 * pow(mrho, 2) * t + (s - 3 * t) * (s + t))))) /
            (pow(mrho, 2) * (pow(mrho, 2) - s) * (pow(ma1, 2) - t)) -
        (0.125 * (-2 + delta) * (eta1 - eta2) *
         (-(eta2 * (pow(mpion, 2) + t) *
            (pow(mpion, 4) + t * (-pow(mrho, 2) + 2 * s + t) -
             pow(mpion, 2) * (pow(mrho, 2) + 2 * t))) +
          eta1 * (2 * pow(mpion, 6) +
                  pow(mpion, 4) * (-2 * pow(mrho, 2) + s - 4 * t) +
                  s * t * (-pow(mrho, 2) + t) +
                  pow(mpion, 2) * (2 * pow(mrho, 4) + 2 * t * (s + t) -
                                   pow(mrho, 2) * (s + 2 * t))))) /
            ((-pow(ma1, 2) + t) * (-pow(mpion, 2) + t)) +
        (0.03125 * pow(eta1 - eta2, 2) *
         (-2 * eta1 * eta2 *
              (pow(mpion, 8) - 4 * pow(mpion, 6) * t +
               pow(t, 2) * (-pow(mrho, 4) - 2 * pow(mrho, 2) * s +
                            2 * pow(s, 2) + 2 * s * t + pow(t, 2)) -
               2 * pow(mpion, 2) * t *
                   (-2 * pow(mrho, 4) + pow(mrho, 2) * s + 2 * t * (s + t)) +
               pow(mpion, 4) * (-pow(mrho, 4) + 2 * t * (s + 3 * t))) +
          pow(eta2, 2) *
              (pow(mpion, 8) - 2 * pow(mpion, 6) * (pow(mrho, 2) + 2 * t) +
               pow(t, 2) * (pow(mrho, 4) + 2 * pow(s, 2) + 2 * s * t +
                            pow(t, 2) + 2 * pow(mrho, 2) * (-s + t)) -
               2 * pow(mpion, 2) * t *
                   (2 * t * (s + t) + pow(mrho, 2) * (s + 3 * t)) +
               pow(mpion, 4) * (pow(mrho, 4) + 6 * pow(mrho, 2) * t +
                                2 * t * (s + 3 * t))) +
          pow(eta1, 2) *
              (pow(mpion, 8) + 2 * pow(mpion, 6) * (pow(mrho, 2) - 2 * t) -
               2 * pow(mpion, 2) * (pow(mrho, 2) - s - t) *
                   (pow(mrho, 4) + pow(mrho, 2) * t - 2 * pow(t, 2)) +
               t * (-pow(mrho, 2) + t) *
                   (2 * pow(s, 2) + 2 * s * t + pow(t, 2) -
                    pow(mrho, 2) * (2 * s + t)) +
               pow(mpion, 4) * (pow(mrho, 4) - 2 * pow(mrho, 2) * (s + 3 * t) +
                                2 * t * (s + 3 * t))))) /
            pow(pow(ma1, 2) - t, 2) -
        (3. * (1. * pow(mrho, 2) - 0.5 * delta * s) *
         (delta *
              (0.666667 * pow(mpion, 4) * pow(mrho, 2) +
               0.166667 * pow(mrho, 6) +
               pow(mpion, 2) * (1.66667 * pow(mrho, 4) - 0.416667 * pow(s, 2) +
                                pow(mrho, 2) * (0.0833333 * s - 1.33333 * t)) +
               pow(mrho, 4) * (-0.541667 * s - 0.666667 * t) +
               pow(s, 2) * (0.125 * s + 0.0833333 * t) +
               pow(mrho, 2) * (-0.0833333 * pow(s, 2) + 0.583333 * s * t +
                               0.666667 * pow(t, 2))) +
          pow(mrho, 2) *
              (1. * C4 * pow(mrho, 6) +
               pow(mpion, 2) *
                   (2. * C4 * pow(mrho, 4) + 0.166667 * s +
                    pow(mrho, 2) * (-0.833333 - 0.666667 * C4 * s)) +
               s * (-0.0833333 * s - 0.166667 * t) +
               pow(mrho, 4) * (-0.416667 - 1.33333 * C4 * s - 2. * C4 * t) +
               pow(mrho, 2) * (0.833333 * t + s * (0.5 + 0.333333 * C4 * s +
                                                   0.666667 * C4 * t))))) /
            (pow(mrho, 8) - 1. * pow(mrho, 6) * s) +
        (pow(mrho, 6) * (0.75 + C4 * (2. * C4 * pow(mrho, 4) +
                                      pow(mrho, 2) * (-3. - 4. * C4 * s) +
                                      s * (3. + 2. * C4 * s))) +
         pow(delta, 2) *
             (0.5 * pow(mpion, 4) * pow(mrho, 2) + 0.125 * pow(mrho, 6) +
              pow(mpion, 2) * (1.25 * pow(mrho, 4) - 0.375 * pow(s, 2) +
                               pow(mrho, 2) * (0.125 * s - 1. * t)) +
              pow(mrho, 4) * (-0.375 * s - 0.5 * t) +
              pow(s, 2) * (0.125 * s + 0.125 * t) +
              pow(mrho, 2) *
                  (0.0625 * pow(s, 2) + 0.375 * s * t + 0.5 * pow(t, 2))) +
         delta * pow(mrho, 2) *
             (2. * C4 * pow(mrho, 6) +
              pow(mpion, 2) * (3. * C4 * pow(mrho, 4) + 0.25 * s +
                               pow(mrho, 2) * (-1.25 - 1. * C4 * s)) +
              s * (-0.25 * s - 0.25 * t) +
              pow(mrho, 4) * (-0.75 - 1.5 * C4 * s - 3. * C4 * t) +
              pow(mrho, 2) *
                  (1.25 * t + s * (0.25 - 0.5 * C4 * s + 1. * C4 * t)))) /
            pow(mrho, 6) +
        (2 *
         ((-0.0625 * (-2. + delta) * (-2. * pow(mrho, 2) + delta * s) *
           (pow(mpion, 4) * (4. * pow(mrho, 2) + 4. * s) +
            pow(mpion, 2) *
                (pow(mrho, 2) * (-7. * s - 4. * t) + s * (-1. * s - 4. * t)) +
            s * (pow(mrho, 4) + pow(mrho, 2) * (s - 1. * t) + s * t))) /
              ((pow(mrho, 2) - 1. * s) * (pow(mpion, 2) - 1. * t)) +
          (0.0625 * (-2 + delta) *
           (pow(mpion, 4) * ((-2 + 4 * delta) * pow(mrho, 2) +
                             8 * C4 * pow(mrho, 4) + 5 * delta * s) -
            8 * C4 * pow(mrho, 6) * t + delta * s * t * (s + t) +
            pow(mrho, 2) * (delta * s * (s - 3 * t) - 2 * t * (s + t)) +
            2 * pow(mrho, 4) *
                ((-1 + delta) * s + t + 4 * C4 * t * (2 * s + t)) -
            pow(mpion, 2) * (8 * C4 * pow(mrho, 6) + delta * s * (s + 6 * t) +
                             2 * pow(mrho, 4) * (-3 + 8 * C4 * t) +
                             pow(mrho, 2) * ((-2 + 9 * delta) * s +
                                             4 * (-1 + delta) * t)))) /
              (-pow(mpion, 2) + t))) /
            pow(mrho, 4) -
        (0.0625 * (eta1 - eta2) *
         (eta2 *
              (-4 * delta * pow(mpion, 6) +
               4 * pow(mpion, 4) *
                   (pow(mrho, 2) - 2 * C4 * pow(mrho, 4) + 3 * delta * t) +
               pow(mpion, 2) * (delta * (s - 6 * t) * (s + 2 * t) -
                                (2 + delta) * pow(mrho, 2) * (s + 4 * t) +
                                2 * pow(mrho, 4) * (-1 + delta + 8 * C4 * t)) +
               t * (-8 * C4 * pow(mrho, 6) +
                    pow(mrho, 4) * (6 - 4 * delta + 16 * C4 * s - 8 * C4 * t) +
                    pow(mrho, 2) * (-(s * (2 + delta + 8 * C4 * s)) +
                                    4 * (1 + delta) * t) +
                    delta * (3 * pow(s, 2) + 4 * s * t + 4 * pow(t, 2)))) +
          eta1 *
              (4 * delta * pow(mpion, 6) - 8 * C4 * pow(mrho, 6) * t +
               delta * (pow(s, 3) - 4 * pow(s, 2) * t - 6 * s * pow(t, 2) -
                        4 * pow(t, 3)) -
               2 * pow(mpion, 4) *
                   ((2 - 5 * delta) * pow(mrho, 2) - 4 * C4 * pow(mrho, 4) +
                    delta * (s + 6 * t)) +
               2 * pow(mrho, 4) *
                   (s - delta * s + t * (2 - delta + 4 * C4 * t)) +
               pow(mrho, 2) *
                   (8 * delta * s * t + 2 * (-2 + 3 * delta) * pow(t, 2) +
                    pow(s, 2) * (-2 + delta + 8 * C4 * t)) -
               2 * pow(mpion, 2) *
                   (-8 * C4 * pow(mrho, 6) + 2 * delta * (s - 3 * t) * (s + t) -
                    pow(mrho, 2) * ((2 + delta) * s + (4 - 8 * delta) * t) +
                    pow(mrho, 4) * (4 + 8 * C4 * (s + t)))))) /
            (pow(mrho, 2) * (-pow(ma1, 2) + t)))) /
      (16. * Pi * s * (-4 * pow(mpion, 2) + s));

  return to_mb * diff_xs / spin_deg_factor;
}

/*----------------------------------------------------------------------------*/
/*																																						*/
<<<<<<< HEAD
/* 																Tabulation
 */
/*																																						*/
/*----------------------------------------------------------------------------*/

/*----------------------------------------------------------------------------*/
/*				 Pi + Rho -> Pi + Photon channels mediated by
 * (Pi, Rho, a1) 				*/
/*----------------------------------------------------------------------------*/

// C11

double PhotonCrossSection<ComputationMethod::Lookup>::xs_pi_rho0_pi(
=======
/* 																Tabulation																	*/
/*																																						*/
/*----------------------------------------------------------------------------*/

// definition of total-xs getters
double PhotonCrossSection<ComputationMethod::Lookup>::xs_pi_pi_rho0(
>>>>>>> a79b4662
    const double s, const double m_rho) {
  if (tab_pi_rho0_pi_ == nullptr) {
    const auto &log = logger<LogArea::Experiment>();
    log.info("init table pi_rho0_pi\n");
    tab_pi_rho0_pi_ = make_unique<TabulationND<2>>(
        s0_tot, s1_tot, m_rho_0, m_rho_1, ds_tot, dm,
        xs_wrapper<
<<<<<<< HEAD
            PhotonCrossSection<ComputationMethod::Analytic>::xs_pi_rho0_pi>);
=======
            PhotonCrossSection<ComputationMethod::Analytic>::xs_pi_pi_rho0>);
>>>>>>> a79b4662
  }

  return tab_pi_rho0_pi_->get_linear(s, m_rho);
}
double PhotonCrossSection<ComputationMethod::Lookup>::xs_diff_pi_rho0_pi(
    const double s, const double t, const double m_rho) {
  if (tab_pi_rho0_pi_diff_ == nullptr) {
    const auto &log = logger<LogArea::Experiment>();
    log.info() << "init table pi_rho0_pi_diff\n";

    tab_pi_rho0_pi_diff_ = make_unique<TabulationND<3>>(
        s0_diff, s1_diff, t0_diff, t1_diff, m_rho_0, m_rho_1, ds_diff, dt_diff,
        dm,
        xs_wrapper<PhotonCrossSection<
            ComputationMethod::Analytic>::xs_diff_pi_rho0_pi>);
  }

  return tab_pi_rho0_pi_diff_->get_linear(s, t, m_rho);
}

// C12
double
PhotonCrossSection<ComputationMethod::Lookup>::xs_pi0_rho_pi_rho_mediated(
    const double s, const double m_rho) {
  if (tab_pi0_rho_pi_rho_ == nullptr) {
    const auto &log = logger<LogArea::Experiment>();
    log.info("init table pi0_rho_pi\n");
    tab_pi0_rho_pi_rho_ = make_unique<TabulationND<2>>(
        s0_tot, s1_tot, m_rho_0, m_rho_1, ds_tot, dm,
<<<<<<< HEAD
        xs_wrapper<PhotonCrossSection<
            ComputationMethod::Analytic>::xs_pi0_rho_pi_rho_mediated>);
=======
        xs_wrapper<
            PhotonCrossSection<ComputationMethod::Analytic>::xs_pi_pi0_rho>);
>>>>>>> a79b4662
  }

  return tab_pi0_rho_pi_rho_->get_linear(s, m_rho);
}

double
PhotonCrossSection<ComputationMethod::Lookup>::xs_diff_pi0_rho_pi_rho_mediated(
    const double s, const double t, const double m_rho) {
  if (tab_pi0_rho_pi_rho_diff_ == nullptr) {
    const auto &log = logger<LogArea::Experiment>();
    log.info() << "init table pi0_rho_pi\n";
    tab_pi0_rho_pi_rho_diff_ = make_unique<TabulationND<3>>(
        s0_diff, s1_diff, t0_diff, t1_diff, m_rho_0, m_rho_1, ds_diff, dt_diff,
        dm,
        xs_wrapper<PhotonCrossSection<
            ComputationMethod::Analytic>::xs_diff_pi0_rho_pi_rho_mediated>);
  }

  return tab_pi0_rho_pi_rho_diff_->get_linear(s, t, m_rho);
}

// C13
double
PhotonCrossSection<ComputationMethod::Lookup>::xs_pi_rho_pi0_rho_mediated(
    const double s, const double m_rho) {
  if (tab_pi_rho_pi0_rho_ == nullptr) {
    const auto &log = logger<LogArea::Experiment>();
    log.info("init table pi_rho_pi0\n");
    tab_pi_rho_pi0_rho_ = make_unique<TabulationND<2>>(
        s0_tot, s1_tot, m_rho_0, m_rho_1, ds_tot, dm,
        xs_wrapper<PhotonCrossSection<
            ComputationMethod::Analytic>::xs_pi_rho_pi0_rho_mediated>);
  }

  return tab_pi_rho_pi0_rho_->get_linear(s, m_rho);
}

double
PhotonCrossSection<ComputationMethod::Lookup>::xs_diff_pi_rho_pi0_rho_mediated(
    const double s, const double t, const double m_rho) {
  if (tab_pi_rho_pi0_rho_diff_ == nullptr) {
    const auto &log = logger<LogArea::Experiment>();
    log.info() << "init table pi_rho_pi0\n";
    tab_pi_rho_pi0_rho_diff_ = make_unique<TabulationND<3>>(
        s0_diff, s1_diff, t0_diff, t1_diff, m_rho_0, m_rho_1, ds_diff, dt_diff,
        dm,
        xs_wrapper<PhotonCrossSection<
            ComputationMethod::Analytic>::xs_diff_pi_rho_pi0>);
  }

  return tab_pi_rho_pi0_rho_diff_->get_linear(s, t, m_rho);
}

/*----------------------------------------------------------------------------*/
/* 					Pi + Rho -> Pi + Photon channels mediated
 * by (omega) 						  */
/*----------------------------------------------------------------------------*/

// C14
double PhotonCrossSection<ComputationMethod::Lookup>::xs_pi0_rho0_pi0(
    const double s, const double m_rho) {
  if (tab_pi0_rho0_pi0_ == nullptr) {
    const auto &log = logger<LogArea::Experiment>();
    log.info("init table pi0_rho0_pi0\n");
    tab_pi0_rho0_pi0_ = make_unique<TabulationND<2>>(
        s0_tot, s1_tot, m_rho_0, m_rho_1, ds_tot, dm,
        xs_wrapper<
            PhotonCrossSection<ComputationMethod::Analytic>::xs_pi0_rho0_pi0>);
  }

  return tab_pi0_rho0_pi0_->get_linear(s, m_rho);
}

double PhotonCrossSection<ComputationMethod::Lookup>::xs_diff_pi0_rho0_pi0(
    const double s, const double t, const double m_rho) {
  if (tab_pi0_rho0_pi0_diff_ == nullptr) {
    const auto &log = logger<LogArea::Experiment>();
    log.info() << "init table pi0_rho0_pi0_diff\n";
    tab_pi0_rho0_pi0_diff_ = make_unique<TabulationND<3>>(
        s0_diff, s1_diff, t0_diff, t1_diff, m_rho_0, m_rho_1, ds_diff, dt_diff,
        dm,
        xs_wrapper<PhotonCrossSection<
            ComputationMethod::Analytic>::xs_diff_pi0_rho0_pi0>);
  }

  return tab_pi0_rho0_pi0_diff_->get_linear(s, t, m_rho);
}

// C15
double
PhotonCrossSection<ComputationMethod::Lookup>::xs_pi_rho_pi0_omega_mediated(
    const double s, const double m_rho) {
  if (tab_pi_rho_pi0_omega_ == nullptr) {
    const auto &log = logger<LogArea::Experiment>();
    log.info("init table pi_rho_pi0\n");
    tab_pi_rho_pi0_omega_ = make_unique<TabulationND<2>>(
        s0_tot, s1_tot, m_rho_0, m_rho_1, ds_tot, dm,
<<<<<<< HEAD
        xs_wrapper<PhotonCrossSection<
            ComputationMethod::Analytic>::xs_pi_rho_pi0_omega_mediated>);
=======
        xs_wrapper<
            PhotonCrossSection<ComputationMethod::Analytic>::xs_pi_rho0_pi>);
>>>>>>> a79b4662
  }

  return tab_pi_rho_pi0_omega_->get_linear(s, m_rho);
}

double PhotonCrossSection<ComputationMethod::Lookup>::
    xs_diff_pi_rho_pi0_omega_mediated(const double s, const double t,
                                      const double m_rho) {
  if (tab_pi_rho_pi0_omega_diff_ == nullptr) {
    const auto &log = logger<LogArea::Experiment>();
    log.info() << "init table pi_rho_pi0\n";
    tab_pi_rho_pi0_omega_diff_ = make_unique<TabulationND<3>>(
        s0_diff, s1_diff, t0_diff, t1_diff, m_rho_0, m_rho_1, ds_diff, dt_diff,
        dm,
        xs_wrapper<PhotonCrossSection<
            ComputationMethod::Analytic>::xs_diff_pi_rho_pi0_omega_mediated>);
  }

  return tab_pi_rho_pi0_omega_diff_->get_linear(s, t, m_rho);
}

// C16
double
PhotonCrossSection<ComputationMethod::Lookup>::xs_pi0_rho_pi_omega_mediated(
    const double s, const double m_rho) {
  if (tab_pi0_rho_pi_omega_ == nullptr) {
    const auto &log = logger<LogArea::Experiment>();
    log.info("init table pi0_rho_pi\n");
    tab_pi0_rho_pi_omega_ = make_unique<TabulationND<2>>(
        s0_tot, s1_tot, m_rho_0, m_rho_1, ds_tot, dm,
        xs_wrapper<
            PhotonCrossSection<ComputationMethod::Analytic>::xs_pi0_rho_pi>);
  }

  return tab_pi0_rho_pi_omega_->get_linear(s, m_rho);
}

double PhotonCrossSection<ComputationMethod::Lookup>::
    xs_diff_pi0_rho_pi_omega_mediated(const double s, const double t,
                                      const double m_rho) {
  if (tab_pi0_rho_pi_omega_diff_ == nullptr) {
    const auto &log = logger<LogArea::Experiment>();
    log.info() << "init table pi0_rho_pi\n";
    tab_pi0_rho_pi_omega_diff_ = make_unique<TabulationND<3>>(
        s0_diff, s1_diff, t0_diff, t1_diff, m_rho_0, m_rho_1, ds_diff, dt_diff,
        dm,
        xs_wrapper<PhotonCrossSection<
            ComputationMethod::Analytic>::xs_diff_pi0_rho_pi_omega_mediated>);
  }

  return tab_pi0_rho_pi_omega_diff_->get_linear(s, t, m_rho);
}

/*----------------------------------------------------------------------------*/
/* 					Pi + Pi -> Rho + Photon channels mediated
 * by (Pi, Rho, a1) 				*/
/*----------------------------------------------------------------------------*/
// C21
double PhotonCrossSection<ComputationMethod::Lookup>::xs_pi_pi_rho0(
    const double s, const double m_rho) {
  if (tab_pi_pi_rho0_ == nullptr) {
    const auto &log = logger<LogArea::Experiment>();
    log.info("init table pi_pi_rho0\n");
    tab_pi_pi_rho0_ = make_unique<TabulationND<2>>(
        s0_tot, s1_tot, m_rho_0, m_rho_1, ds_tot, dm,
        xs_wrapper<
<<<<<<< HEAD
            PhotonCrossSection<ComputationMethod::Analytic>::xs_pi_pi_rho0>);
=======
            PhotonCrossSection<ComputationMethod::Analytic>::xs_pi_rho_pi0>);
>>>>>>> a79b4662
  }

  return tab_pi_pi_rho0_->get_linear(s, m_rho);
}

double PhotonCrossSection<ComputationMethod::Lookup>::xs_diff_pi_pi_rho0(
    const double s, const double t, const double m_rho) {
  if (tab_pi_pi_rho0_diff_ == nullptr) {
    const auto &log = logger<LogArea::Experiment>();
    log.info() << "init table pi_pi_rho0_diff\n";
    tab_pi_pi_rho0_diff_ = make_unique<TabulationND<3>>(
        s0_diff, s1_diff, t0_diff, t1_diff, m_rho_0, m_rho_1, ds_diff, dt_diff,
        dm,
        xs_wrapper<PhotonCrossSection<
            ComputationMethod::Analytic>::xs_diff_pi_pi_rho0>);
  }

  return tab_pi_pi_rho0_diff_->get_linear(s, t, m_rho);
}

// C22
double PhotonCrossSection<ComputationMethod::Lookup>::xs_pi_pi0_rho(
    const double s, const double m_rho) {
  if (tab_pi_pi0_rho_ == nullptr) {
    const auto &log = logger<LogArea::Experiment>();
<<<<<<< HEAD
    log.info("init table pi_pi0_rho\n");
    tab_pi_pi0_rho_ = make_unique<TabulationND<2>>(
        s0_tot, s1_tot, m_rho_0, m_rho_1, ds_tot, dm,
        xs_wrapper<
            PhotonCrossSection<ComputationMethod::Analytic>::xs_pi_pi0_rho>);
=======
    log.info() << "init table pi_pi0_rho_diff\n";
    tab_pi_pi0_rho_diff_ = make_unique<TabulationND<3>>(
        s0_diff, s1_diff, t0_diff, t1_diff, m_rho_0, m_rho_1, ds_diff, dt_diff,
        dm,
        xs_wrapper<PhotonCrossSection<
            ComputationMethod::Analytic>::xs_diff_pi_pi0_rho>);
>>>>>>> a79b4662
  }

  return tab_pi_pi0_rho_->get_linear(s, m_rho);
}

double PhotonCrossSection<ComputationMethod::Lookup>::xs_diff_pi_pi0_rho(
    const double s, const double t, const double m_rho) {
  if (tab_pi_pi0_rho_diff_ == nullptr) {
    const auto &log = logger<LogArea::Experiment>();
<<<<<<< HEAD
    log.info() << "init table pi_pi0_rho_diff\n";
    tab_pi_pi0_rho_diff_ = make_unique<TabulationND<3>>(
        s0_diff, s1_diff, t0_diff, t1_diff, m_rho_0, m_rho_1, ds_diff, dt_diff,
        dm,
        xs_wrapper<PhotonCrossSection<
            ComputationMethod::Analytic>::xs_diff_pi_pi0_rho>);
=======
    log.info() << "init table pi0_rho0_pi0_diff\n";
    tab_pi0_rho0_pi0_diff_ = make_unique<TabulationND<3>>(
        s0_diff, s1_diff, t0_diff, t1_diff, m_rho_0, m_rho_1, ds_diff, dt_diff,
        dm,
        PhotonCrossSection<ComputationMethod::Analytic>::xs_diff_pi0_rho0_pi0);
>>>>>>> a79b4662
  }

  return tab_pi_pi0_rho_diff_->get_linear(s, t, m_rho);
}

<<<<<<< HEAD
/*----------------------------------------------------------------------------*/
/*				 Pi + Rho -> Pi + Photon channels mediated by
 * (Pi, Rho, a1)         */
/*  			 and (Omega) summed
 */
/*----------------------------------------------------------------------------*/
=======
double PhotonCrossSection<ComputationMethod::Lookup>::xs_diff_pi_rho_pi0(
    const double s, const double t, const double m_rho) {
  if (tab_pi_rho_pi0_diff_ == nullptr) {
    const auto &log = logger<LogArea::Experiment>();
    log.info() << "init table pi_rho_pi0\n";
    tab_pi_rho_pi0_diff_ = make_unique<TabulationND<3>>(
        s0_diff, s1_diff, t0_diff, t1_diff, m_rho_0, m_rho_1, ds_diff, dt_diff,
        dm,
        PhotonCrossSection<ComputationMethod::Analytic>::xs_diff_pi_rho_pi0);
  }
>>>>>>> a79b4662

// C12 + C16
double PhotonCrossSection<ComputationMethod::Lookup>::xs_pi0_rho_pi(
    const double s, const double m_rho) {
  return xs_pi0_rho_pi_rho_mediated(s, m_rho) +
         xs_pi0_rho_pi_omega_mediated(s, m_rho);
}

double PhotonCrossSection<ComputationMethod::Lookup>::xs_diff_pi0_rho_pi(
    const double s, const double t, const double m_rho) {
<<<<<<< HEAD
  return xs_diff_pi0_rho_pi_rho_mediated(s, t, m_rho) +
         xs_diff_pi0_rho_pi_omega_mediated(s, t, m_rho);
}
=======
  if (tab_pi0_rho_pi_diff_ == nullptr) {
    const auto &log = logger<LogArea::Experiment>();
    log.info() << "init table pi0_rho_pi\n";
    tab_pi0_rho_pi_diff_ = make_unique<TabulationND<3>>(
        s0_diff, s1_diff, t0_diff, t1_diff, m_rho_0, m_rho_1, ds_diff, dt_diff,
        dm,
        PhotonCrossSection<ComputationMethod::Analytic>::xs_diff_pi0_rho_pi);
  }
>>>>>>> a79b4662

// C13 + C15
double PhotonCrossSection<ComputationMethod::Lookup>::xs_pi_rho_pi0(
    const double s, const double m_rho) {
  return xs_pi_rho_pi0_rho_mediated(s, m_rho) +
         xs_pi_rho_pi0_omega_mediated(s, m_rho);
}

double PhotonCrossSection<ComputationMethod::Lookup>::xs_diff_pi_rho_pi0(
    const double s, const double t, const double m_rho) {
<<<<<<< HEAD
  return xs_diff_pi_rho_pi0_rho_mediated(s, t, m_rho) +
         xs_diff_pi_rho_pi0_omega_mediated(s, t, m_rho);
=======
  if (tab_pi_rho0_pi_diff_ == nullptr) {
    const auto &log = logger<LogArea::Experiment>();
    log.info() << "init table pi_rho0_pi_diff\n";
    tab_pi_rho0_pi_diff_ = make_unique<TabulationND<3>>(
        s0_diff, s1_diff, t0_diff, t1_diff, m_rho_0, m_rho_1, ds_diff, dt_diff,
        dm,
        PhotonCrossSection<ComputationMethod::Analytic>::xs_diff_pi_rho0_pi);
  }

  return tab_pi_rho0_pi_diff_->get_linear(s, t, m_rho);
>>>>>>> a79b4662
}

// definition of differential xs-getters

// definition of static lookup tables. fine-tuning for parameters needed.
//
constexpr double s0 = 0.1, s1 = 18.4, t0 = -10., t1 = -0.001, ds = 0.01;
constexpr double dt = 0.01;

std::unique_ptr<TabulationND<2>>
    PhotonCrossSection<ComputationMethod::Lookup>::tab_pi_pi_rho0_ = nullptr;

std::unique_ptr<TabulationND<2>>
    PhotonCrossSection<ComputationMethod::Lookup>::tab_pi_pi0_rho_ = nullptr;

std::unique_ptr<TabulationND<2>>
    PhotonCrossSection<ComputationMethod::Lookup>::tab_pi0_rho0_pi0_ = nullptr;

std::unique_ptr<TabulationND<2>>
    PhotonCrossSection<ComputationMethod::Lookup>::tab_pi_rho0_pi_ = nullptr;

std::unique_ptr<TabulationND<2>>
    PhotonCrossSection<ComputationMethod::Lookup>::tab_pi0_rho_pi_omega_ =
        nullptr;

std::unique_ptr<TabulationND<2>>
    PhotonCrossSection<ComputationMethod::Lookup>::tab_pi0_rho_pi_rho_ =
        nullptr;

std::unique_ptr<TabulationND<2>>
    PhotonCrossSection<ComputationMethod::Lookup>::tab_pi_rho_pi0_omega_ =
        nullptr;

std::unique_ptr<TabulationND<2>>
    PhotonCrossSection<ComputationMethod::Lookup>::tab_pi_rho_pi0_rho_ =
        nullptr;

std::unique_ptr<TabulationND<3>>
    PhotonCrossSection<ComputationMethod::Lookup>::tab_pi_pi_rho0_diff_ =
        nullptr;
std::unique_ptr<TabulationND<3>>
    PhotonCrossSection<ComputationMethod::Lookup>::tab_pi_pi0_rho_diff_ =
        nullptr;
std::unique_ptr<TabulationND<3>>
    PhotonCrossSection<ComputationMethod::Lookup>::tab_pi0_rho0_pi0_diff_ =
        nullptr;
std::unique_ptr<TabulationND<3>>
    PhotonCrossSection<ComputationMethod::Lookup>::tab_pi_rho_pi0_omega_diff_ =
        nullptr;

std::unique_ptr<TabulationND<3>>
    PhotonCrossSection<ComputationMethod::Lookup>::tab_pi_rho_pi0_rho_diff_ =
        nullptr;
std::unique_ptr<TabulationND<3>>
    PhotonCrossSection<ComputationMethod::Lookup>::tab_pi0_rho_pi_omega_diff_ =
        nullptr;

std::unique_ptr<TabulationND<3>>
    PhotonCrossSection<ComputationMethod::Lookup>::tab_pi0_rho_pi_rho_diff_ =
        nullptr;
std::unique_ptr<TabulationND<3>>

    PhotonCrossSection<ComputationMethod::Lookup>::tab_pi_rho0_pi_diff_ =
        nullptr;<|MERGE_RESOLUTION|>--- conflicted
+++ resolved
@@ -9,26 +9,17 @@
 
 #include "include/photoncrosssections.h"
 
-<<<<<<< HEAD
-=======
 namespace {
->>>>>>> a79b4662
 typedef double (*Fun2D)(double, double);
 typedef double (*Fun3D)(double, double, double);
 
 template <Fun2D F>
 double xs_wrapper(const double s, const double m) {
-<<<<<<< HEAD
-=======
-  // std::cout << s << " " << m << std::endl;
-
->>>>>>> a79b4662
   if (std::sqrt(s) > m)
     return F(s, m);
   else
     return 0;
 }
-<<<<<<< HEAD
 
 template <Fun3D F>
 double xs_wrapper(const double s, const double t, const double m) {
@@ -37,19 +28,8 @@
   else
     return 0;
 }
-=======
-
-template <Fun3D F>
-double xs_wrapper(const double s, const double t, const double m) {
-  // std::cout << s << " " << t << " " << m << std::endl;
-  if (std::sqrt(s) > m)
-    return F(s, t, m);
-  else
-    return 0;
-}
 
 }  // anonymous namespace
->>>>>>> a79b4662
 
 /*
    The cross sections presented in this file are calculated applying an average
@@ -60,12 +40,8 @@
    particles to account for these particle properties.
 */
 
-<<<<<<< HEAD
-using namespace Smash;
-=======
 
 using namespace smash;
->>>>>>> a79b4662
 
 template class PhotonCrossSection<ComputationMethod::Analytic>;
 template class PhotonCrossSection<ComputationMethod::Lookup>;
@@ -1499,7 +1475,6 @@
             (pow(mpion, 4) + pow(pow(mrho, 2) - s, 2) -
              2 * pow(mpion, 2) * (pow(mrho, 2) + s)))) /
       (512. * Pi);
-<<<<<<< HEAD
 
   return to_mb * diff_xs / spin_deg_factor;
 }
@@ -1507,14 +1482,6 @@
 // C12
 double
 PhotonCrossSection<ComputationMethod::Analytic>::xs_pi0_rho_pi_rho_mediated(
-=======
-
-  return to_mb * diff_xs / spin_deg_factor;
-}
-/*
-// C12
-double PhotonCrossSection<ComputationMethod::Analytic>::xs_pi0_rho_pi(
->>>>>>> a79b4662
     const double s, const double m_rho) {
   using std::atan;
   using std::pow;
@@ -2327,7 +2294,6 @@
   const double mpion = m_pion_;
   const double mrho = m_rho;
   const double spin_deg_factor = 3.0;
-<<<<<<< HEAD
 
   const double diff_xs =
       (pow(Const, 2) * pow(ghat, 4) *
@@ -2521,200 +2487,6 @@
 // C13
 double
 PhotonCrossSection<ComputationMethod::Analytic>::xs_pi_rho_pi0_rho_mediated(
-=======
-
-  const double diff_xs =
-      (pow(Const, 2) * pow(ghat, 4) *
-       ((-0.25 * pow(-2 + delta, 2) * pow(mpion, 2) *
-         (pow(mpion, 4) + pow(pow(mrho, 2) - s, 2) -
-          2 * pow(mpion, 2) * (pow(mrho, 2) + s))) /
-            (pow(mrho, 2) * pow(pow(mpion, 2) - s, 2)) -
-        (0.0625 * (eta1 - eta2) * (-pow(ma1, 2) + s) *
-         (2 * pow(mrho, 2) +
-          delta * (-2 * pow(mpion, 2) - pow(mrho, 2) + s + t)) *
-         (-(eta2 * (s - t) *
-            (4 * pow(mpion, 4) + s * (4 * pow(mrho, 2) + s - t) -
-             pow(mpion, 2) * (3 * s + t))) +
-          eta1 * (8 * pow(mpion, 6) + pow(s, 3) + pow(s, 2) * t +
-                  5 * s * pow(t, 2) + pow(t, 3) + 2 * pow(mrho, 4) * (-s + t) +
-                  pow(mrho, 2) * (s - 3 * t) * (s + t) +
-                  2 * pow(mpion, 2) * (2 * pow(mrho, 2) - s - t) * (s + t) -
-                  2 * pow(mpion, 4) * (2 * pow(mrho, 2) + s + 3 * t)))) /
-            (pow(mrho, 2) *
-             (pow(Gammaa1, 2) * pow(ma1, 2) + pow(pow(ma1, 2) - s, 2)) *
-             (-2 * pow(mpion, 2) + s + t)) -
-        (0.0625 *
-         pow(-2. * pow(mrho, 2) +
-                 delta * (2. * pow(mpion, 2) + pow(mrho, 2) - 1. * s - 1. * t),
-             2) *
-         (8. * pow(mpion, 6) + 4. * pow(mrho, 6) + pow(s, 3) +
-          pow(mrho, 4) * (-4. * s - 4. * t) +
-          pow(mpion, 4) * (-4. * pow(mrho, 2) - 4. * s - 4. * t) +
-          3. * pow(s, 2) * t + 3. * s * pow(t, 2) + pow(t, 3) +
-          pow(mrho, 2) * (-3. * pow(s, 2) + 2. * s * t - 3. * pow(t, 2)) +
-          pow(mpion, 2) *
-              (-8. * pow(mrho, 4) - 2. * pow(s, 2) - 4. * s * t -
-               2. * pow(t, 2) + pow(mrho, 2) * (4. * s + 4. * t)))) /
-            (pow(mrho, 6) * pow(2. * pow(mpion, 2) - 1. * s - 1. * t, 2)) +
-        (0.125 * (-2 + delta) * (eta1 - eta2) * (-pow(ma1, 2) + s) *
-         (-(eta2 * (pow(mpion, 2) + s) *
-            (-pow(mpion, 4) + pow(mpion, 2) * (pow(mrho, 2) - 2 * s) +
-             s * (-pow(mrho, 2) + s + 2 * t))) +
-          eta1 * (-4 * pow(mpion, 6) +
-                  s * (-pow(mrho, 2) + s) * (-pow(mrho, 2) + s + t) +
-                  pow(mpion, 4) * (3 * pow(mrho, 2) + s + t) -
-                  pow(mpion, 2) * (pow(mrho, 4) + 2 * s * (s - t) +
-                                   pow(mrho, 2) * (-s + t))))) /
-            ((pow(Gammaa1, 2) * pow(ma1, 2) + pow(pow(ma1, 2) - s, 2)) *
-             (-pow(mpion, 2) + s)) +
-        (0.03125 * pow(eta1 - eta2, 2) *
-         (pow(eta2, 2) *
-              (pow(mpion, 8) - 2 * pow(mpion, 6) * pow(mrho, 2) +
-               pow(mpion, 4) * (pow(pow(mrho, 2) + 2 * s, 2) - 2 * s * t) +
-               pow(s, 2) * (pow(pow(mrho, 2) + s, 2) +
-                            2 * (-pow(mrho, 2) + s) * t + 2 * pow(t, 2)) -
-               2 * pow(mpion, 2) * s *
-                   (pow(mrho, 4) + pow(mrho, 2) * (2 * s - t) +
-                    2 * s * (s + t))) -
-          2 * eta1 * eta2 *
-              (pow(mpion, 8) -
-               pow(mpion, 4) * (pow(mrho, 4) + 2 * pow(mrho, 2) * s +
-                                2 * s * (-2 * s + t)) +
-               2 * pow(mpion, 2) * s *
-                   (pow(mrho, 4) + pow(mrho, 2) * (s + t) - 2 * s * (s + t)) +
-               pow(s, 2) * (-pow(mrho, 4) + pow(s, 2) - 2 * pow(mrho, 2) * t +
-                            2 * t * (s + t))) +
-          pow(eta1, 2) *
-              (pow(mpion, 8) - 2 * pow(mpion, 6) * pow(mrho, 2) +
-               pow(mpion, 4) * (3 * pow(mrho, 4) + 2 * s * (2 * s - t) +
-                                2 * pow(mrho, 2) * (-3 * s + t)) -
-               2 * pow(mpion, 2) * (-pow(mrho, 2) + s) *
-                   (2 * s * (s + t) - pow(mrho, 2) * (2 * s + t)) +
-               s * (-pow(mrho, 2) + s) *
-                   (pow(s, 2) + 2 * s * t + 2 * pow(t, 2) -
-                    pow(mrho, 2) * (s + 2 * t))))) /
-            (pow(Gammaa1, 2) * pow(ma1, 2) + pow(pow(ma1, 2) - s, 2)) +
-        (0.5 *
-         (-2. * pow(mrho, 2) +
-          delta * (2. * pow(mpion, 2) + pow(mrho, 2) - 1. * s - 1. * t)) *
-         (delta * (1. * pow(mpion, 6) + 0.5 * pow(mrho, 6) +
-                   0.0625 * pow(s, 3) + pow(mrho, 4) * (-0.5 * s - 0.5 * t) +
-                   pow(mpion, 4) * (-0.5 * pow(mrho, 2) - 0.75 * s - 0.25 * t) +
-                   0.3125 * pow(s, 2) * t + 0.4375 * s * pow(t, 2) +
-                   0.1875 * pow(t, 3) +
-                   pow(mpion, 2) * (-1. * pow(mrho, 4) +
-                                    pow(mrho, 2) * (0.375 * s + 0.625 * t) +
-                                    (-0.5 * s - 0.5 * t) * t) +
-                   pow(mrho, 2) * (-0.3125 * pow(s, 2) + 0.25 * s * t -
-                                   0.4375 * pow(t, 2))) +
-          pow(mrho, 2) *
-              (-0.125 * pow(s, 2) + C4 * pow(mrho, 4) * (1. * s - 1. * t) +
-               0.125 * pow(t, 2) +
-               pow(mpion, 2) * ((0.25 - 1. * C4 * pow(mrho, 2)) * s +
-                                (-0.25 + 1. * C4 * pow(mrho, 2)) * t) +
-               pow(mrho, 2) * (-0.5 * s + 0.5 * C4 * pow(s, 2) +
-                               t * (0.5 - 0.5 * C4 * t))))) /
-            (pow(mrho, 6) * (1. * pow(mpion, 2) - 0.5 * s - 0.5 * t)) +
-        (pow(delta, 2) *
-             (-0.5 * pow(mpion, 6) - 0.0625 * pow(mrho, 6) +
-              pow(mpion, 4) * (1. * pow(mrho, 2) + 0.5 * s) +
-              pow(mrho, 4) * (-0.125 * s - 0.125 * t) +
-              t * (-0.125 * pow(s, 2) - 0.25 * s * t - 0.125 * pow(t, 2)) +
-              pow(mpion, 2) * (1.25 * pow(mrho, 4) - 0.125 * pow(s, 2) +
-                               pow(mrho, 2) * (-0.875 * s - 1.125 * t) +
-                               0.25 * s * t + 0.375 * pow(t, 2)) +
-              pow(mrho, 2) *
-                  (0.3125 * pow(s, 2) + 0.25 * s * t + 0.4375 * pow(t, 2))) +
-         delta * pow(mrho, 2) *
-             (pow(mpion, 4) * (-0.5 - 4. * C4 * pow(mrho, 2)) +
-              (-0.25 * s - 0.25 * t) * t +
-              pow(mrho, 4) * (-0.75 + 0.5 * C4 * s + 2.5 * C4 * t) +
-              pow(mrho, 2) * (-1.5 * C4 * pow(s, 2) + s * (1.25 - 2. * C4 * t) +
-                              t * (0.25 - 0.5 * C4 * t)) +
-              pow(mpion, 2) *
-                  (-3. * C4 * pow(mrho, 4) + 0.25 * s + 0.75 * t +
-                   pow(mrho, 2) * (-1.5 + 5. * C4 * s + 3. * C4 * t))) +
-         pow(mrho, 6) *
-             (0.75 +
-              C4 * (8. * C4 * pow(mpion, 4) + 2. * C4 * pow(s, 2) +
-                    pow(mpion, 2) * (6. - 8. * C4 * s - 8. * C4 * t) +
-                    t * (-3. + 2. * C4 * t) + s * (-3. + 4. * C4 * t)))) /
-            pow(mrho, 6) +
-        (0.0625 * (eta1 - eta2) * (-pow(ma1, 2) + s) *
-         (-(eta2 *
-            (2 * pow(mpion, 4) *
-                 (-4 * C4 * pow(mrho, 2) * (pow(mrho, 2) + 4 * s) +
-                  delta * (pow(mrho, 2) + 6 * s - 2 * t)) +
-             pow(mpion, 2) *
-                 (2 * pow(mrho, 4) * (-2 + delta + 8 * C4 * s) +
-                  delta * (-11 * pow(s, 2) - 6 * s * t + pow(t, 2)) +
-                  pow(mrho, 2) * ((-10 + delta) * s - (-2 + delta) * t +
-                                  32 * C4 * s * (s + t))) +
-             s * (-2 * pow(mrho, 4) * (-2 + delta + 4 * C4 * s) +
-                  delta * (3 * pow(s, 2) + 2 * s * t + 3 * pow(t, 2)) +
-                  pow(mrho, 2) * (3 * (2 + delta) * s + (2 - 5 * delta) * t -
-                                  8 * C4 * pow(s + t, 2))))) +
-          eta1 *
-              (8 * delta * pow(mpion, 6) +
-               2 * pow(mpion, 4) *
-                   (12 * C4 * pow(mrho, 4) -
-                    2 * pow(mrho, 2) * (-1 + 3 * delta + 8 * C4 * s) +
-                    3 * delta * (s - t)) +
-               delta * (3 * pow(s, 3) + 5 * pow(s, 2) * t + 7 * s * pow(t, 2) +
-                        pow(t, 3)) -
-               2 * pow(mrho, 2) *
-                   ((-3 + 2 * delta) * pow(s, 2) +
-                    2 * (-1 + 2 * delta) * s * t +
-                    (-1 + 2 * delta) * pow(t, 2) + 4 * C4 * s * pow(s + t, 2)) +
-               pow(mrho, 4) * ((-6 + delta) * s + (-2 + 3 * delta) * t +
-                               8 * C4 * s * (s + 2 * t)) -
-               2 * pow(mpion, 2) *
-                   (delta * (s + t) * (5 * s + t) -
-                    pow(mrho, 2) * (-6 * s + 9 * delta * s - 2 * t +
-                                    5 * delta * t + 16 * C4 * s * (s + t)) +
-                    2 * pow(mrho, 4) * (-2 + delta + 4 * C4 * (2 * s + t)))))) /
-            (pow(mrho, 2) *
-             (pow(Gammaa1, 2) * pow(ma1, 2) + pow(pow(ma1, 2) - s, 2))) +
-        (2 *
-         ((0.0625 * (-2. + delta) *
-           (-2. * pow(mrho, 2) +
-            delta * (2. * pow(mpion, 2) + pow(mrho, 2) - 1. * s - 1. * t)) *
-           (2. * pow(mpion, 6) + 1. * pow(mrho, 6) +
-            pow(mpion, 4) * (-3. * pow(mrho, 2) - 2. * s) +
-            pow(mrho, 4) * (-1.5 * s - 1.5 * t) +
-            pow(mrho, 2) * (0.5 * s + 0.5 * t) * t +
-            s * (0.5 * pow(s, 2) + 1. * s * t + 0.5 * pow(t, 2)) +
-            pow(mpion, 2) *
-                (-1. * pow(mrho, 4) - 0.5 * pow(s, 2) - 1. * s * t -
-                 0.5 * pow(t, 2) + pow(mrho, 2) * (-0.5 * s + 2.5 * t)))) /
-              ((pow(mpion, 2) - 1. * s) *
-               (1. * pow(mpion, 2) - 0.5 * s - 0.5 * t)) +
-          (0.0625 * (-2 + delta) *
-           (delta *
-                (6 * pow(mpion, 6) -
-                 pow(mpion, 4) * (9 * (pow(mrho, 2) + s) + t) -
-                 pow(mpion, 2) * (2 * pow(mrho, 4) - 3 * pow(s, 2) +
-                                  pow(mrho, 2) * (5 * s - 7 * t) + pow(t, 2)) +
-                 (pow(mrho, 2) - s - t) *
-                     (3 * pow(mrho, 4) - s * t - pow(mrho, 2) * (3 * s + t))) +
-            2 * pow(mrho, 2) *
-                (pow(mpion, 4) * (1 + 4 * C4 * pow(mrho, 2)) +
-                 pow(mrho, 4) * (-1 + 4 * C4 * s) + s * t -
-                 pow(mpion, 2) * (4 * C4 * pow(mrho, 4) + s -
-                                  2 * pow(mrho, 2) * (1 + 4 * C4 * s) + t) +
-                 pow(mrho, 2) * (t + s * (1 - 4 * C4 * (s + 2 * t)))))) /
-              (-pow(mpion, 2) + s))) /
-            pow(mrho, 4))) /
-      (16. * Pi *
-       (pow(mpion, 4) + pow(pow(mrho, 2) - s, 2) -
-        2 * pow(mpion, 2) * (pow(mrho, 2) + s)));
-
-  return to_mb * diff_xs / spin_deg_factor;
-}
-
-// C13
-double PhotonCrossSection<ComputationMethod::Analytic>::xs_pi_rho_pi0(
->>>>>>> a79b4662
     const double s, const double m_rho) {
   using std::atan;
   using std::pow;
@@ -3931,16 +3703,9 @@
        (16. * Pi *
         (pow(mpion, 4) + pow(pow(mrho, 2) - s, 2) -
          2 * pow(mpion, 2) * (pow(mrho, 2) + s))));
-<<<<<<< HEAD
 
   return to_mb * diff_xs / spin_deg_factor;
 }
-=======
->>>>>>> a79b4662
-
-  return to_mb * diff_xs / spin_deg_factor;
-}
-*/
 /*----------------------------------------------------------------------------*/
 /* 					Pi + Rho -> Pi + Photon channels mediated
  * by (omega) 						  */
@@ -4068,8 +3833,6 @@
   const double &mpion = m_pion_;
   const double &mrho = m_rho;
   const double spin_deg_factor = 3.0;
-<<<<<<< HEAD
-=======
 
   double diff_xs =
       (pow(Const, 2) * pow(g_POR, 4) *
@@ -4116,53 +3879,8 @@
 
   return to_mb * diff_xs / spin_deg_factor;
 }
->>>>>>> a79b4662
-
-  double diff_xs =
-      (pow(Const, 2) * pow(g_POR, 4) *
-       (pow(momega, 4) * pow(s, 4) + 4 * pow(momega, 4) * pow(s, 3) * t -
-        4 * pow(momega, 2) * pow(s, 4) * t +
-        10 * pow(momega, 4) * pow(s, 2) * pow(t, 2) -
-        16 * pow(momega, 2) * pow(s, 3) * pow(t, 2) +
-        5 * pow(s, 4) * pow(t, 2) + 4 * pow(momega, 4) * s * pow(t, 3) -
-        16 * pow(momega, 2) * pow(s, 2) * pow(t, 3) +
-        10 * pow(s, 3) * pow(t, 3) + pow(momega, 4) * pow(t, 4) -
-        4 * pow(momega, 2) * s * pow(t, 4) + 5 * pow(s, 2) * pow(t, 4) +
-        pow(mpion, 8) * pow(-2 * pow(momega, 2) + s + t, 2) -
-        2 * pow(mpion, 6) * pow(mrho, 2) *
-            (2 * pow(momega, 4) + pow(s, 2) + pow(t, 2) -
-             2 * pow(momega, 2) * (s + t)) +
-        pow(mrho, 4) *
-            (2 * pow(s, 2) * pow(t, 2) - 2 * pow(momega, 2) * s * t * (s + t) +
-             pow(momega, 4) * (pow(s, 2) + pow(t, 2))) -
-        2 * pow(mrho, 2) *
-            (3 * pow(s, 2) * pow(t, 2) * (s + t) -
-             3 * pow(momega, 2) * s * t * pow(s + t, 2) +
-             pow(momega, 4) * (pow(s, 3) + 2 * pow(s, 2) * t +
-                               2 * s * pow(t, 2) + pow(t, 3))) +
-        pow(mpion, 4) *
-            (-2 * pow(mrho, 2) * (pow(momega, 2) - s) * (pow(momega, 2) - t) *
-                 (s + t) -
-             8 * pow(momega, 2) * s * t * (s + t) +
-             4 * pow(momega, 4) * (pow(s, 2) + pow(t, 2)) -
-             2 * s * t * (pow(s, 2) - 6 * s * t + pow(t, 2)) +
-             pow(mrho, 4) * (2 * pow(momega, 4) + pow(s, 2) + pow(t, 2) -
-                             2 * pow(momega, 2) * (s + t))) -
-        2 * pow(mpion, 2) *
-            (2 * (s + t) * pow(-2 * s * t + pow(momega, 2) * (s + t), 2) +
-             pow(mrho, 4) * (-4 * pow(momega, 2) * s * t +
-                             pow(momega, 4) * (s + t) + s * t * (s + t)) -
-             pow(mrho, 2) *
-                 (-10 * pow(momega, 2) * s * t * (s + t) +
-                  2 * pow(momega, 4) * (pow(s, 2) + 3 * s * t + pow(t, 2)) +
-                  s * t * (pow(s, 2) + 8 * s * t + pow(t, 2)))))) /
-      (128. * Pi * pow(pow(momega, 2) - s, 2) *
-       (pow(pow(mpion, 2) - pow(mrho, 2), 2) -
-        2 * (pow(mpion, 2) + pow(mrho, 2)) * s + pow(s, 2)) *
-       pow(pow(momega, 2) - t, 2));
-
-  return to_mb * diff_xs / spin_deg_factor;
-}
+
+
 
 // C15
 double
@@ -4179,33 +3897,6 @@
   const double spin_deg_factor = 3.0;
 
   const double xs =
-<<<<<<< HEAD
-      (0.0024867959858108648 * pow(Const, 2) * pow(g_POR, 4) *
-       (pow(mpion, 8) * (1. * tmax - 1. * tmin) +
-        pow(mpion, 6) * pow(mrho, 2) * (-2. * tmax + 2. * tmin) +
-        pow(mpion, 4) * (pow(mrho, 4) * (1. * tmax - 1. * tmin) +
-                         s * (4. * s * tmax - 1. * pow(tmax, 2) -
-                              4. * s * tmin + 1. * pow(tmin, 2))) +
-        pow(s, 2) *
-            (1. * pow(s, 2) * tmax + 1. * s * pow(tmax, 2) +
-             0.6666666666666666 * pow(tmax, 3) +
-             pow(mrho, 4) * (1. * tmax - 1. * tmin) - 1. * pow(s, 2) * tmin -
-             1. * s * pow(tmin, 2) - 0.6666666666666666 * pow(tmin, 3) +
-             pow(mrho, 2) * (-2. * s * tmax - 1. * pow(tmax, 2) +
-                             2. * s * tmin + 1. * pow(tmin, 2))) +
-        pow(mpion, 2) * s *
-            (pow(mrho, 4) * (-2. * tmax + 2. * tmin) +
-             pow(mrho, 2) * (4. * s * tmax + 1. * pow(tmax, 2) - 4. * s * tmin -
-                             1. * pow(tmin, 2)) +
-             s * (-4. * s * tmax - 2. * pow(tmax, 2) + 4. * s * tmin +
-                  2. * pow(tmin, 2))))) /
-      ((pow(pow(momega, 2) - 1. * s, 2) *
-        (pow(mpion, 4) + pow(mrho, 4) +
-         pow(mpion, 2) * (-2. * pow(mrho, 2) - 2. * s) - 2. * pow(mrho, 2) * s +
-         pow(s, 2))));
-
-  return xs * to_mb / spin_deg_factor;
-=======
 		(0.0024867959858108648*pow(Const,2)*pow(g_POR,4)*(pow(mpion,8)*(1.*tmax
 		- 1.*tmin) + pow(mpion,6)*pow(mrho,2)*(-2.*tmax + 2.*tmin) +
 		pow(mpion,4)*(pow(mrho,4)*(1.*tmax - 1.*tmin) + s*(4.*s*tmax
@@ -4221,14 +3912,12 @@
 		pow(mpion,2)*(-2.*pow(mrho,2) - 2.*s) - 2.*pow(mrho,2)*s + pow(s,2))));
 
         return xs * to_mb / spin_deg_factor;
->>>>>>> a79b4662
 }
 
 double PhotonCrossSection<ComputationMethod::Analytic>::
     xs_diff_pi_rho_pi0_omega_mediated(const double s, const double t,
                                       const double m_rho) {
   const double &mpion = m_pion_;
-<<<<<<< HEAD
   const double &mrho = m_rho;
   const double spin_deg_factor = 3.0;
   const double diff_xs =
@@ -4241,21 +3930,6 @@
             (pow(mrho, 4) + 2 * s * (s + t) - pow(mrho, 2) * (2 * s + t)))) /
       ((pow(pow(momega, 2) - s, 2) * (pow(mpion, 4) + pow(pow(mrho, 2) - s, 2) -
                                       2 * pow(mpion, 2) * (pow(mrho, 2) + s))));
-=======
-        const double &mrho = m_rho;
-        const double spin_deg_factor = 3.0;
-  const double diff_xs =
-		(0.0024867959858108648*pow(Const,2)*pow(g_POR,4)*(pow(mpion,8) -
-		2*pow(mpion,6)*pow(mrho,2) + pow(mpion,4)*(pow(mrho,4) + 4*pow(s,2) - 2*s*t)
-		+ pow(s,2)*(pow(mrho,4) + pow(s,2) + 2*s*t + 2*pow(t,2) - 2*pow(mrho,2)*(s
-		+ t)) - 2*pow(mpion,2)*s*(pow(mrho,4) + 2*s*(s + t) -
-		pow(mrho,2)*(2*s + t))))/
-		((pow(pow(momega,2) - s,2)*(pow(mpion,4) + pow(pow(mrho,2) -
-		s,2) - 2*pow(mpion,2)*(pow(mrho,2) + s))));
-
-        return to_mb * diff_xs / spin_deg_factor;
-}
->>>>>>> a79b4662
 
   return to_mb * diff_xs / spin_deg_factor;
 }
@@ -4268,7 +3942,6 @@
   using std::pow;
   using std::sqrt;
   const double &mpion = m_pion_;
-<<<<<<< HEAD
   const double &mrho = m_rho;
   auto t_mandelstam = get_t_range(sqrt(s), m_pion_, m_rho, m_pion_, 0.);
   const double &tmin = t_mandelstam[1];
@@ -4329,57 +4002,12 @@
         2 * pow(mpion, 2) * (pow(mrho, 2) + s)));
 
   return xs * to_mb / spin_deg_factor;
-=======
-        const double &mrho = m_rho;
-  auto t_mandelstam = get_t_range(sqrt(s), m_pion_, m_rho, m_pion_, 0.);
-  const double &tmin = t_mandelstam[1];
-  const double &tmax = t_mandelstam[0];
-        const double spin_deg_factor = 3.0;
-
-  const double xs = (0.0024868*pow(Const,2)*pow(g_POR,4)*((pow(momega,8) +
-		pow(mpion,4)*pow(pow(mpion,2) - pow(mrho,2),2) - 2*pow(momega,6)*
-		(2*pow(mpion,2) + pow(mrho,2) - s) - 2*pow(momega,2)*pow(mpion,2)
-		*(pow(mrho,4) + pow(mpion,2)*s
-		- pow(mrho,2)*s) + pow(momega,4)*(4*pow(mpion,4) + pow(mrho,4) +
-		4*pow(mpion,2)*(pow(mrho,2) - s) - 2*pow(mrho,2)*s + 2*pow(s,2)))/
-		        (pow(momega,2) - tmax) + 3*pow(momega,4)*tmax -
-		8*pow(momega,2)*pow(mpion,2)*tmax + 4*pow(mpion,4)*tmax -
-		       4*pow(momega,2)*pow(mrho,2)*tmax + 4*pow(mpion,2)*pow(mrho,2)*tmax +
-		pow(mrho,4)*tmax + 4*pow(momega,2)*s*tmax - 4*pow(mpion,2)*s*tmax -
-		2*pow(mrho,2)*s*tmax + 2*pow(s,2)*tmax + pow(momega,2)*pow(tmax,2) -
-		2*pow(mpion,2)*pow(tmax,2) - pow(mrho,2)*pow(tmax,2) + s*pow(tmax,2) +
-		pow(tmax,3)/3. - (pow(momega,8) + pow(mpion,4)*pow(pow(mpion,2) -
-		pow(mrho,2),2) - 2*pow(momega,6)*(2*pow(mpion,2) + pow(mrho,2) - s) -
-		          2*pow(momega,2)*pow(mpion,2)*(pow(mrho,4) + pow(mpion,2)*s -
-		pow(mrho,2)*s) + pow(momega,4)*(4*pow(mpion,4) + pow(mrho,4) +
-		4*pow(mpion,2)*(pow(mrho,2) - s) - 2*pow(mrho,2)*s + 2*pow(s,2)))/
-		        (pow(momega,2) - tmin) - 3*pow(momega,4)*tmin +
-		8*pow(momega,2)*pow(mpion,2)*tmin - 4*pow(mpion,4)*tmin +
-		       4*pow(momega,2)*pow(mrho,2)*tmin - 4*pow(mpion,2)*pow(mrho,2)*tmin -
-		pow(mrho,4)*tmin - 4*pow(momega,2)*s*tmin + 4*pow(mpion,2)*s*tmin +
-		2*pow(mrho,2)*s*tmin - 2*pow(s,2)*tmin - pow(momega,2)*pow(tmin,2) +
-		2*pow(mpion,2)*pow(tmin,2) + pow(mrho,2)*pow(tmin,2) - s*pow(tmin,2) -
-		pow(tmin,3)/3. + 2*(2*pow(momega,6) - 3*pow(momega,4)*(2*pow(mpion,2) +
-		pow(mrho,2) - s) - pow(mpion,2)*(pow(mrho,4) + pow(mpion,2)*s -
-		pow(mrho,2)*s) + pow(momega,2)*(4*pow(mpion,4) + pow(mrho,4) +
-		4*pow(mpion,2)*(pow(mrho,2) - s) - 2*pow(mrho,2)*s + 2*pow(s,2)))*
-		        log(fabs(-pow(momega,2) + tmax)) - 2*(2*pow(momega,6) -
-		3*pow(momega,4)*(2*pow(mpion,2) + pow(mrho,2) - s) - pow(mpion,2)
-		*(pow(mrho,4) + pow(mpion,2)*s - pow(mrho,2)*s) + pow(momega,2)*
-		(4*pow(mpion,4) + pow(mrho,4) + 4*pow(mpion,2)*(pow(mrho,2) - s)
-		- 2*pow(mrho,2)*s + 2*pow(s,2)))*
-		log(fabs(-pow(momega,2) + tmin))))/((pow(mpion,4) + pow(pow(mrho,2) -
-		s,2) - 2*pow(mpion,2)*(pow(mrho,2) + s)));
-
-        return xs * to_mb / spin_deg_factor;
->>>>>>> a79b4662
 }
 
 double PhotonCrossSection<ComputationMethod::Analytic>::
     xs_diff_pi0_rho_pi_omega_mediated(const double s, const double t,
                                       const double m_rho) {
   const double &mpion = m_pion_;
-<<<<<<< HEAD
   const double &mrho = m_rho;
   const double spin_deg_factor = 3.0;
 
@@ -4394,19 +4022,6 @@
       ((pow(mpion, 4) + pow(pow(mrho, 2) - s, 2) -
         2 * pow(mpion, 2) * (pow(mrho, 2) + s)) *
        pow(pow(momega, 2) - t, 2));
-=======
-        const double &mrho = m_rho;
-        const double spin_deg_factor = 3.0;
-
-  const double diff_xs =
-			(0.0024867959858108648*pow(Const,2)*pow(g_POR,4)*(pow(mpion,8) -
-			2*pow(mpion,6)*pow(mrho,2) + pow(mpion,4)*(pow(mrho,4) - 2*(s - 2*t)*t) +
-			pow(t,2)*(pow(mrho,4) + 2*pow(s,2) + 2*s*t + pow(t,2)
-			- 2*pow(mrho,2)*(s + t)) - 2*pow(mpion,2)*t*(pow(mrho,4) + 2*t*(s + t) -
-			pow(mrho,2)*(s + 2*t))))/
-			((pow(mpion,4) + pow(pow(mrho,2) - s,2) -
-			2*pow(mpion,2)*(pow(mrho,2) + s))*pow(pow(momega,2) - t,2));
->>>>>>> a79b4662
 
   return to_mb * diff_xs / spin_deg_factor;
 }
@@ -6575,7 +6190,6 @@
   const double &mpion = m_pion_;
   const double &mrho = m_rho;
   const double spin_deg_factor = 1.0;
-<<<<<<< HEAD
 
   const double diff_xs =
       ((pow(Const, 2) * pow(ghat, 4) *
@@ -6819,251 +6433,6 @@
   return to_mb * diff_xs / spin_deg_factor;
 }
 
-=======
-
-  const double diff_xs =
-      ((pow(Const, 2) * pow(ghat, 4) *
-        ((0.25 *
-          (32 * pow(C4, 2) * pow(mrho, 8) + 2 * pow(delta, 2) * pow(s, 2) +
-           8 * C4 * pow(mrho, 6) * (-6 + delta - 8 * C4 * s) +
-           2 * delta * pow(mrho, 2) * s * (-6 + delta - 8 * C4 * s) +
-           pow(mrho, 4) * (12 - pow(delta, 2) + 8 * C4 * (6 + delta) * s +
-                           32 * pow(C4, 2) * pow(s, 2)))) /
-             pow(mrho, 4) -
-         (0.25 * pow(-2 + delta, 2) * pow(mpion, 2) *
-          (pow(mpion, 4) + pow(pow(mrho, 2) - t, 2) -
-           2 * pow(mpion, 2) * (pow(mrho, 2) + t))) /
-             (pow(mrho, 2) * pow(pow(mpion, 2) - t, 2)) -
-         (0.25 * pow(-2 + delta, 2) * pow(mpion, 2) *
-          (pow(mpion, 4) + pow(s + t, 2) -
-           2 * pow(mpion, 2) * (2 * pow(mrho, 2) + s + t))) /
-             (pow(mrho, 2) * pow(pow(mpion, 2) + pow(mrho, 2) - s - t, 2)) +
-         (0.125 * (-2 + delta) * (eta1 - eta2) *
-          (pow(ma1, 2) - 2 * pow(mpion, 2) - pow(mrho, 2) + s + t) *
-          (eta1 * (2 * pow(mpion, 2) - s) +
-           eta2 * (-3 * pow(mpion, 2) - pow(mrho, 2) + s + t)) *
-          (pow(mpion, 4) + t * (-pow(mrho, 2) + 2 * s + t) -
-           pow(mpion, 2) * (pow(mrho, 2) + 2 * t))) /
-             ((-pow(mpion, 2) + t) *
-              (pow(Gammaa1, 2) * pow(ma1, 2) +
-               pow(pow(ma1, 2) - 2 * pow(mpion, 2) - pow(mrho, 2) + s + t,
-                   2))) -
-         (0.125 * (-2 + delta) * (eta1 - eta2) *
-          (eta1 * (-2 * pow(mpion, 2) + s) + eta2 * (pow(mpion, 2) + t)) *
-          (-pow(mpion, 4) + pow(s, 2) - pow(t, 2) + pow(mrho, 2) * (-s + t) +
-           pow(mpion, 2) * (pow(mrho, 2) - 2 * s + 2 * t))) /
-             ((pow(mpion, 2) + pow(mrho, 2) - s - t) * (-pow(ma1, 2) + t)) +
-         (0.25 * (-2. + delta) *
-          (pow(mpion, 4) * (2. + delta - 8. * C4 * pow(mrho, 2)) +
-           8. * C4 * pow(mrho, 4) * t +
-           t * ((2. + 3. * delta) * s + (2. + delta) * t) +
-           pow(mrho, 2) * (s * (2. - 1. * delta - 16. * C4 * t) +
-                           t * (-2. - 1. * delta - 8. * C4 * t)) +
-           pow(mpion, 2) * (8. * C4 * pow(mrho, 4) + (-2. + delta) * s +
-                            (-4. - 2. * delta) * t +
-                            pow(mrho, 2) * (-6. + delta + 16. * C4 * t)))) /
-             (pow(mrho, 2) * (pow(mpion, 2) - 1. * t)) -
-         (0.125 * (-2 + delta) * (eta1 - eta2) *
-          (pow(ma1, 2) - 2 * pow(mpion, 2) - pow(mrho, 2) + s + t) *
-          (-(eta2 * (3 * pow(mpion, 2) + pow(mrho, 2) - s - t) *
-             (pow(mpion, 4) + (pow(mrho, 2) - s - t) * (s - t) -
-              pow(mpion, 2) * (pow(mrho, 2) - 2 * s + 2 * t))) +
-           eta1 *
-               (2 * pow(mpion, 6) +
-                pow(mpion, 4) * (-2 * pow(mrho, 2) + 5 * s - 4 * t) +
-                s * (s + t) * (-pow(mrho, 2) + s + t) +
-                pow(mpion, 2) * (2 * pow(mrho, 4) + pow(mrho, 2) * (s - 2 * t) -
-                                 2 * (2 * s - t) * (s + t))))) /
-             ((-pow(mpion, 2) - pow(mrho, 2) + s + t) *
-              (pow(Gammaa1, 2) * pow(ma1, 2) +
-               pow(pow(ma1, 2) - 2 * pow(mpion, 2) - pow(mrho, 2) + s + t,
-                   2))) +
-         (0.25 * (-2. + delta) * (eta1 - 1. * eta2) *
-          (eta2 * (-0.5 * pow(mpion, 6) +
-                   pow(mpion, 4) * (0.5 * pow(mrho, 2) + 0.5 * t) +
-                   pow(mpion, 2) * (1. * pow(mrho, 2) - 1. * s + 0.5 * t) * t +
-                   (0.5 * pow(mrho, 2) - 1. * s - 0.5 * t) * pow(t, 2)) +
-           eta1 * (1. * pow(mpion, 6) +
-                   pow(mpion, 4) * (-1. * pow(mrho, 2) + 0.5 * s - 2. * t) +
-                   s * (-0.5 * pow(mrho, 2) + 0.5 * t) * t +
-                   pow(mpion, 2) *
-                       (1. * pow(mrho, 4) + pow(mrho, 2) * (-0.5 * s - 1. * t) +
-                        t * (1. * s + 1. * t))))) /
-             ((pow(ma1, 2) - 1. * t) * (-1. * pow(mpion, 2) + t)) +
-         (0.03125 * pow(eta1 - eta2, 2) *
-          (-2 * eta1 * eta2 *
-               (pow(mpion, 8) - 4 * pow(mpion, 6) * t +
-                pow(t, 2) * (-pow(mrho, 4) - 2 * pow(mrho, 2) * s +
-                             2 * pow(s, 2) + 2 * s * t + pow(t, 2)) -
-                2 * pow(mpion, 2) * t *
-                    (-2 * pow(mrho, 4) + pow(mrho, 2) * s + 2 * t * (s + t)) +
-                pow(mpion, 4) * (-pow(mrho, 4) + 2 * t * (s + 3 * t))) +
-           pow(eta2, 2) *
-               (pow(mpion, 8) - 2 * pow(mpion, 6) * (pow(mrho, 2) + 2 * t) +
-                pow(t, 2) * (pow(mrho, 4) + 2 * pow(s, 2) + 2 * s * t +
-                             pow(t, 2) + 2 * pow(mrho, 2) * (-s + t)) -
-                2 * pow(mpion, 2) * t *
-                    (2 * t * (s + t) + pow(mrho, 2) * (s + 3 * t)) +
-                pow(mpion, 4) * (pow(mrho, 4) + 6 * pow(mrho, 2) * t +
-                                 2 * t * (s + 3 * t))) +
-           pow(eta1, 2) *
-               (pow(mpion, 8) + 2 * pow(mpion, 6) * (pow(mrho, 2) - 2 * t) -
-                2 * pow(mpion, 2) * (pow(mrho, 2) - s - t) *
-                    (pow(mrho, 4) + pow(mrho, 2) * t - 2 * pow(t, 2)) +
-                t * (-pow(mrho, 2) + t) *
-                    (2 * pow(s, 2) + 2 * s * t + pow(t, 2) -
-                     pow(mrho, 2) * (2 * s + t)) +
-                pow(mpion, 4) * (pow(mrho, 4) - 2 * pow(mrho, 2) * (s + 3 * t) +
-                                 2 * t * (s + 3 * t))))) /
-             pow(pow(ma1, 2) - t, 2) +
-         ((0.25 * pow(-2 + delta, 2) * (2 * pow(mpion, 2) - s) *
-           (pow(mpion, 4) + pow(mrho, 2) * (s - t) + t * (s + t) -
-            pow(mpion, 2) * (3 * pow(mrho, 2) + s + 2 * t))) /
-              ((pow(mpion, 2) - t) * (pow(mpion, 2) + pow(mrho, 2) - s - t)) -
-          (0.25 * (-2. + delta) *
-           (pow(mpion, 4) * (2. + delta - 8. * C4 * pow(mrho, 2)) -
-            2. * delta * pow(s, 2) + 2. * s * t - 1. * delta * s * t +
-            2. * pow(t, 2) + delta * pow(t, 2) +
-            C4 * pow(mrho, 4) * (-8. * s + 8. * t) +
-            pow(mrho, 2) * ((2. + delta) * s + 8. * C4 * pow(s, 2) +
-                            t * (-2. - 1. * delta - 8. * C4 * t)) +
-            pow(mpion, 2) *
-                (8. * C4 * pow(mrho, 4) - 2. * s + 5. * delta * s - 4. * t -
-                 2. * delta * t +
-                 pow(mrho, 2) * (-6. + delta - 16. * C4 * s + 16. * C4 * t)))) /
-              (pow(mpion, 2) + pow(mrho, 2) - 1. * s - 1. * t)) /
-             pow(mrho, 2) +
-         (0.03125 * pow(eta1 - eta2, 2) *
-          (-2 * eta1 * eta2 *
-               (pow(mpion, 8) + 4 * pow(mpion, 6) * (pow(mrho, 2) - t) +
-                pow(-pow(mrho, 2) + s + t, 2) *
-                    (pow(s, 2) + pow(t, 2) - 2 * pow(mrho, 2) * (s + t)) +
-                pow(mpion, 4) *
-                    (9 * pow(mrho, 4) + 4 * pow(s, 2) + 2 * s * t +
-                     6 * pow(t, 2) - 2 * pow(mrho, 2) * (7 * s + 6 * t)) +
-                2 * pow(mpion, 2) * (pow(mrho, 2) - s - t) *
-                    (2 * pow(mrho, 4) - pow(mrho, 2) * (5 * s + 4 * t) +
-                     2 * (pow(s, 2) + pow(t, 2)))) +
-           pow(eta2, 2) *
-               (pow(mpion, 8) + pow(mpion, 6) * (6 * pow(mrho, 2) - 4 * t) +
-                pow(-pow(mrho, 2) + s + t, 2) *
-                    (4 * pow(mrho, 4) + pow(s, 2) + pow(t, 2) -
-                     4 * pow(mrho, 2) * (s + t)) +
-                pow(mpion, 4) *
-                    (17 * pow(mrho, 4) + 4 * pow(s, 2) + 2 * s * t +
-                     6 * pow(t, 2) - 2 * pow(mrho, 2) * (10 * s + 9 * t)) +
-                2 * pow(mpion, 2) * (pow(mrho, 2) - s - t) *
-                    (7 * pow(mrho, 4) - pow(mrho, 2) * (8 * s + 7 * t) +
-                     2 * (pow(s, 2) + pow(t, 2)))) +
-           pow(eta1, 2) *
-               (pow(mpion, 8) + 2 * pow(mpion, 6) * (pow(mrho, 2) - 2 * t) +
-                (s + t) * (-pow(mrho, 2) + s + t) *
-                    (pow(s, 2) + pow(t, 2) - pow(mrho, 2) * (s + t)) +
-                pow(mpion, 4) *
-                    (5 * pow(mrho, 4) + 4 * pow(s, 2) + 2 * s * t +
-                     6 * pow(t, 2) - 2 * pow(mrho, 2) * (5 * s + 3 * t)) -
-                2 * pow(mpion, 2) *
-                    (2 * pow(mrho, 4) * (s + t) +
-                     2 * (s + t) * (pow(s, 2) + pow(t, 2)) -
-                     pow(mrho, 2) *
-                         (4 * pow(s, 2) + 5 * s * t + 3 * pow(t, 2)))))) /
-             (pow(Gammaa1, 2) * pow(ma1, 2) +
-              pow(pow(ma1, 2) - 2 * pow(mpion, 2) - pow(mrho, 2) + s + t, 2)) +
-         (0.0625 * pow(eta1 - eta2, 2) *
-          (pow(ma1, 2) - 2 * pow(mpion, 2) - pow(mrho, 2) + s + t) *
-          (-(pow(eta2, 2) *
-             (pow(mpion, 8) + 2 * pow(mpion, 6) * (pow(mrho, 2) - 2 * t) +
-              2 * pow(mpion, 2) * t *
-                  (pow(pow(mrho, 2) - s, 2) + (3 * pow(mrho, 2) - 2 * s) * t -
-                   2 * pow(t, 2)) +
-              (pow(mrho, 2) - s - t) * t *
-                  (2 * pow(mrho, 4) + pow(s, 2) - s * t - pow(t, 2) +
-                   pow(mrho, 2) * (-3 * s + t)) +
-              pow(mpion, 4) * (pow(mrho, 4) + 2 * t * (s + 3 * t) -
-                               pow(mrho, 2) * (s + 6 * t)))) -
-           pow(eta1, 2) *
-               (pow(mpion, 8) + 2 * pow(mpion, 6) * (pow(mrho, 2) - 2 * t) +
-                (pow(mrho, 2) - s - t) * t *
-                    (pow(s, 2) - s * t - pow(t, 2) + pow(mrho, 2) * (s + t)) +
-                pow(mpion, 4) * (3 * pow(mrho, 4) + 2 * t * (s + 3 * t) -
-                                 pow(mrho, 2) * (5 * s + 6 * t)) +
-                2 * pow(mpion, 2) *
-                    (-(pow(mrho, 4) * (s + t)) +
-                     t * (pow(s, 2) - 2 * s * t - 2 * pow(t, 2)) +
-                     pow(mrho, 2) * (pow(s, 2) + 2 * s * t + 3 * pow(t, 2)))) +
-           2 * eta1 * eta2 *
-               (pow(mpion, 8) + 2 * pow(mpion, 6) * (pow(mrho, 2) - 2 * t) -
-                (pow(mrho, 2) - s - t) * t *
-                    (pow(mrho, 4) - pow(s, 2) - pow(mrho, 2) * t +
-                     t * (s + t)) +
-                2 * pow(mpion, 4) *
-                    (2 * pow(mrho, 4) + t * (s + 3 * t) -
-                     pow(mrho, 2) * (2 * s + 3 * t)) +
-                pow(mpion, 2) *
-                    (pow(mrho, 6) - 2 * pow(mrho, 4) * (s + 2 * t) +
-                     2 * t * (pow(s, 2) - 2 * s * t - 2 * pow(t, 2)) +
-                     pow(mrho, 2) *
-                         (pow(s, 2) + 2 * s * t + 6 * pow(t, 2)))))) /
-             ((-pow(ma1, 2) + t) *
-              (pow(Gammaa1, 2) * pow(ma1, 2) +
-               pow(pow(ma1, 2) - 2 * pow(mpion, 2) - pow(mrho, 2) + s + t,
-                   2))) +
-         (0.125 * (eta1 - eta2) *
-          (eta2 *
-               (8 * C4 * pow(mrho, 6) * t - 2 * delta * pow(s, 2) * t +
-                pow(mrho, 2) * (-4 * pow(mpion, 4) +
-                                (s * (2 + 3 * delta + 8 * C4 * s) - 4 * t) * t +
-                                pow(mpion, 2) * (-((-2 + delta) * s) + 8 * t)) +
-                pow(mrho, 4) * (8 * C4 * pow(mpion, 4) -
-                                pow(mpion, 2) * (-2 + delta + 16 * C4 * t) +
-                                t * (-6 + delta + 8 * C4 * (-2 * s + t)))) +
-           eta1 *
-               (2 * delta * pow(s, 2) * t +
-                8 * C4 * pow(mrho, 6) * (-2 * pow(mpion, 2) + t) -
-                pow(mrho, 2) * (-4 * pow(mpion, 4) - 4 * pow(t, 2) +
-                                2 * pow(mpion, 2) * ((2 + delta) * s + 4 * t) +
-                                pow(s, 2) * (-2 + delta + 8 * C4 * t)) +
-                pow(mrho, 4) * (-8 * C4 * pow(mpion, 4) + (-2 + delta) * s -
-                                4 * t * (1 + 2 * C4 * t) +
-                                8 * pow(mpion, 2) * (1 + 2 * C4 * (s + t)))))) /
-             (pow(mrho, 2) * (-pow(ma1, 2) + t)) -
-         (0.125 * (eta1 - eta2) *
-          (pow(ma1, 2) - 2 * pow(mpion, 2) - pow(mrho, 2) + s + t) *
-          (eta1 *
-               (pow(mpion, 4) * (4 * pow(mrho, 2) - 8 * C4 * pow(mrho, 4)) +
-                8 * C4 * pow(mrho, 6) * (s + t) -
-                2 * delta * pow(s, 2) * (s + t) +
-                pow(mrho, 2) * ((6 + delta) * pow(s, 2) + 8 * s * t +
-                                4 * pow(t, 2) + 8 * C4 * pow(s, 2) * (s + t)) -
-                pow(mrho, 4) *
-                    (-((-6 + delta) * s) + 4 * t +
-                     8 * C4 * (2 * pow(s, 2) + 2 * s * t + pow(t, 2))) +
-                2 * pow(mpion, 2) *
-                    (-8 * C4 * pow(mrho, 6) + 2 * delta * pow(s, 2) -
-                     pow(mrho, 2) * (s * (6 + delta + 8 * C4 * s) + 4 * t) +
-                     4 * pow(mrho, 4) * (1 + 2 * C4 * (2 * s + t)))) +
-           eta2 *
-               (pow(mpion, 4) * (-4 * pow(mrho, 2) + 8 * C4 * pow(mrho, 4)) -
-                (-pow(mrho, 2) + s + t) *
-                    (16 * C4 * pow(mrho, 6) - 2 * delta * pow(s, 2) +
-                     pow(mrho, 2) * (s * (6 + 3 * delta + 8 * C4 * s) + 4 * t) +
-                     pow(mrho, 4) * (-10 + delta - 8 * C4 * (3 * s + t))) +
-                pow(mpion, 2) *
-                    (32 * C4 * pow(mrho, 6) - 4 * delta * pow(s, 2) +
-                     pow(mrho, 2) *
-                         (s * (14 + 5 * delta + 16 * C4 * s) + 8 * t) +
-                     pow(mrho, 4) *
-                         (delta - 2 * (9 + 8 * C4 * (3 * s + t))))))) /
-             (pow(mrho, 2) *
-              (pow(Gammaa1, 2) * pow(ma1, 2) +
-               pow(pow(ma1, 2) - 2 * pow(mpion, 2) - pow(mrho, 2) + s + t,
-                   2))))) /
-       (16. * Pi * s * (-4 * pow(mpion, 2) + s)));
-
-  return to_mb * diff_xs / spin_deg_factor;
-}
-
->>>>>>> a79b4662
 // C22
 double PhotonCrossSection<ComputationMethod::Analytic>::xs_pi_pi0_rho(
     const double s, const double m_rho) {
@@ -7951,7 +7320,6 @@
 
 /*----------------------------------------------------------------------------*/
 /*																																						*/
-<<<<<<< HEAD
 /* 																Tabulation
  */
 /*																																						*/
@@ -7965,14 +7333,6 @@
 // C11
 
 double PhotonCrossSection<ComputationMethod::Lookup>::xs_pi_rho0_pi(
-=======
-/* 																Tabulation																	*/
-/*																																						*/
-/*----------------------------------------------------------------------------*/
-
-// definition of total-xs getters
-double PhotonCrossSection<ComputationMethod::Lookup>::xs_pi_pi_rho0(
->>>>>>> a79b4662
     const double s, const double m_rho) {
   if (tab_pi_rho0_pi_ == nullptr) {
     const auto &log = logger<LogArea::Experiment>();
@@ -7980,11 +7340,7 @@
     tab_pi_rho0_pi_ = make_unique<TabulationND<2>>(
         s0_tot, s1_tot, m_rho_0, m_rho_1, ds_tot, dm,
         xs_wrapper<
-<<<<<<< HEAD
             PhotonCrossSection<ComputationMethod::Analytic>::xs_pi_rho0_pi>);
-=======
-            PhotonCrossSection<ComputationMethod::Analytic>::xs_pi_pi_rho0>);
->>>>>>> a79b4662
   }
 
   return tab_pi_rho0_pi_->get_linear(s, m_rho);
@@ -8014,13 +7370,8 @@
     log.info("init table pi0_rho_pi\n");
     tab_pi0_rho_pi_rho_ = make_unique<TabulationND<2>>(
         s0_tot, s1_tot, m_rho_0, m_rho_1, ds_tot, dm,
-<<<<<<< HEAD
         xs_wrapper<PhotonCrossSection<
             ComputationMethod::Analytic>::xs_pi0_rho_pi_rho_mediated>);
-=======
-        xs_wrapper<
-            PhotonCrossSection<ComputationMethod::Analytic>::xs_pi_pi0_rho>);
->>>>>>> a79b4662
   }
 
   return tab_pi0_rho_pi_rho_->get_linear(s, m_rho);
@@ -8118,13 +7469,8 @@
     log.info("init table pi_rho_pi0\n");
     tab_pi_rho_pi0_omega_ = make_unique<TabulationND<2>>(
         s0_tot, s1_tot, m_rho_0, m_rho_1, ds_tot, dm,
-<<<<<<< HEAD
         xs_wrapper<PhotonCrossSection<
             ComputationMethod::Analytic>::xs_pi_rho_pi0_omega_mediated>);
-=======
-        xs_wrapper<
-            PhotonCrossSection<ComputationMethod::Analytic>::xs_pi_rho0_pi>);
->>>>>>> a79b4662
   }
 
   return tab_pi_rho_pi0_omega_->get_linear(s, m_rho);
@@ -8191,11 +7537,7 @@
     tab_pi_pi_rho0_ = make_unique<TabulationND<2>>(
         s0_tot, s1_tot, m_rho_0, m_rho_1, ds_tot, dm,
         xs_wrapper<
-<<<<<<< HEAD
             PhotonCrossSection<ComputationMethod::Analytic>::xs_pi_pi_rho0>);
-=======
-            PhotonCrossSection<ComputationMethod::Analytic>::xs_pi_rho_pi0>);
->>>>>>> a79b4662
   }
 
   return tab_pi_pi_rho0_->get_linear(s, m_rho);
@@ -8221,67 +7563,37 @@
     const double s, const double m_rho) {
   if (tab_pi_pi0_rho_ == nullptr) {
     const auto &log = logger<LogArea::Experiment>();
-<<<<<<< HEAD
     log.info("init table pi_pi0_rho\n");
     tab_pi_pi0_rho_ = make_unique<TabulationND<2>>(
         s0_tot, s1_tot, m_rho_0, m_rho_1, ds_tot, dm,
         xs_wrapper<
             PhotonCrossSection<ComputationMethod::Analytic>::xs_pi_pi0_rho>);
-=======
+  }
+
+  return tab_pi_pi0_rho_->get_linear(s, m_rho);
+}
+
+double PhotonCrossSection<ComputationMethod::Lookup>::xs_diff_pi_pi0_rho(
+    const double s, const double t, const double m_rho) {
+  if (tab_pi_pi0_rho_diff_ == nullptr) {
+    const auto &log = logger<LogArea::Experiment>();
     log.info() << "init table pi_pi0_rho_diff\n";
     tab_pi_pi0_rho_diff_ = make_unique<TabulationND<3>>(
         s0_diff, s1_diff, t0_diff, t1_diff, m_rho_0, m_rho_1, ds_diff, dt_diff,
         dm,
         xs_wrapper<PhotonCrossSection<
             ComputationMethod::Analytic>::xs_diff_pi_pi0_rho>);
->>>>>>> a79b4662
-  }
-
-  return tab_pi_pi0_rho_->get_linear(s, m_rho);
-}
-
-double PhotonCrossSection<ComputationMethod::Lookup>::xs_diff_pi_pi0_rho(
-    const double s, const double t, const double m_rho) {
-  if (tab_pi_pi0_rho_diff_ == nullptr) {
-    const auto &log = logger<LogArea::Experiment>();
-<<<<<<< HEAD
-    log.info() << "init table pi_pi0_rho_diff\n";
-    tab_pi_pi0_rho_diff_ = make_unique<TabulationND<3>>(
-        s0_diff, s1_diff, t0_diff, t1_diff, m_rho_0, m_rho_1, ds_diff, dt_diff,
-        dm,
-        xs_wrapper<PhotonCrossSection<
-            ComputationMethod::Analytic>::xs_diff_pi_pi0_rho>);
-=======
-    log.info() << "init table pi0_rho0_pi0_diff\n";
-    tab_pi0_rho0_pi0_diff_ = make_unique<TabulationND<3>>(
-        s0_diff, s1_diff, t0_diff, t1_diff, m_rho_0, m_rho_1, ds_diff, dt_diff,
-        dm,
-        PhotonCrossSection<ComputationMethod::Analytic>::xs_diff_pi0_rho0_pi0);
->>>>>>> a79b4662
   }
 
   return tab_pi_pi0_rho_diff_->get_linear(s, t, m_rho);
 }
 
-<<<<<<< HEAD
 /*----------------------------------------------------------------------------*/
 /*				 Pi + Rho -> Pi + Photon channels mediated by
  * (Pi, Rho, a1)         */
 /*  			 and (Omega) summed
  */
 /*----------------------------------------------------------------------------*/
-=======
-double PhotonCrossSection<ComputationMethod::Lookup>::xs_diff_pi_rho_pi0(
-    const double s, const double t, const double m_rho) {
-  if (tab_pi_rho_pi0_diff_ == nullptr) {
-    const auto &log = logger<LogArea::Experiment>();
-    log.info() << "init table pi_rho_pi0\n";
-    tab_pi_rho_pi0_diff_ = make_unique<TabulationND<3>>(
-        s0_diff, s1_diff, t0_diff, t1_diff, m_rho_0, m_rho_1, ds_diff, dt_diff,
-        dm,
-        PhotonCrossSection<ComputationMethod::Analytic>::xs_diff_pi_rho_pi0);
-  }
->>>>>>> a79b4662
 
 // C12 + C16
 double PhotonCrossSection<ComputationMethod::Lookup>::xs_pi0_rho_pi(
@@ -8292,20 +7604,9 @@
 
 double PhotonCrossSection<ComputationMethod::Lookup>::xs_diff_pi0_rho_pi(
     const double s, const double t, const double m_rho) {
-<<<<<<< HEAD
   return xs_diff_pi0_rho_pi_rho_mediated(s, t, m_rho) +
          xs_diff_pi0_rho_pi_omega_mediated(s, t, m_rho);
 }
-=======
-  if (tab_pi0_rho_pi_diff_ == nullptr) {
-    const auto &log = logger<LogArea::Experiment>();
-    log.info() << "init table pi0_rho_pi\n";
-    tab_pi0_rho_pi_diff_ = make_unique<TabulationND<3>>(
-        s0_diff, s1_diff, t0_diff, t1_diff, m_rho_0, m_rho_1, ds_diff, dt_diff,
-        dm,
-        PhotonCrossSection<ComputationMethod::Analytic>::xs_diff_pi0_rho_pi);
-  }
->>>>>>> a79b4662
 
 // C13 + C15
 double PhotonCrossSection<ComputationMethod::Lookup>::xs_pi_rho_pi0(
@@ -8316,21 +7617,8 @@
 
 double PhotonCrossSection<ComputationMethod::Lookup>::xs_diff_pi_rho_pi0(
     const double s, const double t, const double m_rho) {
-<<<<<<< HEAD
   return xs_diff_pi_rho_pi0_rho_mediated(s, t, m_rho) +
          xs_diff_pi_rho_pi0_omega_mediated(s, t, m_rho);
-=======
-  if (tab_pi_rho0_pi_diff_ == nullptr) {
-    const auto &log = logger<LogArea::Experiment>();
-    log.info() << "init table pi_rho0_pi_diff\n";
-    tab_pi_rho0_pi_diff_ = make_unique<TabulationND<3>>(
-        s0_diff, s1_diff, t0_diff, t1_diff, m_rho_0, m_rho_1, ds_diff, dt_diff,
-        dm,
-        PhotonCrossSection<ComputationMethod::Analytic>::xs_diff_pi_rho0_pi);
-  }
-
-  return tab_pi_rho0_pi_diff_->get_linear(s, t, m_rho);
->>>>>>> a79b4662
 }
 
 // definition of differential xs-getters
