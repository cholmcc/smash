--- conflicted
+++ resolved
@@ -43,12 +43,8 @@
    particles to account for these particle properties.
 */
 
-<<<<<<< HEAD
 
 using namespace smash;
-=======
-using namespace Smash;
->>>>>>> bf4e4b8e
 
 // template class PhotonCrossSection<ComputationMethod::Analytic>;
 // template class PhotonCrossSection<ComputationMethod::Lookup>;
@@ -56,8 +52,7 @@
 constexpr double PhotonCrossSection<ComputationMethod::Analytic>::m_pion_;
 
 /*----------------------------------------------------------------------------*/
-/*				 Pi + Rho -> Pi + Photon channels mediated by (Pi,
- * Rho, a1) 				*/
+/*				 Pi + Rho -> Pi + Photon channels mediated by (Pi, Rho, a1) 				*/
 /*----------------------------------------------------------------------------*/
 
 // C11
@@ -1483,15 +1478,10 @@
              2 * pow(mpion, 2) * (pow(mrho, 2) + s)))) /
       (512. * Pi);
 
-<<<<<<< HEAD
-/*
-//C12
-=======
   return to_mb * diff_xs / spin_deg_factor;
 }
-
+/*
 // C12
->>>>>>> bf4e4b8e
 double PhotonCrossSection<ComputationMethod::Analytic>::xs_pi0_rho_pi(
     const double s, const double m_rho) {
   using std::atan;
@@ -3521,98 +3511,6 @@
 double PhotonCrossSection<ComputationMethod::Analytic>::xs_diff_pi_rho_pi0(
     const double s, const double t, const double m_rho) {
   const double &mpion = m_pion_;
-<<<<<<< HEAD
-	const double &mrho = m_rho;
-	const double spin_deg_factor = 3.0;
-
-	const double diff_xs = ((pow(Const,2)*pow(ghat,4)*((-0.25*pow(-2 + delta,2)*pow(mpion,2)*
-          (pow(mpion,4) + pow(pow(mrho,2) - t,2) - 2*pow(mpion,2)*(pow(mrho,2) + t)))/
-        (pow(mrho,2)*pow(pow(mpion,2) - t,2)) -
-       (0.0625*(eta1 - eta2)*(2*pow(mrho,2) + delta*(-2*pow(mpion,2) - pow(mrho,2) + s + t))*
-          (eta1*(8*pow(mpion,6) + pow(s,3) + 2*pow(mrho,4)*(s - t) + 5*pow(s,2)*t + s*pow(t,2) +
-               pow(t,3) + 2*pow(mpion,2)*(2*pow(mrho,2) - s - t)*(s + t) - pow(mrho,2)*(3*s - t)*(s + t) -
-               2*pow(mpion,4)*(2*pow(mrho,2) + 3*s + t)) +
-            eta2*(s - t)*(4*pow(mpion,4) + t*(4*pow(mrho,2) - s + t) - pow(mpion,2)*(s + 3*t))))/
-        (pow(mrho,2)*(-pow(ma1,2) + t)*(-2*pow(mpion,2) + s + t)) -
-       (0.0625*pow(-2.*pow(mrho,2) + delta*(2.*pow(mpion,2) + pow(mrho,2) - 1.*s - 1.*t),2)*
-          (8.*pow(mpion,6) + 4.*pow(mrho,6) + pow(s,3) + pow(mrho,4)*(-4.*s - 4.*t) +
-            pow(mpion,4)*(-4.*pow(mrho,2) - 4.*s - 4.*t) + 3.*pow(s,2)*t + 3.*s*pow(t,2) + pow(t,3) +
-            pow(mrho,2)*(-3.*pow(s,2) + 2.*s*t - 3.*pow(t,2)) +
-            pow(mpion,2)*(-8.*pow(mrho,4) - 2.*pow(s,2) - 4.*s*t - 2.*pow(t,2) + pow(mrho,2)*(4.*s + 4.*t)))
-          )/(pow(mrho,6)*pow(2.*pow(mpion,2) - 1.*s - 1.*t,2)) +
-       (0.125*(-2 + delta)*(eta1 - eta2)*(eta2*(pow(mpion,2) + t)*
-             (pow(mpion,4) - pow(mpion,2)*(pow(mrho,2) - 2*t) + (pow(mrho,2) - 2*s - t)*t) +
-            eta1*(-4*pow(mpion,6) + (pow(mrho,2) - t)*(pow(mrho,2) - s - t)*t +
-               pow(mpion,4)*(3*pow(mrho,2) + s + t) -
-               pow(mpion,2)*(pow(mrho,4) + pow(mrho,2)*(s - t) + 2*t*(-s + t)))))/
-        ((-pow(ma1,2) + t)*(-pow(mpion,2) + t)) +
-       (0.03125*pow(eta1 - eta2,2)*(-2*eta1*eta2*
-             (pow(mpion,8) - pow(mpion,4)*(pow(mrho,4) + 2*(pow(mrho,2) + s)*t - 4*pow(t,2)) +
-               pow(t,2)*(-pow(mrho,4) - 2*pow(mrho,2)*s + 2*pow(s,2) + 2*s*t + pow(t,2)) +
-               2*pow(mpion,2)*t*(pow(mrho,4) + pow(mrho,2)*(s + t) - 2*t*(s + t))) +
-            pow(eta2,2)*(pow(mpion,8) - 2*pow(mpion,6)*pow(mrho,2) +
-               pow(mpion,4)*(pow(mrho,4) + 4*pow(mrho,2)*t - 2*(s - 2*t)*t) +
-               pow(t,2)*(pow(mrho,4) + 2*pow(s,2) + 2*s*t + pow(t,2) + 2*pow(mrho,2)*(-s + t)) -
-               2*pow(mpion,2)*t*(pow(mrho,4) - pow(mrho,2)*(s - 2*t) + 2*t*(s + t))) +
-            pow(eta1,2)*(pow(mpion,8) - 2*pow(mpion,6)*pow(mrho,2) +
-               pow(mpion,4)*(3*pow(mrho,4) + 2*pow(mrho,2)*(s - 3*t) - 2*(s - 2*t)*t) +
-               t*(-pow(mrho,2) + t)*(2*pow(s,2) + 2*s*t + pow(t,2) - pow(mrho,2)*(2*s + t)) -
-               2*pow(mpion,2)*(-pow(mrho,2) + t)*(2*t*(s + t) - pow(mrho,2)*(s + 2*t)))))/
-        pow(pow(ma1,2) - t,2) - (0.5*(-2.*pow(mrho,2) +
-            delta*(2.*pow(mpion,2) + pow(mrho,2) - 1.*s - 1.*t))*
-          (delta*(-1.*pow(mpion,6) - 0.5*pow(mrho,6) - 0.1875*pow(s,3) +
-               pow(mpion,2)*(1.*pow(mrho,4) + pow(mrho,2)*(-0.625*s - 0.375*t) + s*(0.5*s + 0.5*t)) +
-               pow(mrho,4)*(0.5*s + 0.5*t) + pow(mpion,4)*(0.5*pow(mrho,2) + 0.25*s + 0.75*t) -
-               0.4375*pow(s,2)*t - 0.3125*s*pow(t,2) - 0.0625*pow(t,3) +
-               pow(mrho,2)*(0.4375*pow(s,2) - 0.25*s*t + 0.3125*pow(t,2))) +
-            pow(mrho,2)*(-0.125*pow(s,2) + C4*pow(mrho,4)*(1.*s - 1.*t) + 0.125*pow(t,2) +
-               pow(mpion,2)*((0.25 - 1.*C4*pow(mrho,2))*s + (-0.25 + 1.*C4*pow(mrho,2))*t) +
-               pow(mrho,2)*(-0.5*s + 0.5*C4*pow(s,2) + t*(0.5 - 0.5*C4*t)))))/
-        (pow(mrho,6)*(1.*pow(mpion,2) - 0.5*s - 0.5*t)) +
-       (pow(delta,2)*(-0.5*pow(mpion,6) - 0.0625*pow(mrho,6) + pow(mrho,4)*(-0.125*s - 0.125*t) +
-             pow(mpion,4)*(1.*pow(mrho,2) + 0.5*t) + s*(-0.125*pow(s,2) - 0.25*s*t - 0.125*pow(t,2)) +
-             pow(mpion,2)*(1.25*pow(mrho,4) + 0.375*pow(s,2) + pow(mrho,2)*(-1.125*s - 0.875*t) + 0.25*s*t -
-                0.125*pow(t,2)) + pow(mrho,2)*(0.4375*pow(s,2) + 0.25*s*t + 0.3125*pow(t,2))) +
-          pow(mrho,6)*(0.75 + C4*(8.*C4*pow(mpion,4) + 2.*C4*pow(s,2) +
-                pow(mpion,2)*(6. - 8.*C4*s - 8.*C4*t) + t*(-3. + 2.*C4*t) + s*(-3. + 4.*C4*t))) +
-          delta*pow(mrho,2)*(pow(mpion,4)*(-0.5 - 4.*C4*pow(mrho,2)) + s*(-0.25*s - 0.25*t) +
-             pow(mrho,4)*(-0.75 + 2.5*C4*s + 0.5*C4*t) +
-             pow(mrho,2)*(-0.5*C4*pow(s,2) + s*(0.25 - 2.*C4*t) + t*(1.25 - 1.5*C4*t)) +
-             pow(mpion,2)*(-3.*C4*pow(mrho,4) + 0.75*s + 0.25*t + pow(mrho,2)*(-1.5 + 3.*C4*s + 5.*C4*t))))/
-        pow(mrho,6) + (2*((0.0625*(-2. + delta)*
-               (-2.*pow(mrho,2) + delta*(2.*pow(mpion,2) + pow(mrho,2) - 1.*s - 1.*t))*
-               (2.*pow(mpion,6) + 1.*pow(mrho,6) + pow(mpion,4)*(-3.*pow(mrho,2) - 2.*t) +
-                 pow(mrho,4)*(-1.5*s - 1.5*t) + pow(mrho,2)*s*(0.5*s + 0.5*t) +
-                 pow(mpion,2)*(-1.*pow(mrho,4) - 0.5*pow(s,2) + pow(mrho,2)*(2.5*s - 0.5*t) - 1.*s*t -
-                    0.5*pow(t,2)) + t*(0.5*pow(s,2) + 1.*s*t + 0.5*pow(t,2))))/
-             ((pow(mpion,2) - 1.*t)*(1.*pow(mpion,2) - 0.5*s - 0.5*t)) +
-            (0.0625*(-2 + delta)*(6*delta*pow(mpion,6) + delta*s*t*(s + t) +
-                 pow(mrho,6)*(-2 + 3*delta + 8*C4*t) -
-                 pow(mpion,4)*((-2 + 9*delta)*pow(mrho,2) - 8*C4*pow(mrho,4) + delta*(s + 9*t)) -
-                 2*pow(mrho,4)*(t*(-1 + 3*delta + 4*C4*t) + s*(-1 + 2*delta + 8*C4*t)) -
-                 pow(mpion,2)*(8*C4*pow(mrho,6) + 2*pow(mrho,4)*(-2 + delta - 8*C4*t) +
-                    pow(mrho,2)*((2 - 7*delta)*s + (2 + 5*delta)*t) + delta*(pow(s,2) - 3*pow(t,2))) +
-                 pow(mrho,2)*(2*s*t + delta*(pow(s,2) + 3*s*t + 3*pow(t,2)))))/(-pow(mpion,2) + t)))/
-        pow(mrho,4) + (0.0625*(eta1 - eta2)*(-(eta2*
-               (-2*pow(mpion,4)*(4*C4*pow(mrho,2)*(pow(mrho,2) + 4*t) - delta*(pow(mrho,2) - 2*s + 6*t)) +
-                 pow(mpion,2)*(2*pow(mrho,4)*(-2 + delta + 8*C4*t) + delta*(pow(s,2) - 6*s*t - 11*pow(t,2)) +
-                    pow(mrho,2)*(-((-2 + delta)*s) + (-10 + delta)*t + 32*C4*t*(s + t))) +
-                 t*(-2*pow(mrho,4)*(-2 + delta + 4*C4*t) + delta*(3*pow(s,2) + 2*s*t + 3*pow(t,2)) +
-                    pow(mrho,2)*((2 - 5*delta)*s + 3*(2 + delta)*t - 8*C4*pow(s + t,2))))) +
-            eta1*(8*delta*pow(mpion,6) + delta*(pow(s,3) + 7*pow(s,2)*t + 5*s*pow(t,2) + 3*pow(t,3)) -
-               2*pow(mrho,2)*((-1 + 2*delta)*pow(s,2) + 2*(-1 + 2*delta)*s*t + (-3 + 2*delta)*pow(t,2) +
-                  4*C4*t*pow(s + t,2)) + pow(mpion,4)*
-                (24*C4*pow(mrho,4) + 6*delta*(-s + t) - 4*pow(mrho,2)*(-1 + 3*delta + 8*C4*t)) +
-               pow(mrho,4)*(t*(-6 + delta + 8*C4*t) + s*(-2 + 3*delta + 16*C4*t)) -
-               2*pow(mpion,2)*(delta*(s + t)*(s + 5*t) -
-                  pow(mrho,2)*(-2*s + 5*delta*s - 6*t + 9*delta*t + 16*C4*t*(s + t)) +
-                  2*pow(mrho,4)*(-2 + delta + 4*C4*(s + 2*t))))))/(pow(mrho,2)*(-pow(ma1,2) + t))))/
-   						(16.*Pi*(pow(mpion,4) + pow(pow(mrho,2) - s,2) - 2*pow(mpion,2)*(pow(mrho,2) + s))));
-
-	return to_mb * diff_xs / spin_deg_factor;
-}
-*/
-=======
   const double &mrho = m_rho;
   const double spin_deg_factor = 3.0;
 
@@ -3803,14 +3701,12 @@
        (16. * Pi *
         (pow(mpion, 4) + pow(pow(mrho, 2) - s, 2) -
          2 * pow(mpion, 2) * (pow(mrho, 2) + s))));
->>>>>>> bf4e4b8e
 
   return to_mb * diff_xs / spin_deg_factor;
 }
-
+*/
 /*----------------------------------------------------------------------------*/
-/* 					Pi + Rho -> Pi + Photon channels mediated by
- * (omega) 						  */
+/* 					Pi + Rho -> Pi + Photon channels mediated by (omega) 						  */
 /*----------------------------------------------------------------------------*/
 // C14
 double PhotonCrossSection<ComputationMethod::Analytic>::xs_pi0_rho0_pi0(
@@ -3990,26 +3886,26 @@
   using std::pow;
   using std::sqrt;
   const double &mpion = m_pion_;
-        const double &mrho = m_rho;
+  const double &mrho = m_rho;
   auto t_mandelstam = get_t_range(sqrt(s), m_pion_, m_rho, m_pion_, 0.);
   const double &tmax = t_mandelstam[0];
   const double &tmin = t_mandelstam[1];
-        const double spin_deg_factor = 3.0;
+  const double spin_deg_factor = 3.0;
 
   const double xs =
-(0.0024867959858108648*pow(Const,2)*pow(g_POR,4)*(pow(mpion,8)*(1.*tmax
-- 1.*tmin) + pow(mpion,6)*pow(mrho,2)*(-2.*tmax + 2.*tmin) +
-       pow(mpion,4)*(pow(mrho,4)*(1.*tmax - 1.*tmin) + s*(4.*s*tmax
-- 1.*pow(tmax,2) - 4.*s*tmin + 1.*pow(tmin,2))) + pow(s,2)*(1.*pow(s,2)*tmax
-+ 1.*s*pow(tmax,2) + 0.6666666666666666*pow(tmax,3) + pow(mrho,4)*(1.*tmax
-- 1.*tmin) - 1.*pow(s,2)*tmin - 1.*s*pow(tmin,2) -
-0.6666666666666666*pow(tmin,3) + pow(mrho,2)*(-2.*s*tmax - 1.*pow(tmax,2)
-+ 2.*s*tmin + 1.*pow(tmin,2))) + pow(mpion,2)*s*(pow(mrho,4)*(-2.*tmax
-+ 2.*tmin) + pow(mrho,2)*(4.*s*tmax + 1.*pow(tmax,2) - 4.*s*tmin
-- 1.*pow(tmin,2)) + s*(-4.*s*tmax - 2.*pow(tmax,2) + 4.*s*tmin
-+ 2.*pow(tmin,2)))))/
-                ((pow(pow(momega,2) - 1.*s,2)*(pow(mpion,4) + pow(mrho,4) +
-pow(mpion,2)*(-2.*pow(mrho,2) - 2.*s) - 2.*pow(mrho,2)*s + pow(s,2))));
+		(0.0024867959858108648*pow(Const,2)*pow(g_POR,4)*(pow(mpion,8)*(1.*tmax
+		- 1.*tmin) + pow(mpion,6)*pow(mrho,2)*(-2.*tmax + 2.*tmin) +
+		pow(mpion,4)*(pow(mrho,4)*(1.*tmax - 1.*tmin) + s*(4.*s*tmax
+		- 1.*pow(tmax,2) - 4.*s*tmin + 1.*pow(tmin,2))) + pow(s,2)*(1.*pow(s,2)*tmax
+		+ 1.*s*pow(tmax,2) + 0.6666666666666666*pow(tmax,3) + pow(mrho,4)*(1.*tmax
+		- 1.*tmin) - 1.*pow(s,2)*tmin - 1.*s*pow(tmin,2) -
+		0.6666666666666666*pow(tmin,3) + pow(mrho,2)*(-2.*s*tmax - 1.*pow(tmax,2)
+		+ 2.*s*tmin + 1.*pow(tmin,2))) + pow(mpion,2)*s*(pow(mrho,4)*(-2.*tmax
+		+ 2.*tmin) + pow(mrho,2)*(4.*s*tmax + 1.*pow(tmax,2) - 4.*s*tmin
+		- 1.*pow(tmin,2)) + s*(-4.*s*tmax - 2.*pow(tmax,2) + 4.*s*tmin
+		+ 2.*pow(tmin,2)))))/
+		((pow(pow(momega,2) - 1.*s,2)*(pow(mpion,4) + pow(mrho,4) +
+		pow(mpion,2)*(-2.*pow(mrho,2) - 2.*s) - 2.*pow(mrho,2)*s + pow(s,2))));
 
         return xs * to_mb / spin_deg_factor;
 }
@@ -4020,12 +3916,13 @@
         const double &mrho = m_rho;
         const double spin_deg_factor = 3.0;
   const double diff_xs =
-(0.0024867959858108648*pow(Const,2)*pow(g_POR,4)*(pow(mpion,8) -
-2*pow(mpion,6)*pow(mrho,2) + pow(mpion,4)*(pow(mrho,4) + 4*pow(s,2) - 2*s*t) +
-       pow(s,2)*(pow(mrho,4) + pow(s,2) + 2*s*t + 2*pow(t,2) - 2*pow(mrho,2)*(s
-+ t)) - 2*pow(mpion,2)*s*(pow(mrho,4) + 2*s*(s + t) - pow(mrho,2)*(2*s + t))))/
-                ((pow(pow(momega,2) - s,2)*(pow(mpion,4) + pow(pow(mrho,2) -
-s,2) - 2*pow(mpion,2)*(pow(mrho,2) + s))));
+		(0.0024867959858108648*pow(Const,2)*pow(g_POR,4)*(pow(mpion,8) -
+		2*pow(mpion,6)*pow(mrho,2) + pow(mpion,4)*(pow(mrho,4) + 4*pow(s,2) - 2*s*t)
+		+ pow(s,2)*(pow(mrho,4) + pow(s,2) + 2*s*t + 2*pow(t,2) - 2*pow(mrho,2)*(s
+		+ t)) - 2*pow(mpion,2)*s*(pow(mrho,4) + 2*s*(s + t) -
+		pow(mrho,2)*(2*s + t))))/
+		((pow(pow(momega,2) - s,2)*(pow(mpion,4) + pow(pow(mrho,2) -
+		s,2) - 2*pow(mpion,2)*(pow(mrho,2) + s))));
 
         return to_mb * diff_xs / spin_deg_factor;
 }
@@ -4045,37 +3942,39 @@
         const double spin_deg_factor = 3.0;
 
   const double xs = (0.0024868*pow(Const,2)*pow(g_POR,4)*((pow(momega,8) +
-pow(mpion,4)*pow(pow(mpion,2) - pow(mrho,2),2) - 2*pow(momega,6)*(2*pow(mpion,2)
-+ pow(mrho,2) - s) - 2*pow(momega,2)*pow(mpion,2)*(pow(mrho,4) + pow(mpion,2)*s
-- pow(mrho,2)*s) + pow(momega,4)*(4*pow(mpion,4) + pow(mrho,4) +
-4*pow(mpion,2)*(pow(mrho,2) - s) - 2*pow(mrho,2)*s + 2*pow(s,2)))/
-        (pow(momega,2) - tmax) + 3*pow(momega,4)*tmax -
-8*pow(momega,2)*pow(mpion,2)*tmax + 4*pow(mpion,4)*tmax -
-       4*pow(momega,2)*pow(mrho,2)*tmax + 4*pow(mpion,2)*pow(mrho,2)*tmax +
-pow(mrho,4)*tmax + 4*pow(momega,2)*s*tmax - 4*pow(mpion,2)*s*tmax -
-2*pow(mrho,2)*s*tmax + 2*pow(s,2)*tmax + pow(momega,2)*pow(tmax,2) -
-2*pow(mpion,2)*pow(tmax,2) - pow(mrho,2)*pow(tmax,2) + s*pow(tmax,2) +
-pow(tmax,3)/3. - (pow(momega,8) + pow(mpion,4)*pow(pow(mpion,2) - pow(mrho,2),2)
-- 2*pow(momega,6)*(2*pow(mpion,2) + pow(mrho,2) - s) -
-          2*pow(momega,2)*pow(mpion,2)*(pow(mrho,4) + pow(mpion,2)*s -
-pow(mrho,2)*s) + pow(momega,4)*(4*pow(mpion,4) + pow(mrho,4) +
-4*pow(mpion,2)*(pow(mrho,2) - s) - 2*pow(mrho,2)*s + 2*pow(s,2)))/
-        (pow(momega,2) - tmin) - 3*pow(momega,4)*tmin +
-8*pow(momega,2)*pow(mpion,2)*tmin - 4*pow(mpion,4)*tmin +
-       4*pow(momega,2)*pow(mrho,2)*tmin - 4*pow(mpion,2)*pow(mrho,2)*tmin -
-pow(mrho,4)*tmin - 4*pow(momega,2)*s*tmin + 4*pow(mpion,2)*s*tmin +
-2*pow(mrho,2)*s*tmin - 2*pow(s,2)*tmin - pow(momega,2)*pow(tmin,2) +
-2*pow(mpion,2)*pow(tmin,2) + pow(mrho,2)*pow(tmin,2) - s*pow(tmin,2) -
-pow(tmin,3)/3. + 2*(2*pow(momega,6) - 3*pow(momega,4)*(2*pow(mpion,2) +
-pow(mrho,2) - s) - pow(mpion,2)*(pow(mrho,4) + pow(mpion,2)*s - pow(mrho,2)*s) +
-          pow(momega,2)*(4*pow(mpion,4) + pow(mrho,4) +
-4*pow(mpion,2)*(pow(mrho,2) - s) - 2*pow(mrho,2)*s + 2*pow(s,2)))*
-        log(fabs(-pow(momega,2) + tmax)) - 2*(2*pow(momega,6) -
-3*pow(momega,4)*(2*pow(mpion,2) + pow(mrho,2) - s) - pow(mpion,2)*(pow(mrho,4) +
-pow(mpion,2)*s - pow(mrho,2)*s) + pow(momega,2)*(4*pow(mpion,4) + pow(mrho,4) +
-4*pow(mpion,2)*(pow(mrho,2) - s) - 2*pow(mrho,2)*s + 2*pow(s,2)))*
-        log(fabs(-pow(momega,2) + tmin))))/((pow(mpion,4) + pow(pow(mrho,2) -
-s,2) - 2*pow(mpion,2)*(pow(mrho,2) + s)));
+		pow(mpion,4)*pow(pow(mpion,2) - pow(mrho,2),2) - 2*pow(momega,6)*
+		(2*pow(mpion,2) + pow(mrho,2) - s) - 2*pow(momega,2)*pow(mpion,2)
+		*(pow(mrho,4) + pow(mpion,2)*s
+		- pow(mrho,2)*s) + pow(momega,4)*(4*pow(mpion,4) + pow(mrho,4) +
+		4*pow(mpion,2)*(pow(mrho,2) - s) - 2*pow(mrho,2)*s + 2*pow(s,2)))/
+		        (pow(momega,2) - tmax) + 3*pow(momega,4)*tmax -
+		8*pow(momega,2)*pow(mpion,2)*tmax + 4*pow(mpion,4)*tmax -
+		       4*pow(momega,2)*pow(mrho,2)*tmax + 4*pow(mpion,2)*pow(mrho,2)*tmax +
+		pow(mrho,4)*tmax + 4*pow(momega,2)*s*tmax - 4*pow(mpion,2)*s*tmax -
+		2*pow(mrho,2)*s*tmax + 2*pow(s,2)*tmax + pow(momega,2)*pow(tmax,2) -
+		2*pow(mpion,2)*pow(tmax,2) - pow(mrho,2)*pow(tmax,2) + s*pow(tmax,2) +
+		pow(tmax,3)/3. - (pow(momega,8) + pow(mpion,4)*pow(pow(mpion,2) -
+		pow(mrho,2),2) - 2*pow(momega,6)*(2*pow(mpion,2) + pow(mrho,2) - s) -
+		          2*pow(momega,2)*pow(mpion,2)*(pow(mrho,4) + pow(mpion,2)*s -
+		pow(mrho,2)*s) + pow(momega,4)*(4*pow(mpion,4) + pow(mrho,4) +
+		4*pow(mpion,2)*(pow(mrho,2) - s) - 2*pow(mrho,2)*s + 2*pow(s,2)))/
+		        (pow(momega,2) - tmin) - 3*pow(momega,4)*tmin +
+		8*pow(momega,2)*pow(mpion,2)*tmin - 4*pow(mpion,4)*tmin +
+		       4*pow(momega,2)*pow(mrho,2)*tmin - 4*pow(mpion,2)*pow(mrho,2)*tmin -
+		pow(mrho,4)*tmin - 4*pow(momega,2)*s*tmin + 4*pow(mpion,2)*s*tmin +
+		2*pow(mrho,2)*s*tmin - 2*pow(s,2)*tmin - pow(momega,2)*pow(tmin,2) +
+		2*pow(mpion,2)*pow(tmin,2) + pow(mrho,2)*pow(tmin,2) - s*pow(tmin,2) -
+		pow(tmin,3)/3. + 2*(2*pow(momega,6) - 3*pow(momega,4)*(2*pow(mpion,2) +
+		pow(mrho,2) - s) - pow(mpion,2)*(pow(mrho,4) + pow(mpion,2)*s -
+		pow(mrho,2)*s) + pow(momega,2)*(4*pow(mpion,4) + pow(mrho,4) +
+		4*pow(mpion,2)*(pow(mrho,2) - s) - 2*pow(mrho,2)*s + 2*pow(s,2)))*
+		        log(fabs(-pow(momega,2) + tmax)) - 2*(2*pow(momega,6) -
+		3*pow(momega,4)*(2*pow(mpion,2) + pow(mrho,2) - s) - pow(mpion,2)
+		*(pow(mrho,4) + pow(mpion,2)*s - pow(mrho,2)*s) + pow(momega,2)*
+		(4*pow(mpion,4) + pow(mrho,4) + 4*pow(mpion,2)*(pow(mrho,2) - s)
+		- 2*pow(mrho,2)*s + 2*pow(s,2)))*
+		log(fabs(-pow(momega,2) + tmin))))/((pow(mpion,4) + pow(pow(mrho,2) -
+		s,2) - 2*pow(mpion,2)*(pow(mrho,2) + s)));
 
         return xs * to_mb / spin_deg_factor;
 }
@@ -4087,20 +3986,20 @@
         const double spin_deg_factor = 3.0;
 
   const double diff_xs =
-(0.0024867959858108648*pow(Const,2)*pow(g_POR,4)*(pow(mpion,8) -
-2*pow(mpion,6)*pow(mrho,2) + pow(mpion,4)*(pow(mrho,4) - 2*(s - 2*t)*t) +
-pow(t,2)*(pow(mrho,4) + 2*pow(s,2) + 2*s*t + pow(t,2) - 2*pow(mrho,2)*(s + t)) -
-       2*pow(mpion,2)*t*(pow(mrho,4) + 2*t*(s + t) - pow(mrho,2)*(s + 2*t))))/
-                 ((pow(mpion,4) + pow(pow(mrho,2) - s,2) -
-2*pow(mpion,2)*(pow(mrho,2) + s))*pow(pow(momega,2) - t,2));
+			(0.0024867959858108648*pow(Const,2)*pow(g_POR,4)*(pow(mpion,8) -
+			2*pow(mpion,6)*pow(mrho,2) + pow(mpion,4)*(pow(mrho,4) - 2*(s - 2*t)*t) +
+			pow(t,2)*(pow(mrho,4) + 2*pow(s,2) + 2*s*t + pow(t,2)
+			- 2*pow(mrho,2)*(s + t)) - 2*pow(mpion,2)*t*(pow(mrho,4) + 2*t*(s + t) -
+			pow(mrho,2)*(s + 2*t))))/
+			((pow(mpion,4) + pow(pow(mrho,2) - s,2) -
+			2*pow(mpion,2)*(pow(mrho,2) + s))*pow(pow(momega,2) - t,2));
 
     return to_mb * diff_xs / spin_deg_factor;
 }
 
 
 /*----------------------------------------------------------------------------*/
-/* 					Pi + Pi -> Rho + Photon channels mediated by
- * (Pi, Rho, a1) 				*/
+/* 					Pi + Pi -> Rho + Photon channels mediated by (Pi, Rho, a1) 				*/
 /*----------------------------------------------------------------------------*/
 // C21
 double PhotonCrossSection<ComputationMethod::Analytic>::xs_pi_pi_rho0(
@@ -7359,8 +7258,7 @@
 
 /*----------------------------------------------------------------------------*/
 /*																																						*/
-/* 																Tabulation
- */
+/* 																Tabulation																	*/
 /*																																						*/
 /*----------------------------------------------------------------------------*/
 
