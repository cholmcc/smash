/*
 *
 *    Copyright (c) 2014-2015
 *      SMASH Team
 *
 *    GNU General Public License (GPLv3 or later)
 *
 */

#include "include/scatteractionsfinder.h"

#include <algorithm>

#include "include/configuration.h"
#include "include/constants.h"
#include "include/cxx14compat.h"
#include "include/experimentparameters.h"
#include "include/logging.h"
#include "include/macros.h"
#include "include/particles.h"
#include "include/scatteraction.h"
#include "include/scatteractionbaryonbaryon.h"
#include "include/scatteractionbaryonmeson.h"
#include "include/scatteractionmesonmeson.h"
#include "include/scatteractionnucleonkaon.h"
#include "include/scatteractionnucleonnucleon.h"

namespace Smash {
/*!\Userguide
* \page input_collision_term_ Collision_Term
* \key Elastic_Cross_Section (float, optional, default = -1.0 [mb]) \n
* If a non-negative value is given, it will override the parametrized
* elastic cross sections (which are energy-dependent) with a constant value.
* This constant elastic cross section is used for all collisions.
*
* \key Isotropic (bool, optional, default = false) \n
<<<<<<< HEAD
* Do all collisions isotropically
* * \key Two_to_One (bool, optional, default = true) \n
* Enable 2->1 processes
* * \key Two_to_Two (bool, optional, default = true) \n
* Enable 2->2 processes
=======
* Do all collisions isotropically.
>>>>>>> 3add8fa1
*/

ScatterActionsFinder::ScatterActionsFinder(
    Configuration config, const ExperimentParameters &parameters)
    : elastic_parameter_(config.take({"Collision_Term",
                                      "Elastic_Cross_Section"}, -1.0f)),
      testparticles_(parameters.testparticles),
<<<<<<< HEAD
      isotropic_(config.take({"Collision_Term", "Isotropic"}, false)),
      two_to_one_(config.take({"Collision_Term", "Two_to_One"}, true)), 
      two_to_two_(config.take({"Collision_Term", "Two_to_Two"}, true)) {}
=======
      isotropic_(config.take({"Collision_Term", "Isotropic"}, false)) {
}
>>>>>>> 3add8fa1

ScatterActionsFinder::ScatterActionsFinder(
    float elastic_parameter, int testparticles)
    : elastic_parameter_(elastic_parameter),
      testparticles_(testparticles) {}

ScatterActionPtr ScatterActionsFinder::construct_scatter_action(
                                            const ParticleData &data_a,
                                            const ParticleData &data_b,
                                            float time_until_collision) const {
  const auto &pdg_a = data_a.pdgcode();
  const auto &pdg_b = data_b.pdgcode();
  ScatterActionPtr act;
  if (data_a.is_baryon() && data_b.is_baryon()) {
    if (pdg_a.is_nucleon() && pdg_b.is_nucleon()) {
      act = make_unique<ScatterActionNucleonNucleon>(data_a, data_b,
                                              time_until_collision, isotropic_);
    } else {
      act = make_unique<ScatterActionBaryonBaryon>(data_a, data_b,
                                              time_until_collision, isotropic_);
    }
  } else if (data_a.is_baryon() || data_b.is_baryon()) {
    if ((pdg_a.is_nucleon() && pdg_b.is_kaon()) ||
        (pdg_b.is_nucleon() && pdg_a.is_kaon())) {
      act = make_unique<ScatterActionNucleonKaon>(data_a, data_b,
                                              time_until_collision, isotropic_);
    } else {
      act = make_unique<ScatterActionBaryonMeson>(data_a, data_b,
                                              time_until_collision, isotropic_);
    }
  } else {
    act = make_unique<ScatterActionMesonMeson>(data_a, data_b,
                                              time_until_collision, isotropic_);
  }
  return std::move(act);
}

ActionPtr ScatterActionsFinder::check_collision(
    const ParticleData &data_a, const ParticleData &data_b, float dt) const {
#ifndef NDEBUG
  const auto &log = logger<LogArea::FindScatter>();
#endif

  /* just collided with this particle */
  if (data_a.id_process() >= 0 && data_a.id_process() == data_b.id_process()) {
#ifndef NDEBUG
    log.debug("Skipping collided particles at time ", data_a.position().x0(),
              " due to process ", data_a.id_process(),
              "\n    ", data_a,
              "\n<-> ", data_b);
#endif
    return nullptr;
  }

  /* Determine time of collision. */
  const float time_until_collision = collision_time(data_a, data_b);

  /* Check that collision happens in this timestep. */
  if (time_until_collision < 0.f || time_until_collision >= dt) {
    return nullptr;
  }

  /* Create ScatterAction object. */
  ScatterActionPtr act = construct_scatter_action(data_a, data_b,
                                                  time_until_collision);
  const double distance_squared = act->transverse_distance_sqr();

  /* Don't calculate cross section if the particles are very far apart. */
  if (distance_squared >= max_transverse_distance_sqr(testparticles_)) {
    return nullptr;
  }

  /* Add various subprocesses.  */
  act->add_all_processes(elastic_parameter_, two_to_one_, two_to_two_);

  /* distance criterion according to cross_section */
  if (distance_squared >= act->cross_section() * fm2_mb * M_1_PI
                          * data_a.cross_section_scaling_factor()
                          * data_b.cross_section_scaling_factor()
                          / static_cast<float>(testparticles_)) {
    return nullptr;
  }

#ifndef NDEBUG
  log.debug("particle distance squared: ", distance_squared,
            "\n    ", data_a,
            "\n<-> ", data_b);
#endif

  return std::move(act);
}

ActionList ScatterActionsFinder::find_actions_in_cell(
    const ParticleList &search_list, float dt) const {
  std::vector<ActionPtr> actions;
  for (const ParticleData &p1 : search_list) {
    for (const ParticleData &p2 : search_list) {
      if (p1.id() < p2.id()) {
        // Check if a collision is possible.
        ActionPtr act = check_collision(p1, p2, dt);
        if (act) {
          actions.push_back(std::move(act));
        }
      }
    }
  }
  return actions;
}

ActionList ScatterActionsFinder::find_actions_with_neighbors(
    const ParticleList &search_list, const ParticleList &neighbors_list,
    float dt) const {
  std::vector<ActionPtr> actions;
  for (const ParticleData &p1 : search_list) {
    for (const ParticleData &p2 : neighbors_list) {
      assert(p1.id() != p2.id());
      // Check if a collision is possible.
      ActionPtr act = check_collision(p1, p2, dt);
      if (act) {
        actions.push_back(std::move(act));
      }
    }
  }
  return actions;
}

ActionList ScatterActionsFinder::find_actions_with_surrounding_particles(
    const ParticleList &search_list, const Particles &surrounding_list,
    float dt) const {
  std::vector<ActionPtr> actions;
  for (const ParticleData &p2 : surrounding_list) {
    // don't look for collisions if the particle from the surrounding list is
    // also in the search list
    auto result = std::find_if(
        search_list.begin(), search_list.end(),
        [&p2](const ParticleData &p) { return p.id() == p2.id(); });
    if (result != search_list.end()) {
      continue;
    }
    for (const ParticleData &p1 : search_list) {
      // Check if a collision is possible.
      ActionPtr act = check_collision(p1, p2, dt);
      if (act) {
        actions.push_back(std::move(act));
      }
    }
  }
  return actions;
}

}  // namespace Smash<|MERGE_RESOLUTION|>--- conflicted
+++ resolved
@@ -34,15 +34,11 @@
 * This constant elastic cross section is used for all collisions.
 *
 * \key Isotropic (bool, optional, default = false) \n
-<<<<<<< HEAD
-* Do all collisions isotropically
+* Do all collisions isotropically.
 * * \key Two_to_One (bool, optional, default = true) \n
 * Enable 2->1 processes
 * * \key Two_to_Two (bool, optional, default = true) \n
 * Enable 2->2 processes
-=======
-* Do all collisions isotropically.
->>>>>>> 3add8fa1
 */
 
 ScatterActionsFinder::ScatterActionsFinder(
@@ -50,14 +46,9 @@
     : elastic_parameter_(config.take({"Collision_Term",
                                       "Elastic_Cross_Section"}, -1.0f)),
       testparticles_(parameters.testparticles),
-<<<<<<< HEAD
       isotropic_(config.take({"Collision_Term", "Isotropic"}, false)),
-      two_to_one_(config.take({"Collision_Term", "Two_to_One"}, true)), 
+      two_to_one_(config.take({"Collision_Term", "Two_to_One"}, true)),
       two_to_two_(config.take({"Collision_Term", "Two_to_Two"}, true)) {}
-=======
-      isotropic_(config.take({"Collision_Term", "Isotropic"}, false)) {
-}
->>>>>>> 3add8fa1
 
 ScatterActionsFinder::ScatterActionsFinder(
     float elastic_parameter, int testparticles)
