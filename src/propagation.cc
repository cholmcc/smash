--- conflicted
+++ resolved
@@ -86,12 +86,7 @@
 void expand_space_time(Particles *particles,
                        const ExperimentParameters &parameters,
                        const ExpansionProperties &metric) {
-<<<<<<< HEAD
-  const double dt = parameters.labclock.timestep_duration();
-=======
-  const auto &log = logger<LogArea::Propagation>();
   const double dt = parameters.labclock->timestep_duration();
->>>>>>> c8b672e7
   for (ParticleData &data : *particles) {
     // Momentum and position modification to ensure appropriate expansion
     const double h = calc_hubble(parameters.labclock->current_time(), metric);
