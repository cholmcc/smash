/*
 *
 *    Copyright (c) 2012-2015
 *      SMASH Team
 *
 *    GNU General Public License (GPLv3 or later)
 *
 */

#include "include/experiment.h"

#include <algorithm>
#include <cinttypes>
#include <cstdlib>
#include <list>
#include <string>
#include <vector>

#include "include/action.h"
#include "include/actions.h"
#include "include/boxmodus.h"
#include "include/clock.h"
#include "include/collidermodus.h"
#include "include/configuration.h"
#include "include/cxx14compat.h"
#include "include/density.h"
#include "include/forwarddeclarations.h"
#include "include/grid.h"
#include "include/listmodus.h"
#include "include/logging.h"
#include "include/macros.h"
#include "include/pauliblocking.h"
#include "include/potentials.h"
#include "include/propagation.h"
#include "include/random.h"
#include "include/spheremodus.h"
/* Outputs */
#include "include/binaryoutputcollisions.h"
#include "include/binaryoutputparticles.h"
#include "include/densityoutput.h"
#include "include/oscaroutput.h"
#ifdef SMASH_USE_ROOT
#  include "include/rootoutput.h"
#endif
#include "include/vtkoutput.h"

namespace std {
/**
 * Print time span in a human readable way:
 * time < 10 min => seconds
 * 10 min < time < 3 h => minutes
 * time > 3h => hours
 *
 * \note This operator has to be in the \c std namespace for argument dependent
 * lookup to find it. If it were in the Smash namespace then the code would not
 * compile since none of its arguments is a type from the Smash namespace.
 */
template <typename T, typename Ratio>
static ostream &operator<<(ostream &out,
                           const chrono::duration<T, Ratio> &seconds) {
  using namespace chrono;
  using Seconds = duration<float>;
  using Minutes = duration<float, std::ratio<60>>;
  using Hours = duration<float, std::ratio<60 * 60>>;
  constexpr Minutes threshold_for_minutes{10};
  constexpr Hours threshold_for_hours{3};
  if (seconds < threshold_for_minutes) {
    return out << Seconds(seconds).count() << " [s]";
  }
  if (seconds < threshold_for_hours) {
    return out << Minutes(seconds).count() << " [min]";
  }
  return out << Hours(seconds).count() << " [h]";
}
}  // namespace std

namespace Smash {

/* ExperimentBase carries everything that is needed for the evolution */
std::unique_ptr<ExperimentBase> ExperimentBase::create(Configuration config,
                                                       bf::path output_path) {
  const auto &log = logger<LogArea::Experiment>();
  log.trace() << source_location;
  /*!\Userguide
   * \page input_general_ General
   * \key Modus (string, required): \n
   * Selects a modus for the calculation, e.g.\ infinite matter
   * calculation, collision of two particles or collision of nuclei. The modus
   * will be configured in \ref input_modi_. Recognized values are:
   * \li \key Collider for collisions of nuclei or compound objects. See \ref
   *     \ColliderModus
   * \li \key Sphere for calculations of the expansion of a thermalized sphere.
   * See
   *     \ref \SphereModus
   * \li \key Box for infinite matter calculation in a rectangular box. See \ref
   *     \BoxModus
   * \li \key List for given external particle list. See \ref
   *     \ListModus
   */

  /*!\Userguide
   * \page input_modi_ Modi
   * \li \subpage input_modi_collider_
   * \li \subpage input_modi_sphere_
   * \li \subpage input_modi_box_
   * \li \subpage input_modi_list_
   */
  const std::string modus_chooser = config.take({"General", "Modus"});
  log.info() << "Modus for this calculation: " << modus_chooser;

  // remove config maps of unused Modi
  config["Modi"].remove_all_but(modus_chooser);

  typedef std::unique_ptr<ExperimentBase> ExperimentPointer;
  if (modus_chooser.compare("Box") == 0) {
    if (config.has_value({"Potentials"})) {
      log.error() << "Box modus does not work with potentials for now: "
                  << "periodic boundaries are not taken into account "
                  << "in the density calculation";
    }
<<<<<<< HEAD
    return ExperimentPointer(new Experiment<BoxModus>(config, output_path));
=======
    if (config.has_value({"General", "Use_Time_Steps"}) &&
        !config.read({"General", "Use_Time_Steps"})) {
      log.error() << "Box modus does not work correctly without time steps for "
                  << "now: periodic boundaries are not taken into account when "
                  << "looking for interactions.";
    }
    return ExperimentPointer(new Experiment<BoxModus>(config));
>>>>>>> b7537e2b
  } else if (modus_chooser.compare("List") == 0) {
    return ExperimentPointer(new Experiment<ListModus>(config, output_path));
  } else if (modus_chooser.compare("Collider") == 0) {
    return ExperimentPointer(new Experiment<ColliderModus>(config,
                                                           output_path));
  } else if (modus_chooser.compare("Sphere") == 0) {
    return ExperimentPointer(new Experiment<SphereModus>(config, output_path));
  } else {
    throw InvalidModusRequest("Invalid Modus (" + modus_chooser +
                              ") requested from ExperimentBase::create.");
  }
}

namespace {
/*!\Userguide
 * \page input_general_ General
 * \key Delta_Time (float, required): \n
 * Time step for the calculation, in fm/c.
 *
 * \key Testparticles (int, optional, default = 1): \n
 * How many test particles per real particles should be simulated.
 *
 * \key Gaussian_Sigma (float, optional, default 1.0): \n
 * Width [fm] of gaussians that represent Wigner density of particles.
 *
 * \key Gaussian_Cutoff (float, optional, default 4.0)
 * Distance in sigma at which gaussian is considered 0.
 *
 * \page input_output_options_ Output
 * \key Output_Interval (float, required): \n
 * Defines the period of intermediate output of the status of the simulated
 * system in Standard Output and other output formats which support this
 * functionality.
 *
 * \key Gaussian_Sigma (float, optional, default 1.0): \n
 * Width [fm] of gaussians that represent Wigner density of particles.
 *
 * \key Gaussian_Cutoff (float, optional, default 4.0)
 * Distance in sigma at which gaussian is considered 0.
 */
/** Gathers all general Experiment parameters
 *
 * \param[in, out] config Configuration element
 * \return The ExperimentParameters struct filled with values from the
 * Configuration
 */
ExperimentParameters create_experiment_parameters(Configuration config) {
  const auto &log = logger<LogArea::Experiment>();
  log.trace() << source_location;

  // The clock initializers are only read here and taken later when
  // assigning initial_clock_.
  return {{0.0f, config.read({"General", "Delta_Time"})},
          config.take({"Output", "Output_Interval"}),
          config.take({"General", "Testparticles"}, 1),
          config.take({"General", "Gaussian_Sigma"}, 1.0),
          config.take({"General", "Gauss_Cutoff_In_Sigma"}, 4.0)};
}
}  // unnamed namespace

/**
 * Creates a verbose textual description of the setup of the Experiment.
 */
template <typename Modus>
std::ostream &operator<<(std::ostream &out, const Experiment<Modus> &e) {
  if (e.use_time_steps_) {
    out << "Starting with temporal stepsize: "
        << e.parameters_.timestep_duration() << " fm/c\n";
  } else {
    out << "Not using time steps\n";
  }
  out << "End time: " << e.end_time_ << " fm/c\n";
  out << e.modus_;
  return out;
}

/*!\Userguide
 * \page input_general_
 * \key End_Time (float, required): \n
 * The time after which the evolution is stopped. Note
 * that the starting time depends on the chosen Modus.
 *
 * \key Randomseed (int64_t, required): \n
 * Initial seed for the random number generator. If this is
 * negative, the program starting time is used.
 *
 * \key Nevents (int, required): \n
 * Number of events to calculate.
 *
 * \page input_collision_term_ Collision_Term
 * \key Decays (bool, optional, default = true): \n
 * true - decays are enabled\n
 * false - disable all decays
 *
 * \key Collisions (bool, optional, default = true): \n
 * true - collisions are enabled\n
 * false - all collisions are disabled
 *
 * \key Density_Type (int, optional, default = 0): \n
 * 0 - net baryon density
 * 1 - baryonic isospin density
 *
 * \key Force_Decays_At_End (bool, optional, default = true): \n
 * true - force all resonances to decay after last timestep \n
 * false - don't force decays (final output can contain resonances)
 */
template <typename Modus>
Experiment<Modus>::Experiment(Configuration config, bf::path output_path)
    : parameters_(create_experiment_parameters(config)),
      modus_(config["Modi"], parameters_),
      particles_(),
      nevents_(config.take({"General", "Nevents"})),
      end_time_(config.take({"General", "End_Time"})),
      delta_time_startup_(config.take({"General", "Delta_Time"})),
      force_decays_(
          config.take({"Collision_Term", "Force_Decays_At_End"}, true)),
      use_grid_(config.take({"General", "Use_Grid"}, true)),
      use_time_steps_(config.take({"General", "Use_Time_Steps"}, true)) {
  const auto &log = logger<LogArea::Experiment>();
  log.info() << *this;

  // create finders
  if (config.take({"Collision_Term", "Decays"}, true)) {
    action_finders_.emplace_back(new DecayActionsFinder());
  }
  if (config.take({"Collision_Term", "Collisions"}, true)) {
    action_finders_.emplace_back(new ScatterActionsFinder(config, parameters_));
  }
  if (config.has_value({"Collision_Term", "Pauli_Blocking"})) {
    log.info() << "Pauli blocking is ON.";
    pauli_blocker_ = make_unique<PauliBlocker>(
        config["Collision_Term"]["Pauli_Blocking"], parameters_);
  }

  // create outputs
  log.trace(source_location, " create OutputInterface objects");
  /*!\Userguide
    * \page input_output_options_ Output
    *
    * \key Output: \n
    * Below this key the configuration for the different output formats is
    * defined. To enable a certain output, set the 'Enable' key below the
    * selected format identifier. The identifiers are described below.
    * The following outputs exist:
    * \li \subpage input_oscar_particlelist
    * \li \subpage input_oscar_collisions
    * \li \subpage input_vtk
    * \li \subpage input_binary_collisions
    * \li \subpage input_binary_particles
    * \li \subpage input_root
    */
  auto output_conf = config["Output"];
  /*!\Userguide
    * \page output_general_ Output files
    * There are different optional formats for SMASH output that are explained
    * below in more detail. Per default, the selected output files will be
    * saved in the directory ./data/\<run_id\>, where \<run_id\> is an integer
    * number starting from 0. At the beginning
    * of a run SMASH checks, if the ./data/0 directory exists. If it does not exist, it
    * is created and all output files are written there. If the directory
    * already exists, SMASH tries for ./data/1, ./data/2 and so on until it
    * finds a free number. The user can change output directory by a command
    * line option, if desired:
    * \code smash -o <user_output_dir> \endcode
    * SMASH supports several kinds of configurable output formats.
    * They are called OSCAR1999, OSCAR2013, binary OSCAR2013, VTK and ROOT
    * outputs. Every format can be switched on/off using option Enable in the
    * configuration file config.yaml. For more information on configuring the
    * output see corresponding pages: \ref input_oscar_particlelist,
    * \ref input_oscar_collisions, \ref input_binary_collisions,
    * \ref input_binary_particles, \ref input_root, \ref input_vtk.
    *
    * \key Details of output formats are explained here: \n
    * \li General block structure of OSCAR formats: \n
    *     \subpage oscar_general_
    * \li A family of OSCAR ASCII outputs.\n
    *     \subpage format_oscar_particlelist\n
    *     \subpage format_oscar_collisions
    * \li Binary outputs analoguous to OSCAR format\n
    *     \subpage format_binary_\n
    * \li Output in vtk format suitable for an easy
    *     visualization using paraview software:\n \subpage format_vtk
    * \li Formatted binary output that uses ROOT software
    *     (http://root.cern.ch).\n Fast to read and write, requires less
    *     disk space.\n \subpage format_root
    */

  // loop until all OSCAR outputs are created (create_oscar_output will return
  // nullptr then).
  while (std::unique_ptr<OutputInterface> oscar =
              create_oscar_output(output_path, output_conf)) {
    outputs_.emplace_back(std::move(oscar));
  }
  if (static_cast<bool>(output_conf.take({"Vtk", "Enable"}))) {
    outputs_.emplace_back(new VtkOutput(output_path,
                                        std::move(output_conf["Vtk"])));
  } else {
    output_conf.take({"Vtk"});
  }
  if (static_cast<bool>(output_conf.take({"Binary_Collisions", "Enable"}))) {
    outputs_.emplace_back(new BinaryOutputCollisions(output_path,
                                  std::move(output_conf["Binary_Collisions"])));
  } else {
    output_conf.take({"Binary_Collisions"});
  }
  if (static_cast<bool>(output_conf.take({"Binary_Particles", "Enable"}))) {
    outputs_.emplace_back(new BinaryOutputParticles(output_path,
                                  std::move(output_conf["Binary_Particles"])));
  } else {
    output_conf.take({"Binary_Particles"});
  }
  if (static_cast<bool>(output_conf.take({"Root", "Enable"}))) {
#ifdef SMASH_USE_ROOT
    outputs_.emplace_back(new RootOutput(
                              output_path, output_conf["Root"]));
#else
    log.error() << "You requested Root output, but Root support has not been "
                    "compiled in. To enable Root support call: cmake -D "
                    "USE_ROOT=ON <path>.";
    output_conf.take({"Root"});
#endif
  } else {
    output_conf.take({"Root"});
  }
  if (static_cast<bool>(output_conf.take({"Density", "Enable"}))) {
    outputs_.emplace_back(new DensityOutput(output_path,
                              std::move(output_conf["Density"])));
  } else {
    output_conf.take({"Density"});
  }

  if (config.has_value({"Potentials"})) {
    log.info() << "Potentials are ON.";
    // potentials need testparticles and gaussian sigma from parameters_
    potentials_ = make_unique<Potentials>(config["Potentials"], parameters_);
  }

  dens_type_ =
      config.take({"Output", "Density", "Density_Type"}, DensityType::particle);
  log.info() << "Density type written to headers: " << dens_type_;

  // Create lattices
  if (config.has_value({"Lattice"})) {
    // Take lattice properties from config to assign them to all lattices
    const std::array<float, 3> l = config.take({"Lattice", "Sizes"});
    const std::array<int, 3> n = config.take({"Lattice", "Cell_Number"});
    const std::array<float, 3> origin = config.take({"Lattice", "Origin"});
    const bool periodic = config.take({"Lattice", "Periodic"});
    dens_type_lattice_printout_ = config.take(
                  {"Lattice", "Printout", "Density"}, DensityType::none);
    /* Create baryon and isospin density lattices regardless of config
       if potentials are on. This is because they allow to compute
       potentials faster */
    if (potentials_) {
      jmu_B_lat_ = make_unique<DensityLattice>(l, n, origin, periodic,
                                            LatticeUpdate::EveryTimestep);
      jmu_I3_lat_ = make_unique<DensityLattice>(l, n, origin, periodic,
                                              LatticeUpdate::EveryTimestep);
    } else {
      if (dens_type_lattice_printout_ == DensityType::baryon) {
        jmu_B_lat_ = make_unique<DensityLattice>(l, n, origin, periodic,
                                                  LatticeUpdate::AtOutput);
      }
      if (dens_type_lattice_printout_ == DensityType::baryonic_isospin) {
        jmu_I3_lat_ = make_unique<DensityLattice>(l, n, origin, periodic,
                                             LatticeUpdate::AtOutput);
      }
    }
    if (dens_type_lattice_printout_ != DensityType::none &&
        dens_type_lattice_printout_ != DensityType::baryonic_isospin &&
        dens_type_lattice_printout_ != DensityType::baryon) {
        jmu_custom_lat_ = make_unique<DensityLattice>(l, n, origin,
                                          periodic, LatticeUpdate::AtOutput);
    }
  }
}

const std::string hline(80, '-');

/* This method reads the particle type and cross section information
 * and does the initialization of the system (fill the particles map)
 */
template <typename Modus>
void Experiment<Modus>::initialize_new_event() {
  const auto &log = logger<LogArea::Experiment>();
  particles_.reset();

  /* Sample particles according to the initial conditions */
  float start_time = modus_.initial_conditions(&particles_, parameters_);

  // reset the clock:
  Clock clock_for_this_event(start_time, delta_time_startup_);
  parameters_.labclock = std::move(clock_for_this_event);

  /* Save the initial conserved quantum numbers and total momentum in
   * the system for conservation checks */
  conserved_initial_ = QuantumNumbers(particles_);
  /* Print output headers */
  log.info() << hline;
  log.info() << " Time       <Ediff>      <pdiff>  <scattrate>    <scatt>  "
                "<particles>   <timing>";
  log.info() << hline;
}

static std::string format_measurements(const Particles &particles,
                                       size_t scatterings_total,
                                       size_t scatterings_this_interval,
                                       const QuantumNumbers &conserved_initial,
                                       SystemTimePoint time_start,
                                       double time) {
  SystemTimeSpan elapsed_seconds = SystemClock::now() - time_start;

  QuantumNumbers current_values(particles);
  QuantumNumbers difference = conserved_initial - current_values;

  std::ostringstream ss;
  ss << field<5> << time
     << field<12, 3> << difference.momentum().x0()
     << field<12, 3> << difference.momentum().abs3()
     << field<12, 3> << (scatterings_total
                          ? scatterings_total * 2 / (particles.size() * time)
                          : 0.)
     << field<10, 3> << scatterings_this_interval
     << field<12, 3> << particles.size()
     << field<10, 3> << elapsed_seconds;
  return ss.str();
}

template <typename Modus>
template <typename Container>
void Experiment<Modus>::perform_action(
    const ActionPtr &action, size_t &interactions_total,
    size_t &total_pauli_blocked, const Container &particles_before_actions) {
  const auto &log = logger<LogArea::Experiment>();
  if (action->is_valid(particles_)) {
    const ParticleList incoming_particles = action->incoming_particles();
    action->generate_final_state();
    ProcessType process_type = action->get_type();
    log.debug("Process Type is: ", process_type);
    if (pauli_blocker_ &&
        action->is_pauli_blocked(particles_, *pauli_blocker_.get())) {
      total_pauli_blocked++;
      return;
    }
    action->perform(&particles_, interactions_total);
    const ParticleList outgoing_particles = action->outgoing_particles();
    // Calculate Eckart rest frame density at the interaction point
    const FourVector r_interaction = action->get_interaction_point();
    constexpr bool compute_grad = false;
    const double rho =
        rho_eckart(r_interaction.threevec(), particles_before_actions,
                   parameters_, dens_type_, compute_grad).first;
    /*!\Userguide
     * \page collisions_output_in_box_modus_ Collision output in box modus
     * \note When SMASH is running in the box modus, particle coordinates
     * in the collision output can be out of the box. This is not an error.
     * Box boundary conditions are intentionally not imposed before
     * collision output to allow unambiguous finding of the interaction
     * point.
     * <I>Example</I>: two particles in the box have x coordinates 0.1 and
     * 9.9 fm, while box L = 10 fm. Suppose these particles collide.
     * For calculating collision the first one is wrapped to 10.1 fm.
     * Then output contains coordinates of 9.9 fm and 10.1 fm.
     * From this one can infer interaction point at x = 10 fm.
     * Were boundary conditions imposed before output,
     * their x coordinates would be 0.1 and 9.9 fm and interaction point
     * position could be either at 10 fm or at 5 fm.
     */
    for (const auto &output : outputs_) {
      output->at_interaction(incoming_particles, outgoing_particles, rho,
                             action->raw_weight_value(), process_type);
    }
    log.debug(~einhard::Green(), "✔ ", action);
  } else {
    log.debug(~einhard::DRed(), "✘ ", action, " (discarded: invalid)");
  }
}

template <typename Modus>
size_t Experiment<Modus>::run_time_evolution_without_time_steps(
    const int evt_num) {
  const auto &log = logger<LogArea::Experiment>();
  modus_.impose_boundary_conditions(&particles_);
  size_t interactions_total = 0, previous_interactions_total = 0,
         total_pauli_blocked = 0;
  log.info() << format_measurements(
      particles_, interactions_total, 0u,
      conserved_initial_, time_start_, parameters_.labclock.current_time());

  const float start_time = parameters_.labclock.current_time();
  float time_left = end_time_ - start_time;

  // find actions for the initial list
  ParticleList search_list = particles_.copy_to_vector();
  Actions actions;
  for (const auto &finder : action_finders_) {
    actions.insert(finder->find_actions_in_cell(search_list, time_left));
  }

  // iterate over all actions
  while (!actions.is_empty()) {
    // get next action
    ActionPtr act = actions.pop();
    if (!act->is_valid(particles_)) {
      log.debug(~einhard::DRed(), "✘ ", act, " (discarded: invalid)");
      continue;
    }
    log.debug(~einhard::Green(), "✔ ", act);

    /* (1) Propagate to the next action. */

    const float action_time = act->time_of_execution();
    const float dt = action_time - parameters_.labclock.current_time();

    // we allow a very small negative time step that can result from imprecise
    // addition
    if (dt < -really_small) {
      log.error() << "dt = " << dt;
      throw std::runtime_error("Negative time step!");
    }

    float current_time;

    // only propagate the particles if dt is significantly larger than 0
    if (dt > really_small) {
      // set the time step according to our plan
      parameters_.labclock.set_timestep_duration(dt);

      // check if we need to do the intermediate output in the time until the
      // next action
      if (parameters_.need_intermediate_output()) {
        // we now set the clock to the output time and propagate the particles
        // until that time; then we do the output
        const float output_time =
            parameters_.labclock.next_multiple(parameters_.output_interval);
        parameters_.labclock.set_timestep_duration(
            output_time - parameters_.labclock.current_time());
        parameters_.labclock.reset(output_time);
        propagate_straight_line(&particles_, parameters_);
        modus_.impose_boundary_conditions(&particles_, outputs_);

        intermediate_output(evt_num, interactions_total,
                            previous_interactions_total);

        // after the output, the particles need to be propagated until the
        // action time
        const float remaining_dt = action_time - output_time;
        parameters_.labclock.set_timestep_duration(remaining_dt);
      }

      // set the clock manually instead of advancing it with the time step
      // to avoid loss of precision
      parameters_.labclock.reset(action_time);
      current_time = action_time;

      propagate_straight_line(&particles_, parameters_);
      modus_.impose_boundary_conditions(&particles_, outputs_);
    } else {
      // otherwise just keep the current time
      current_time = parameters_.labclock.current_time();
      parameters_.labclock.set_timestep_duration(0.f);
    }

    /* (2) Perform action. */

    // Update the positions of the incoming particles, because the information
    // in the action object will be outdated as the particles have been
    // propagated since the construction of the action.
    act->update_incoming(particles_);

    perform_action(act, interactions_total, total_pauli_blocked, particles_);
    modus_.impose_boundary_conditions(&particles_);

    /* (3) Check conservation laws. */

    std::string err_msg = conserved_initial_.report_deviations(particles_);
    if (!err_msg.empty()) {
      log.error() << err_msg;
      throw std::runtime_error("Violation of conserved quantities!");
    }

    /* (4) Find new actions. */

    time_left = end_time_ - current_time;
    const ParticleList& outgoing_particles = act->outgoing_particles();
    for (const auto &finder : action_finders_) {
      actions.insert(
          finder->find_actions_in_cell(outgoing_particles, time_left));
      actions.insert(finder->find_actions_with_surrounding_particles(
          outgoing_particles, particles_, time_left));
    }
  }
  return interactions_total;
}

/* This is the loop over timesteps, carrying out collisions and decays
 * and propagating particles. */
template <typename Modus>
size_t Experiment<Modus>::run_time_evolution(const int evt_num) {
  const auto &log = logger<LogArea::Experiment>();
  modus_.impose_boundary_conditions(&particles_);
  size_t interactions_total = 0, previous_interactions_total = 0,
         total_pauli_blocked = 0;
  log.info() << format_measurements(
      particles_, interactions_total, 0u,
      conserved_initial_, time_start_, parameters_.labclock.current_time());

  Actions actions;
  while (!(++parameters_.labclock > end_time_)) {
    // vector is likely the best container type here. Because std::sort requires
    // random access iterators. Any linked data structure (e.g. list) thus
    // requires a less efficient sort algorithm.

    /* (1.a) Create grid. */
    const auto &grid =
        use_grid_ ? modus_.create_grid(particles_, parameters_.testparticles)
                  : modus_.create_grid(particles_, parameters_.testparticles,
                                       CellSizeStrategy::Largest);
    /* (1.b) Iterate over cells and find actions. */
    grid.iterate_cells([&](const ParticleList &search_list) {
                         for (const auto &finder : action_finders_) {
                           actions.insert(finder->find_actions_in_cell(
                               search_list, parameters_.timestep_duration()));
                         }
                       },
                       [&](const ParticleList &search_list,
                           const ParticleList &neighbors_list) {
                         for (const auto &finder : action_finders_) {
                           actions.insert(finder->find_actions_with_neighbors(
                               search_list, neighbors_list,
                               parameters_.timestep_duration()));
                         }
                       });

    /* (2) Perform actions. */
    if (!actions.is_empty()) {
      const auto particles_before_actions = particles_.copy_to_vector();
      while (!actions.is_empty()) {
        perform_action(actions.pop(), interactions_total, total_pauli_blocked,
                       particles_before_actions);
      }
      log.debug(~einhard::Blue(), particles_);
    } else {
      log.debug("no actions performed");
    }
    modus_.impose_boundary_conditions(&particles_);

    /* (3) Do propagation. */
    if (potentials_) {
      update_density_lattice(jmu_B_lat_.get(), LatticeUpdate::EveryTimestep,
                       DensityType::baryon, parameters_, particles_);
      update_density_lattice(jmu_I3_lat_.get(), LatticeUpdate::EveryTimestep,
                       DensityType::baryonic_isospin, parameters_, particles_);
      propagate(&particles_, parameters_, *potentials_);
    } else {
      propagate_straight_line(&particles_, parameters_);
    }
    modus_.impose_boundary_conditions(&particles_, outputs_);

    /* (4) Physics output during the run. */
    // if the timestep of labclock is different in the next tick than
    // in the current one, I assume it has been changed already. In that
    // case, I know what the next tick is and I can check whether the
    // output time is crossed within the next tick.
    if (parameters_.need_intermediate_output()) {
      intermediate_output(evt_num, interactions_total,
                          previous_interactions_total);
    }
    // Check conservation of conserved quantities if potentials are off.
    // If potentials are on then momentum is conserved only in average
    if (!potentials_) {
      std::string err_msg = conserved_initial_.report_deviations(particles_);
      if (!err_msg.empty()) {
        log.error() << err_msg;
        throw std::runtime_error("Violation of conserved quantities!");
      }
    }
  }

  if (pauli_blocker_) {
    log.info("Collisions: pauliblocked/total = ", total_pauli_blocked, "/",
             interactions_total);
  }
  return interactions_total;
}

template<typename Modus>
void Experiment<Modus>::intermediate_output(const int evt_num,
    size_t& interactions_total, size_t& previous_interactions_total) {
  const auto &log = logger<LogArea::Experiment>();
  const size_t interactions_this_interval =
      interactions_total - previous_interactions_total;
  previous_interactions_total = interactions_total;
  log.info() << format_measurements(
      particles_, interactions_total, interactions_this_interval,
      conserved_initial_, time_start_, parameters_.labclock.current_time());
  const LatticeUpdate lat_upd = LatticeUpdate::AtOutput;
  /* save evolution data */
  for (const auto &output : outputs_) {
    output->at_intermediate_time(particles_, evt_num, parameters_.labclock);
    // Thermodynamic output at some point versus time
    output->thermodynamics_output(particles_, parameters_);
    // Thermodynamic output on the lattice versus time
    switch (dens_type_lattice_printout_) {
      case DensityType::baryon:
        update_density_lattice(jmu_B_lat_.get(), lat_upd,
                               DensityType::baryon, parameters_, particles_);
        output->thermodynamics_output(std::string("rhoB"), *jmu_B_lat_,
                                                                 evt_num);
        break;
      case DensityType::baryonic_isospin:
        update_density_lattice(jmu_I3_lat_.get(), lat_upd,
                     DensityType::baryonic_isospin, parameters_, particles_);
        output->thermodynamics_output(std::string("rhoI3"), *jmu_I3_lat_,
                                                                 evt_num);
        break;
      case DensityType::none:
        break;
      default:
        update_density_lattice(jmu_custom_lat_.get(), lat_upd,
                       dens_type_lattice_printout_, parameters_, particles_);
        output->thermodynamics_output(std::string("rho"), *jmu_custom_lat_,
                                                                  evt_num);
    }
  }
}

template <typename Modus>
void Experiment<Modus>::do_final_decays(size_t &interactions_total) {
  size_t total_pauli_blocked = 0;

  // at end of time evolution: force all resonances to decay
  size_t interactions_old;
  do {
    Actions actions;
    interactions_old = interactions_total;
    /* Find actions. */
    for (const auto &finder : action_finders_) {
      actions.insert(finder->find_final_actions(particles_));
    }
    /* Perform actions. */
    const auto particles_before_actions = particles_.copy_to_vector();
    while (!actions.is_empty()) {
      perform_action(actions.pop(), interactions_total, total_pauli_blocked,
                     particles_before_actions);
    }
    // loop until no more decays occur
  } while (interactions_total > interactions_old);

  /* Do one final propagation step. */
  if (potentials_) {
    propagate(&particles_, parameters_, *potentials_);
  } else {
    propagate_straight_line(&particles_, parameters_);
  }
  modus_.impose_boundary_conditions(&particles_, outputs_);
}

template <typename Modus>
void Experiment<Modus>::final_output(size_t interactions_total,
                                     const int evt_num) {
  const auto &log = logger<LogArea::Experiment>();
  // make sure the experiment actually ran (note: we should compare this
  // to the start time, but we don't know that. Therefore, we check that
  // the time is positive, which should heuristically be the same).
  if (likely(parameters_.labclock > 0)) {
    log.info() << hline;
    log.info() << "Time real: " << SystemClock::now() - time_start_;
    /* if there are no particles no interactions happened */
    log.info() << "Final scattering rate: "
               << (particles_.is_empty() ? 0 : (interactions_total * 2 /
                                                particles_.time() /
                                                particles_.size()))
               << " [fm-1]";
  }

  for (const auto &output : outputs_) {
    output->at_eventend(particles_, evt_num);
  }
}

template <typename Modus>
void Experiment<Modus>::run() {
  const auto &mainlog = logger<LogArea::Main>();
  for (int j = 0; j < nevents_; j++) {
    mainlog.info() << "Event " << j;

    /* Sample initial particles, start clock, some printout and book-keeping */
    initialize_new_event();

    /* Output at event start */
    for (const auto &output : outputs_) {
      output->at_eventstart(particles_, j);
    }

    /* the time evolution of the relevant subsystem */
    size_t interactions_total = use_time_steps_
                                    ? run_time_evolution(j)
                                    : run_time_evolution_without_time_steps(j);
    if (force_decays_) {
      do_final_decays(interactions_total);
    }

    /* Output at event end */
    final_output(interactions_total, j);
  }
}

}  // namespace Smash<|MERGE_RESOLUTION|>--- conflicted
+++ resolved
@@ -118,17 +118,13 @@
                   << "periodic boundaries are not taken into account "
                   << "in the density calculation";
     }
-<<<<<<< HEAD
-    return ExperimentPointer(new Experiment<BoxModus>(config, output_path));
-=======
     if (config.has_value({"General", "Use_Time_Steps"}) &&
         !config.read({"General", "Use_Time_Steps"})) {
       log.error() << "Box modus does not work correctly without time steps for "
                   << "now: periodic boundaries are not taken into account when "
                   << "looking for interactions.";
     }
-    return ExperimentPointer(new Experiment<BoxModus>(config));
->>>>>>> b7537e2b
+    return ExperimentPointer(new Experiment<BoxModus>(config, output_path));
   } else if (modus_chooser.compare("List") == 0) {
     return ExperimentPointer(new Experiment<ListModus>(config, output_path));
   } else if (modus_chooser.compare("Collider") == 0) {
