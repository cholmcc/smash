--- conflicted
+++ resolved
@@ -245,13 +245,8 @@
   const double output_dt = config.take({"Output", "Output_Interval"}, t_end);
   const bool two_to_one = config.take({"Collision_Term", "Two_to_One"}, true);
   ReactionsBitSet included_2to2 =
-<<<<<<< HEAD
-      config.take({"Collision_Term", "Included_2to2"},
-                  ReactionsBitSet(std::string("111111")));
-=======
                   config.take({"Collision_Term", "Included_2to2"},
                   ReactionsBitSet().set());
->>>>>>> d889a62c
   bool strings_switch_default = true;
   if (modus_chooser == "Box") {
     strings_switch_default = false;
