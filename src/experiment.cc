/*
 *
 *    Copyright (c) 2012-2014
 *      SMASH Team
 *
 *    GNU General Public License (GPLv3 or later)
 *
 */


#include <algorithm>
#include <cinttypes>
#include <cstdlib>
#include <list>
#include <string>
#include <vector>

#include "include/action.h"
#include "include/boxmodus.h"
#include "include/clock.h"
#include "include/collidermodus.h"
#include "include/configuration.h"
#include "include/density.h"
#include "include/experiment.h"
#include "include/forwarddeclarations.h"
#include "include/grid.h"
#include "include/logging.h"
#include "include/macros.h"
#include "include/random.h"
#include "include/spheremodus.h"

namespace std {
/**
 * Print time span in a human readable way:
 * time < 10 min => seconds
 * 10 min < time < 3 h => minutes
 * time > 3h => hours
 *
 * \note This operator has to be in the \c std namespace for argument dependent
 * lookup to find it. If it were in the Smash namespace then the code would not
 * compile since none of its arguments is a type from the Smash namespace.
 */
template <typename T, typename Ratio>
static ostream &operator<<(ostream &out,
                           const chrono::duration<T, Ratio> &seconds) {
  using namespace chrono;
  using Seconds = duration<float>;
  using Minutes = duration<float, std::ratio<60>>;
  using Hours = duration<float, std::ratio<60 * 60>>;
  constexpr Minutes threshold_for_minutes{10};
  constexpr Hours threshold_for_hours{3};
  if (seconds < threshold_for_minutes) {
    return out << Seconds(seconds).count() << " [s]";
  }
  if (seconds < threshold_for_hours) {
    return out << Minutes(seconds).count() << " [min]";
  }
  return out << Hours(seconds).count() << " [h]";
}
}  // namespace std

namespace Smash {

/* ExperimentBase carries everything that is needed for the evolution */
std::unique_ptr<ExperimentBase> ExperimentBase::create(Configuration config) {
  const auto &log = logger<LogArea::Experiment>();
  log.trace() << source_location;
  /*!\Userguide
   * \page input_general_ General
   * \key Modus (string, required): \n
   * Selects a modus for the calculation, e.g.\ infinite matter
   * calculation, collision of two particles or collision of nuclei. The modus
   * will be configured in \ref input_modi_. Recognized values are:
   * \li \key Collider for collisions of nuclei or compound objects. See \ref
   *     \ColliderModus
   * \li \key Sphere for calculations of the expansion of a thermalized sphere. See
   *     \ref \SphereModus
   * \li \key Box for infinite matter calculation in a rectangular box. See \ref
   *     \BoxModus
   */

  /*!\Userguide
   * \page input_modi_ Modi
   * \li \subpage input_modi_collider_
   * \li \subpage input_modi_sphere_
   * \li \subpage input_modi_box_
   */
  const std::string modus_chooser = config.take({"General", "Modus"});
  log.info() << "Modus for this calculation: " << modus_chooser;

  // remove config maps of unused Modi
  config["Modi"].remove_all_but(modus_chooser);

  typedef std::unique_ptr<ExperimentBase> ExperimentPointer;
  if (modus_chooser.compare("Box") == 0) {
    return ExperimentPointer(new Experiment<BoxModus>(config));
  } else if (modus_chooser.compare("Collider") == 0) {
      return ExperimentPointer(new Experiment<ColliderModus>(config));
  } else if (modus_chooser.compare("Sphere") == 0) {
      return ExperimentPointer(new Experiment<SphereModus>(config));
  } else {
    throw InvalidModusRequest("Invalid Modus (" + modus_chooser +
                              ") requested from ExperimentBase::create.");
  }
}

namespace {
/*!\Userguide
 * \page input_general_ General
 * \key Delta_Time (float, required): \n
 * Time step for the calculation, in fm/c.
 *
 * \key Testparticles (int, optional, default = 1): \n
 * How many test particles per real particles should be simulated.
 *
 * \key Gaussian_Sigma (float, required): \n
 * Width of gaussians that represent Wigner density of particles.
 *
 * \page input_output_options_ Output
 * \key Output_Interval (float, required): \n
 * Defines the period of intermediate output of the status of the simulated
 * system in Standard Output and other output formats which support this
 * functionality.
 */
/** Gathers all general Experiment parameters
 *
 * \param[in, out] config Configuration element
 * \return The ExperimentParameters struct filled with values from the
 * Configuration
 */
ExperimentParameters create_experiment_parameters(Configuration config) {
  const auto &log = logger<LogArea::Experiment>();
  log.trace() << source_location;

<<<<<<< HEAD
  int testparticles;
  if (config.has_value({"General", "Testparticles"})) {
    testparticles = config.take({"General", "Testparticles"});
  } else {
    testparticles = 1;
  }
  // The clock initializers are only read here and taken later when
  // assigning initial_clock_.
  return {{0.0f, config.read({"General", "Delta_Time"})},
           config.take({"Output", "Output_Interval"}),
           testparticles, config.take({"General", "Gaussian_Sigma"})};
=======
  // The clock initializers are only read here and taken later when
  // assigning initial_clock_.
  return {{0.0f, config.read({"General", "Delta_Time"})},
          config.take({"Output", "Output_Interval"}),
          config.take({"General", "Testparticles"}, 1)};
>>>>>>> aca0dc39
  }
}  // unnamed namespace

/**
 * Creates a verbose textual description of the setup of the Experiment.
 */
template <typename Modus>
std::ostream &operator<<(std::ostream &out, const Experiment<Modus> &e) {
  out << "Starting with temporal stepsize: " << e.parameters_.timestep_duration()
      << " fm/c\n";
  out << "End time: " << e.end_time_ << " fm/c\n";
  out << e.modus_;
  return out;
}

/*!\Userguide
 * \page input_general_
 * \key End_Time (float, required): \n
 * The time after which the evolution is stopped. Note
 * that the starting time depends on the chosen Modus.
 *
 * \key Randomseed (int64_t, required): \n
 * Initial seed for the random number generator. If this is
 * negative, the program starting time is used.
 *
 * \key Nevents (int, required): \n
 * Number of events to calculate.
 *
 * \page input_collision_term_ Collision_Term
 * \key Decays (bool, optional, default = true): \n
 * true - decays are enabled\n
 * false - disable all decays
 *
 * \key Collisions (bool, optional, default = true): \n
 * true - collisions are enabled\n
 * false - all collisions are disabled
 *
<<<<<<< HEAD
 * \key Density_Type (int, optional, default = 0): \n
 * 0 - net baryon density
 * 1 - proton density
 * 2 - neutron density
=======
 * \key Force_Decays_At_End (bool, optional, default = true): \n
 * true - force all resonances to decay after last timestep \n
 * false - don't force decays (final output can contain resonances)
>>>>>>> aca0dc39
 */
template <typename Modus>
Experiment<Modus>::Experiment(Configuration config)
    : parameters_(create_experiment_parameters(config)),
      modus_(config["Modi"], parameters_),
      particles_(),
      nevents_(config.take({"General", "Nevents"})),
      end_time_(config.take({"General", "End_Time"})),
      delta_time_startup_(config.take({"General", "Delta_Time"})),
      force_decays_(config.take({"Collision_Term", "Force_Decays_At_End"}, true)) {
  const auto &log = logger<LogArea::Experiment>();
  int64_t seed_ = config.take({"General",  "Randomseed"});
  if (seed_ < 0) {
    // Seed with a real random value, if available
    std::random_device rd;
    seed_ = rd();
  }
  Random::set_seed(seed_);
  log.info() << "Random number seed: " << seed_;
  log.info() << *this;

  if (config.take({"Collision_Term", "Decays"}, true)) {
    action_finders_.emplace_back(new DecayActionsFinder(parameters_));
  }
  if (config.take({"Collision_Term", "Collisions"}, true)) {
    action_finders_.emplace_back(new ScatterActionsFinder(config, parameters_));
  }
<<<<<<< HEAD
  dens_type_ = static_cast<Density_type>(
              config.take({"Output", "Density", "Density_Type"}, 0));
  if (dens_type_ < 0 || dens_type_ > 2) {
    log.error() << "Unknown Density_Type specified. Taking default.";
    dens_type_ = baryon;
  }
  log.info() << "Density type written to headers: " << dens_type_;
=======
>>>>>>> aca0dc39
}

/* This method reads the particle type and cross section information
 * and does the initialization of the system (fill the particles map)
 */
template <typename Modus>
void Experiment<Modus>::initialize_new_event() {
  const auto &log = logger<LogArea::Experiment>();
  particles_.reset();

  /* Sample particles according to the initial conditions */
  float start_time = modus_.initial_conditions(&particles_, parameters_);

  // reset the clock:
  Clock clock_for_this_event(start_time, delta_time_startup_);
  parameters_.labclock = std::move(clock_for_this_event);

  /* Save the initial conserved quantum numbers and total momentum in
   * the system for conservation checks */
  conserved_initial_.count_conserved_values(particles_);
  /* Print output headers */
  log.info() << "--------------------------------------------------------------------------------";
  log.info() << " Time       <Ediff>      <pdiff>  <scattrate>    <scatt>  <particles>   <timing>";
  log.info() << "--------------------------------------------------------------------------------";
}

static std::string format_measurements(const Particles &particles,
                                       size_t scatterings_total,
                                       size_t scatterings_this_interval,
                                       const QuantumNumbers &conserved_initial,
                                       SystemTimePoint time_start,
                                       double time) {
  SystemTimeSpan elapsed_seconds = SystemClock::now() - time_start;

  QuantumNumbers current_values(particles);
  QuantumNumbers difference = conserved_initial - current_values;

  char buffer[81];
  if (likely(time > 0))
    snprintf(buffer, 81, "%6.2f %12g %12g %12g %10zu %12zu %12g", time,
             difference.momentum().x0(), difference.momentum().abs3(),
             scatterings_total * 2 / (particles.size() * time),
             scatterings_this_interval, particles.size(),
             elapsed_seconds.count());
  else
    snprintf(buffer, 81, "%+6.2f %12g %12g %12g %10i %12zu %12g", time,
             difference.momentum().x0(), difference.momentum().abs3(), 0.0, 0,
             particles.size(), elapsed_seconds.count());
  return std::string(buffer);
}


template <typename Modus>
void Experiment<Modus>::perform_actions(ActionList &actions,
                                        size_t &interactions_total) {
  const auto &log = logger<LogArea::Experiment>();
  if (!actions.empty()) {
    for (const auto &action : actions) {
      if (action->is_valid(particles_)) {
        const ParticleList incoming_particles = action->incoming_particles();
        action->perform(&particles_, interactions_total);
        const ParticleList outgoing_particles = action->outgoing_particles();
        for (const auto &output : outputs_) {
          output->at_interaction(incoming_particles, outgoing_particles);
        }
        log.debug(~einhard::Green(), "✔ ", action);
      } else {
        log.debug(~einhard::DRed(), "✘ ", action, " (discarded: invalid)");
      }
    }
    actions.clear();
    log.debug(~einhard::Blue(), particles_);
  } else {
    log.debug("no actions performed");
  }
}


/* This is the loop over timesteps, carrying out collisions and decays
 * and propagating particles. */
template <typename Modus>
void Experiment<Modus>::run_time_evolution(const int evt_num) {
  const auto &log = logger<LogArea::Experiment>();
  modus_.sanity_check(&particles_);
  size_t interactions_total = 0, previous_interactions_total = 0,
         interactions_this_interval = 0;
  log.info() << format_measurements(
      particles_, interactions_total, interactions_this_interval,
      conserved_initial_, time_start_, parameters_.labclock.current_time());

  while (!(++parameters_.labclock > end_time_)) {
    std::vector<ActionPtr> actions;  // TODO: a std::list might be better suited
                                     // for the task: lots of appending, then
                                     // sorting and finally a single linear
                                     // iteration

    /* (1.a) Create grid. */
    const auto &grid = modus_.create_grid(
        ParticleList{particles_.data().begin(), particles_.data().end()});
    /* (1.b) Iterate over cells and find actions. */
    grid.iterate_cells([&](
        const ParticleList &search_list,  // a list of particles where each pair
                                          // needs to be tested for possible
                                          // interaction
        const std::vector<const ParticleList *> &
            neighbors_list  // a list of particles that need to be tested
                            // against particles in search_list for possible
                            // interaction
        ) {
      for (const auto &finder : action_finders_) {
        actions += finder->find_possible_actions(search_list, neighbors_list);
      }
    });
    /* (1.c) Sort action list by time. */
    std::sort(actions.begin(), actions.end(),
              [](const ActionPtr &a, const ActionPtr &b) { return *a < *b; });

<<<<<<< HEAD
    /* (2.a) Perform actions. */

    // Particle list before all actions will be used for density calculation
    const ParticleList plist = ParticleList(particles_.data().begin(),
                                            particles_.data().end());

    if (!actions.empty()) {
      for (const auto &action : actions) {
        if (action->is_valid(particles_)) {
          const ParticleList incoming_particles = action->incoming_particles();
          action->perform(&particles_, interactions_total);
          const ParticleList outgoing_particles = action->outgoing_particles();

          // Calculate Eckart rest frame density at the interaction point
          const ThreeVector r_interaction = action->get_interaction_point();
          const double rho = four_current(r_interaction, plist,
                                       parameters_.gaussian_sigma, dens_type_,
                                       parameters_.testparticles).abs();

          for (const auto &output : outputs_) {
            output->at_interaction(incoming_particles,
                                   outgoing_particles, rho);
          }
          log.debug(~einhard::Green(), "✔ ", action);
        } else {
          log.debug(~einhard::DRed(), "✘ ", action, " (discarded: invalid)");
        }
      }
      actions.clear();
      log.debug(~einhard::Blue(), particles_);
    } else {
      log.debug("no actions performed");
    }

=======
    /* (2) Perform actions. */
    perform_actions(actions, interactions_total);
>>>>>>> aca0dc39
    modus_.sanity_check(&particles_);

    /* (3) Do propagation. */
    modus_.propagate(&particles_, parameters_, outputs_);

    /* (4) Physics output during the run. */
    // if the timestep of labclock is different in the next tick than
    // in the current one, I assume it has been changed already. In that
    // case, I know what the next tick is and I can check whether the
    // output time is crossed within the next tick.
    if (parameters_.need_intermediate_output()) {
      interactions_this_interval =
          interactions_total - previous_interactions_total;
      previous_interactions_total = interactions_total;
      log.info() << format_measurements(
          particles_, interactions_total, interactions_this_interval,
          conserved_initial_, time_start_, parameters_.labclock.current_time());
      /* save evolution data */
      for (const auto &output : outputs_) {
        output->at_intermediate_time(particles_, evt_num, parameters_.labclock);
        output->thermodynamics_output(particles_, parameters_);
      }
    }
    // check conservation of conserved quantities:
    std::string err_msg = conserved_initial_.report_deviations(particles_);
    if (!err_msg.empty()) {
      log.error() << err_msg;
      throw std::runtime_error("Violation of conserved quantities!");
    }
  }

  if (force_decays_) {
    // at end of time evolution: force all resonances to decay
    size_t interactions_old;
    do {
      std::vector<ActionPtr> actions;
      interactions_old = interactions_total;
      /* Find actions. */
      for (const auto &finder : action_finders_) {
        actions += finder->find_final_actions(ParticleList{particles_.data().begin(),
                                                           particles_.data().end()});
      }
      /* Perform actions. */
      perform_actions(actions, interactions_total);
    } while (interactions_total > interactions_old);  // loop until no more decays occur

    /* Do one final propagation step. */
    modus_.propagate(&particles_, parameters_, outputs_);
  }

  // make sure the experiment actually ran (note: we should compare this
  // to the start time, but we don't know that. Therefore, we check that
  // the time is positive, which should heuristically be the same).
  if (likely(parameters_.labclock > 0)) {
    log.info() << "--------------------------------------------------------------------------------";
    log.info() << "Time real: " << SystemClock::now() - time_start_;
    /* if there are no particles no interactions happened */
    log.info() << "Final scattering rate: "
               << (particles_.empty() ? 0 : (interactions_total * 2 /
                                             particles_.time() /
                                             particles_.size())) << " [fm-1]";
  }
}

template <typename Modus>
void Experiment<Modus>::run() {
  const auto &mainlog = logger<LogArea::Main>();
  for (int j = 0; j < nevents_; j++) {
    mainlog.info() << "Event " << j;

    /* Sample initial particles, start clock, some printout and book-keeping */
    initialize_new_event();

    /* Output at event start */
    for (const auto &output : outputs_) {
      output->at_eventstart(particles_, j);
    }

    /* the time evolution of the relevant subsystem */
    run_time_evolution(j);

    /* Output at event end */
    for (const auto &output : outputs_) {
      output->at_eventend(particles_, j);
    }
  }
}

}  // namespace Smash<|MERGE_RESOLUTION|>--- conflicted
+++ resolved
@@ -132,25 +132,12 @@
   const auto &log = logger<LogArea::Experiment>();
   log.trace() << source_location;
 
-<<<<<<< HEAD
-  int testparticles;
-  if (config.has_value({"General", "Testparticles"})) {
-    testparticles = config.take({"General", "Testparticles"});
-  } else {
-    testparticles = 1;
-  }
-  // The clock initializers are only read here and taken later when
-  // assigning initial_clock_.
-  return {{0.0f, config.read({"General", "Delta_Time"})},
-           config.take({"Output", "Output_Interval"}),
-           testparticles, config.take({"General", "Gaussian_Sigma"})};
-=======
   // The clock initializers are only read here and taken later when
   // assigning initial_clock_.
   return {{0.0f, config.read({"General", "Delta_Time"})},
           config.take({"Output", "Output_Interval"}),
-          config.take({"General", "Testparticles"}, 1)};
->>>>>>> aca0dc39
+          config.take({"General", "Testparticles"}, 1),
+          config.take({"General", "Gaussian_Sigma"})};
   }
 }  // unnamed namespace
 
@@ -188,16 +175,14 @@
  * true - collisions are enabled\n
  * false - all collisions are disabled
  *
-<<<<<<< HEAD
  * \key Density_Type (int, optional, default = 0): \n
  * 0 - net baryon density
  * 1 - proton density
  * 2 - neutron density
-=======
+ *
  * \key Force_Decays_At_End (bool, optional, default = true): \n
  * true - force all resonances to decay after last timestep \n
  * false - don't force decays (final output can contain resonances)
->>>>>>> aca0dc39
  */
 template <typename Modus>
 Experiment<Modus>::Experiment(Configuration config)
@@ -225,7 +210,6 @@
   if (config.take({"Collision_Term", "Collisions"}, true)) {
     action_finders_.emplace_back(new ScatterActionsFinder(config, parameters_));
   }
-<<<<<<< HEAD
   dens_type_ = static_cast<Density_type>(
               config.take({"Output", "Density", "Density_Type"}, 0));
   if (dens_type_ < 0 || dens_type_ > 2) {
@@ -233,8 +217,6 @@
     dens_type_ = baryon;
   }
   log.info() << "Density type written to headers: " << dens_type_;
-=======
->>>>>>> aca0dc39
 }
 
 /* This method reads the particle type and cross section information
@@ -291,14 +273,22 @@
 void Experiment<Modus>::perform_actions(ActionList &actions,
                                         size_t &interactions_total) {
   const auto &log = logger<LogArea::Experiment>();
+  // Particle list before all actions will be used for density calculation
+  const ParticleList plist = ParticleList(particles_.data().begin(),
+                                          particles_.data().end());
   if (!actions.empty()) {
     for (const auto &action : actions) {
       if (action->is_valid(particles_)) {
         const ParticleList incoming_particles = action->incoming_particles();
         action->perform(&particles_, interactions_total);
         const ParticleList outgoing_particles = action->outgoing_particles();
+        // Calculate Eckart rest frame density at the interaction point
+        const ThreeVector r_interaction = action->get_interaction_point();
+        const double rho = four_current(r_interaction, plist,
+                                     parameters_.gaussian_sigma, dens_type_,
+                                     parameters_.testparticles).abs();
         for (const auto &output : outputs_) {
-          output->at_interaction(incoming_particles, outgoing_particles);
+          output->at_interaction(incoming_particles, outgoing_particles, rho);
         }
         log.debug(~einhard::Green(), "✔ ", action);
       } else {
@@ -352,45 +342,8 @@
     std::sort(actions.begin(), actions.end(),
               [](const ActionPtr &a, const ActionPtr &b) { return *a < *b; });
 
-<<<<<<< HEAD
-    /* (2.a) Perform actions. */
-
-    // Particle list before all actions will be used for density calculation
-    const ParticleList plist = ParticleList(particles_.data().begin(),
-                                            particles_.data().end());
-
-    if (!actions.empty()) {
-      for (const auto &action : actions) {
-        if (action->is_valid(particles_)) {
-          const ParticleList incoming_particles = action->incoming_particles();
-          action->perform(&particles_, interactions_total);
-          const ParticleList outgoing_particles = action->outgoing_particles();
-
-          // Calculate Eckart rest frame density at the interaction point
-          const ThreeVector r_interaction = action->get_interaction_point();
-          const double rho = four_current(r_interaction, plist,
-                                       parameters_.gaussian_sigma, dens_type_,
-                                       parameters_.testparticles).abs();
-
-          for (const auto &output : outputs_) {
-            output->at_interaction(incoming_particles,
-                                   outgoing_particles, rho);
-          }
-          log.debug(~einhard::Green(), "✔ ", action);
-        } else {
-          log.debug(~einhard::DRed(), "✘ ", action, " (discarded: invalid)");
-        }
-      }
-      actions.clear();
-      log.debug(~einhard::Blue(), particles_);
-    } else {
-      log.debug("no actions performed");
-    }
-
-=======
     /* (2) Perform actions. */
     perform_actions(actions, interactions_total);
->>>>>>> aca0dc39
     modus_.sanity_check(&particles_);
 
     /* (3) Do propagation. */
