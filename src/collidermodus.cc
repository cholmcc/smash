--- conflicted
+++ resolved
@@ -42,32 +42,15 @@
  * Defines the energy of the collision by the kinetic energy per nucleon of
  * the projectile nucleus (in AGeV). This assumes the target nucleus is at rest.
  * Note, this can also be given per-beam.
-<<<<<<< HEAD
-=======
  *
  * \li \key E_Tot (double, optional, no default): \n
  * Defines the energy of the collision by the total energy per nucleon of
  * the projectile nucleus (in AGeV). This assumes the target nucleus is at rest.
  * Note, this can also be given per-beam.
->>>>>>> c39a9006
  *
  * \li \key P_Lab (double, optional, no default): \n
  * Defines the energy of the collision by the initial momentum per nucleon
  * of the projectile nucleus (in AGeV). This assumes the target nucleus is at
-<<<<<<< HEAD
- * rest.  Note, this can also be given per-beam.
- *
- * \li Alternatively, one can specify the individual beam energies or
- * momenta in the * \key Projectile and \key Target sections.  Note,
- * one must give either \key E_Kin for both \key Projectile and \key
- * Target or \key P_Lab for both \key Projectile and \key Target.
-
- * Note that using \key E_kin or \key P_Lab to quantify the collision energy is
- * not sufficient to configure a collision in a fixed target frame. You need to
- * additionally change the \key Calculation_Frame. Any format of incident energy
- * can however be combined with any calculation frame, the provided incident
- * energy is then intrinsically translated to the quantity needed for the
-=======
  * rest.  This must be positive.  Note, this can also be given per-beam.
  *
  * \li Alternatively, one can specify the individual beam energies or
@@ -82,7 +65,6 @@
  * Calculation_Frame. Any format of incident energy can however be
  * combined with any calculation frame, the provided incident energy
  * is then intrinsically translated to the quantity needed for the
->>>>>>> c39a9006
  * computation.
  *
  * \key Calculation_Frame (string, optional, default = "center of velocity"): \n
@@ -153,29 +135,16 @@
  * additional specification of \key Beta_2, \key Beta_4, \key Theta and
  * \key Phi, which follow \iref{Moller:1993ed} and \iref{Schenke:2019ruo}. \n
  *
-<<<<<<< HEAD
-=======
  * \li \key E_Tot (double, optional, no default) Set the total
  * energy (in GeV) per particle of the beam.  This key, if used, must
  * be present for both \key Projectile and \key Target.
  *
->>>>>>> c39a9006
  * \li \key E_Kin (double, optional, no default) Set the kinetic
  * energy (in GeV) per particle of the beam.  This key, if used, must
  * be present for both \key Projectile and \key Target.
  *
  * \li \key P_Lab (double, optional, no default) Set the momentum (in
  * GeV/c) per particle of the beam.  This key, if used, must be
-<<<<<<< HEAD
- * present for both \key Projectile and \key Target.
- 
- * \note Note on \key E_Kin and \key P_Lab.  If the beam specific
- * kinetic energy or momentum is set using either of these keys, then
- * it must be specified in the same way (not necessarily same value)
- * for both beams.  This is useful to simulate for example p-Pb
- * collisions at the LHC where the centre-of-mass system does not
- * correspond to the laboratory system.  E.g.,
-=======
  * present for both \key Projectile and \key Target, and must be
  * _positive_ for both beams.
  *
@@ -186,7 +155,6 @@
  * This is useful to simulate for example p-Pb collisions at the LHC
  * where the centre-of-mass system does not correspond to the
  * laboratory system.  E.g.,
->>>>>>> c39a9006
  *
  *\verbatim
 Modi:
@@ -196,20 +164,12 @@
       Random_Reaction_Plane: True
       Range: [0, 8.5]
     Projectile:
-<<<<<<< HEAD
-      E_Kin: 1580
-=======
       E_Tot: 1580
->>>>>>> c39a9006
       Particles:
         2212: 82
         2112: 126
     Target:
-<<<<<<< HEAD
-      E_Kin: 4000
-=======
       E_Tot: 4000
->>>>>>> c39a9006
       Particles:
         2212: 1
         2112: 0
@@ -483,9 +443,6 @@
     sqrt_s_NN_ = std::sqrt(s_from_plab(p_lab, mass_a, mass_b));
     energy_input++;
   }
-<<<<<<< HEAD
-  // Option 4: Kinetic energy per nucleon of _each_ beam
-=======
   // Option 5: Total energy per nucleon of _each_ beam
   if (proj_cfg.has_value({"E_Tot"}) and targ_cfg.has_value({"E_Tot"})) {
     const double e_tot_p = proj_cfg.take({"E_Tot"});
@@ -502,7 +459,6 @@
     energy_input++;
   }
   // Option 6: Kinetic energy per nucleon of _each_ beam
->>>>>>> c39a9006
   if (proj_cfg.has_value({"E_Kin"}) and targ_cfg.has_value({"E_Kin"})) {
     const double e_kin_p = proj_cfg.take({"E_Kin"});
     const double e_kin_t = targ_cfg.take({"E_Kin"});
@@ -517,19 +473,11 @@
     sqrt_s_NN_ = std::sqrt(s_from_Ekin(e_kin_p,e_kin_t,mass_a,mass_b));
     energy_input++;
   }
-<<<<<<< HEAD
-  // Option 5: Momentum per nucleon of _each_ beam
-  if (proj_cfg.has_value({"P_Lab"}) and targ_cfg.has_value({"P_Lab"})) {
-    const double p_lab_p = proj_cfg.take({"P_Lab"});
-    const double p_lab_t = targ_cfg.take({"P_Lab"});
-    if (p_lab_p < 0 or p_lab_t < 0) { // Really!?
-=======
   // Option 7: Momentum per nucleon of _each_ beam
   if (proj_cfg.has_value({"P_Lab"}) and targ_cfg.has_value({"P_Lab"})) {
     const double p_lab_p = proj_cfg.take({"P_Lab"});
     const double p_lab_t = targ_cfg.take({"P_Lab"});
     if (p_lab_p < 0 or p_lab_t < 0) {
->>>>>>> c39a9006
       throw ModusDefault::InvalidEnergy(
           "Input Error: "
           "P_Lab must be nonnegative.");
