# The name of our project
<<<<<<< HEAD
project(mash)

# Fail if cmake is called in the source directory
if(CMAKE_SOURCE_DIR STREQUAL CMAKE_BINARY_DIR)
   message(FATAL_ERROR "You don't want to configure in the source directory!")
endif()
=======
project(smash) 
>>>>>>> aaa30a78

# Minimum cmake version this is tested on
cmake_minimum_required(VERSION 2.8)

# Tell cmake where to find our modules
set(CMAKE_MODULE_PATH "${CMAKE_SOURCE_DIR}/cmake")

# The current version number
set(VERSION_MAJOR 20140124)

# Set the relevant generic g++ flags (optimisation + warnings)
set(CMAKE_CXX_FLAGS "${CMAKE_CXX_FLAGS} -O3 -march=native")
set(CMAKE_CXX_FLAGS "${CMAKE_CXX_FLAGS} -W -Wall -Wextra -Wmissing-declarations -Wpointer-arith -Wshadow -Wuninitialized -Winit-self -Winline -Wfloat-equal -Wundef -Wcast-align -Wformat=2 -std=c++11")

# use C++ 11 standard
#set(CMAKE_CXX_FLAGS “${CMAKE_CXX_FLAGS} “)
#add_definitions()

# enable debug preprocessor variable
set(CMAKE_CXX_FLAGS_DEBUG "${CMAKE_CXX_FLAGS_DEBUG} -DDEBUG")

# have binary in the build directory
SET(EXECUTABLE_OUTPUT_PATH ${PROJECT_BINARY_DIR})

# have tests run
include(CTest)

# have tests compiled for check target
add_custom_target(check COMMAND ${CMAKE_CTEST_COMMAND})

# subdirectories where the code is
add_subdirectory(src)<|MERGE_RESOLUTION|>--- conflicted
+++ resolved
@@ -1,14 +1,10 @@
 # The name of our project
-<<<<<<< HEAD
-project(mash)
+project(smash)
 
 # Fail if cmake is called in the source directory
 if(CMAKE_SOURCE_DIR STREQUAL CMAKE_BINARY_DIR)
    message(FATAL_ERROR "You don't want to configure in the source directory!")
 endif()
-=======
-project(smash) 
->>>>>>> aaa30a78
 
 # Minimum cmake version this is tested on
 cmake_minimum_required(VERSION 2.8)
